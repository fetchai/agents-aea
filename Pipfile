--- conflicted
+++ resolved
@@ -42,18 +42,11 @@
 pygments = "==2.5.2"
 pymdown-extensions = "==6.3"
 pynacl = "==1.3.0"
-<<<<<<< HEAD
 pytest = "==5.4.3"
 pytest-asyncio = "==0.12.0"
 pytest-cov = "==2.9.0"
 pytest-randomly = "==3.4.0"
-=======
-pytest = "==5.3.5"
-pytest-asyncio = "==0.10.0"
-pytest-cov = "==2.8.1"
-pytest-randomly = "==3.2.1"
 pytest-rerunfailures = "==9.0"
->>>>>>> 758674ce
 requests = ">=2.22.0"
 safety = "==1.8.5"
 tox = "==3.15.1"
