#!/usr/bin/env python3
# -*- coding: utf-8 -*-
# ------------------------------------------------------------------------------
#
#   Copyright 2021-2022 Valory AG
#   Copyright 2018-2019 Fetch.AI Limited
#
#   Licensed under the Apache License, Version 2.0 (the "License");
#   you may not use this file except in compliance with the License.
#   You may obtain a copy of the License at
#
#       http://www.apache.org/licenses/LICENSE-2.0
#
#   Unless required by applicable law or agreed to in writing, software
#   distributed under the License is distributed on an "AS IS" BASIS,
#   WITHOUT WARRANTIES OR CONDITIONS OF ANY KIND, either express or implied.
#   See the License for the specific language governing permissions and
#   limitations under the License.
#
# ------------------------------------------------------------------------------
import os
import re
from typing import Dict

from setuptools import find_packages, setup  # type: ignore

PACKAGE_NAME = "aea"
here = os.path.abspath(os.path.dirname(__file__))


def get_all_extras() -> Dict:

    cli_deps = [
        "click>=7.0.0,<8.0.0",
        "pyyaml>=4.2b1,<6.0",
        "jsonschema>=3.0.0,<4.0.0",
        "packaging>=20.3,<21.0",
        "semver>=2.9.1,<3.0.0",
    ]

    extras = {
        "cli": cli_deps,
        "test_tools": cli_deps,
    }

    # add "all" extras
    extras["all"] = list(set(dep for e in extras.values() for dep in e))
    return extras


all_extras = get_all_extras()

base_deps = [
    "semver>=2.9.1,<3.0.0",
    "base58>=1.0.3,<3.0.0",
    "jsonschema>=3.0.0,<4.0.0",
    "packaging>=20.3,<21.0",
    "protobuf>=3.19.0,<4.0.0",
    "pymultihash==0.8.2",
    "pyyaml>=4.2b1,<6.0",
    "requests>=2.22.0,<3.0.0",
    "python-dotenv>=0.14.0,<0.18.0",
    "ecdsa>=0.15,<0.17.0",
]

if os.name == "nt" or os.getenv("WIN_BUILD_WHEEL", None) == "1":
<<<<<<< HEAD
    base_deps.append("pywin32==303")
=======
    base_deps.append("pywin32>=300,<305")
>>>>>>> 358d65f3

here = os.path.abspath(os.path.dirname(__file__))
about: Dict[str, str] = {}
with open(os.path.join(here, PACKAGE_NAME, "__version__.py"), "r") as f:
    exec(f.read(), about)


def parse_readme():
    with open("README.md", "r") as f:
        readme = f.read()

    # replace relative links of images
    raw_url_root = "https://raw.githubusercontent.com/valory-xyz/open-aea/main/"
    replacement = raw_url_root + r"\g<0>"
    readme = re.sub(r"(?<=<img src=\")(/.*)(?=\")", replacement, readme, re.DOTALL)

    header = re.search("<h1.*?(?=## )", readme, re.DOTALL).group(0)
    get_started = re.search("## Get started.*?(?=## )", readme, re.DOTALL).group(0)
    cite = re.search("## Cite.*$", readme, re.DOTALL).group(0)
    return "\n".join([header, get_started, cite])


if __name__ == "__main__":
    setup(
        name=about["__title__"],
        description=about["__description__"],
        version=about["__version__"],
        author=about["__author__"],
        url=about["__url__"],
        long_description=parse_readme(),
        long_description_content_type="text/markdown",
        package_data={"aea": ["py.typed"]},
        packages=find_packages(include=["aea*"]),
        classifiers=[
            "Environment :: Console",
            "Environment :: Web Environment",
            "Development Status :: 5 - Production/Stable",
            "Intended Audience :: Developers",
            "License :: OSI Approved :: Apache Software License",
            "Natural Language :: English",
            "Operating System :: MacOS",
            "Operating System :: Microsoft",
            "Operating System :: Unix",
            "Programming Language :: Python :: 3.7",
            "Programming Language :: Python :: 3.8",
            "Programming Language :: Python :: 3.9",
            "Programming Language :: Python :: 3.10",
            "Topic :: Communications",
            "Topic :: Internet",
            "Topic :: Scientific/Engineering",
            "Topic :: Software Development",
            "Topic :: System",
        ],
        install_requires=base_deps,
        tests_require=["tox"],
        extras_require=all_extras,
        entry_points={"console_scripts": ["aea=aea.cli:cli"]},
        zip_safe=False,
        include_package_data=True,
        license=about["__license__"],
        python_requires=">=3.7",
        keywords="aea open-aea autonomous-economic-agents agent-framework multi-agent-systems multi-agent cryptocurrency cryptocurrencies dezentralized dezentralized-network",
        project_urls={
            "Bug Reports": "https://github.com/valory-xyz/open-aea/issues",
            "Source": "https://github.com/valory-xyz/open-aea",
        },
    )<|MERGE_RESOLUTION|>--- conflicted
+++ resolved
@@ -64,11 +64,7 @@
 ]
 
 if os.name == "nt" or os.getenv("WIN_BUILD_WHEEL", None) == "1":
-<<<<<<< HEAD
-    base_deps.append("pywin32==303")
-=======
     base_deps.append("pywin32>=300,<305")
->>>>>>> 358d65f3
 
 here = os.path.abspath(os.path.dirname(__file__))
 about: Dict[str, str] = {}
