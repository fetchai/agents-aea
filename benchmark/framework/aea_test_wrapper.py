# -*- coding: utf-8 -*-
# ------------------------------------------------------------------------------
#
#   Copyright 2018-2019 Fetch.AI Limited
#
#   Licensed under the Apache License, Version 2.0 (the "License");
#   you may not use this file except in compliance with the License.
#   You may obtain a copy of the License at
#
#       http://www.apache.org/licenses/LICENSE-2.0
#
#   Unless required by applicable law or agreed to in writing, software
#   distributed under the License is distributed on an "AS IS" BASIS,
#   WITHOUT WARRANTIES OR CONDITIONS OF ANY KIND, either express or implied.
#   See the License for the specific language governing permissions and
#   limitations under the License.
#
# ------------------------------------------------------------------------------
"""This test module contains AEA/AEABuilder wrapper to make performance tests easy."""

import uuid
from threading import Thread
from typing import Dict, List, Optional, Tuple, Type, Union

from benchmark.framework.fake_connection import FakeConnection

from aea.aea import AEA
from aea.aea_builder import AEABuilder
from aea.configurations.base import SkillConfig
from aea.configurations.components import Component
from aea.crypto.fetchai import FetchAICrypto
from aea.mail.base import Envelope
from aea.protocols.base import Message
from aea.protocols.default.message import DefaultMessage
from aea.protocols.default.serialization import DefaultSerializer
from aea.skills.base import Handler, Skill, SkillContext


class AEATestWrapper:
    """A testing wrapper to run and control an agent."""

    def __init__(self, name: str = "my_aea", components: List[Component] = None):
        """
        Make an agency with optional name and skills.

        :param name: name of the agent
        :param skills: dict of skills to add to agent
        """
        self.components = components or []
        self.name = name
        self._fake_connection: Optional[FakeConnection] = None

        self.aea = self.make_aea(self.name, self.components)

    def make_aea(self, name: str = "my_aea", components: List[Component] = None) -> AEA:
        """
        Create AEA from name and already loaded components.

        :param name: name of the agent
        :param components: list of components to add to agent

        :return: AEA
        """
        components = components or []
        builder = AEABuilder()

        builder.set_name(self.name)
<<<<<<< HEAD
        builder.add_private_key(FetchAICrypto.identifier, "")
=======
        # See https://github.com/fetchai/agents-aea/issues/1237
        builder._private_key_paths[FETCHAI] = None  # type: ignore
>>>>>>> e739a2cd

        for component in components:
            builder.add_component_instance(component)

        aea = builder.build()
        return aea

    @classmethod
    def make_skill(
        cls,
        config: SkillConfig = None,
        context: SkillContext = None,
        handlers: Optional[Dict[str, Type[Handler]]] = None,
    ) -> Skill:
        """
        Make a skill from optional config, context, handlers dict.

        :param config: SkillConfig
        :param context: SkillContext
        :param handlers: dict of handler types to add to skill

        :return: Skill
        """
        handlers = handlers or {}
        context = context or SkillContext()
        config = config or SkillConfig(
            name="skill_{}".format(uuid.uuid4().hex[0:5]), author="fetchai"
        )

        handlers_instances = {
            name: handler_cls(name=name, skill_context=context)
            for name, handler_cls in handlers.items()
        }

        skill = Skill(
            configuration=config, skill_context=context, handlers=handlers_instances
        )
        return skill

    @classmethod
    def dummy_default_message(
        cls,
        dialogue_reference: Tuple[str, str] = ("", ""),
        message_id: int = 1,
        target: int = 0,
        performative: DefaultMessage.Performative = DefaultMessage.Performative.BYTES,
        content: Union[str, bytes] = "hello world!",
    ) -> Message:
        """
        Construct simple message, all arguments are optional.

        :param dialogue_reference: the dialogue reference.
        :param message_id: the message id.
        :param target: the message target.
        :param performative: the message performative.
        :param content: string or bytes payload.

        :return: Message
        """
        if isinstance(content, str):
            content = content.encode("utf-8")

        return DefaultMessage(
            dialogue_reference=dialogue_reference,
            message_id=message_id,
            target=target,
            performative=performative,
            content=content,
        )

    @classmethod
    def dummy_envelope(
        cls, to: str = "test", sender: str = "test", message: Message = None,
    ) -> Envelope:
        """
        Create envelope, if message is not passed use .dummy_message method.

        :param to: the address of the receiver.
        :param sender: the address of the sender.
        :param protocol_id: the protocol id.
        :param message: the protocol-specific message.

        :return: Envelope
        """
        message = message or cls.dummy_default_message()
        return Envelope(
            to=to,
            sender=sender,
            protocol_id=DefaultMessage.protocol_id,
            message=DefaultSerializer().encode(message),
        )

    def set_loop_timeout(self, timeout: float) -> None:
        """
        Set agent's loop timeout.

        :param timeout: idle sleep timeout for agent's loop

        :return: None
        """
        self.aea._timeout = timeout

    def setup(self) -> None:
        """
        Set up agent: start multiplexer etc.

        :return: None
        """
        self.aea._start_setup()

    def stop(self) -> None:
        """
        Stop the agent.

        :return: None
        """
        self.aea.stop()

    def put_inbox(self, envelope: Envelope) -> None:
        """
        Add an envelope to agent's inbox.

        :params envelope: envelope to process by agent

        :return: None
        """
        self.aea.multiplexer.in_queue.put(envelope)

    def is_inbox_empty(self) -> bool:
        """
        Check there is no messages in inbox.

        :return: None
        """
        return self.aea.multiplexer.in_queue.empty()

    def react(self) -> None:
        """
        One time process of react for incoming message.

        :return: None
        """
        self.aea.react()

    def spin_main_loop(self) -> None:
        """
        One time process agent's main loop.

        :return: None
        """
        self.aea._spin_main_loop()

    def __enter__(self) -> None:
        """Contenxt manager enter."""
        self.start_loop()

    def __exit__(self, exc_type=None, exc=None, traceback=None) -> None:
        """
        Context manager exit, stop agent.

        :return: None
        """
        self.stop_loop()
        return None

    def start_loop(self) -> None:
        """
        Start agents loop in dedicated thread.

        :return: None
        """
        self._thread = Thread(target=self.aea.start)
        self._thread.start()

    def stop_loop(self) -> None:
        """Stop agents loop in dedicated thread, close thread."""
        self.aea.stop()
        self._thread.join()

    def is_running(self) -> bool:
        """
        Check is agent loop is set as running.

        :return: bool
        """
        return not self.aea.liveness.is_stopped

    def set_fake_connection(
        self, inbox_num: int, envelope: Optional[Envelope] = None
    ) -> None:
        """
        Add fake connection for testing.

        :param inbox_num: number of messages to generate by connection.
        :param envelope: envelope to generate. dummy one created by default.

        :return: None
        """
        if self._fake_connection:
            raise Exception("Fake connection is already set!")

        envelope = envelope or self.dummy_envelope()
        self._fake_connection = FakeConnection(
            envelope, inbox_num, connection_id="fake_connection"
        )
        self.aea._connections.append(self._fake_connection)

    def is_messages_in_fake_connection(self) -> bool:
        """
        Check fake connection has messages left.

        :return: bool
        """
        if not self._fake_connection:
            raise Exception("Fake connection is not set!")
        return self._fake_connection.num != 0  # type: ignore # cause fake connection is used.<|MERGE_RESOLUTION|>--- conflicted
+++ resolved
@@ -65,12 +65,9 @@
         builder = AEABuilder()
 
         builder.set_name(self.name)
-<<<<<<< HEAD
-        builder.add_private_key(FetchAICrypto.identifier, "")
-=======
+
         # See https://github.com/fetchai/agents-aea/issues/1237
-        builder._private_key_paths[FETCHAI] = None  # type: ignore
->>>>>>> e739a2cd
+        builder._private_key_paths[FetchAICrypto.identifier] = None  # type: ignore
 
         for component in components:
             builder.add_component_instance(component)
