# -*- coding: utf-8 -*-
# ------------------------------------------------------------------------------
#
#   Copyright 2020 fetchai
#
#   Licensed under the Apache License, Version 2.0 (the "License");
#   you may not use this file except in compliance with the License.
#   You may obtain a copy of the License at
#
#       http://www.apache.org/licenses/LICENSE-2.0
#
#   Unless required by applicable law or agreed to in writing, software
#   distributed under the License is distributed on an "AS IS" BASIS,
#   WITHOUT WARRANTIES OR CONDITIONS OF ANY KIND, either express or implied.
#   See the License for the specific language governing permissions and
#   limitations under the License.
#
# ------------------------------------------------------------------------------

"""This module contains contract_api's message definition."""

import logging
from typing import Optional, Set, Tuple, cast

from aea.configurations.base import PublicId
from aea.exceptions import AEAEnforceError, enforce
from aea.protocols.base import Message

from packages.fetchai.protocols.contract_api.custom_types import Kwargs as CustomKwargs
from packages.fetchai.protocols.contract_api.custom_types import (
    RawMessage as CustomRawMessage,
)
from packages.fetchai.protocols.contract_api.custom_types import (
    RawTransaction as CustomRawTransaction,
)
from packages.fetchai.protocols.contract_api.custom_types import State as CustomState


_default_logger = logging.getLogger(
    "aea.packages.fetchai.protocols.contract_api.message"
)

DEFAULT_BODY_SIZE = 4


class ContractApiMessage(Message):
    """A protocol for contract APIs requests and responses."""

<<<<<<< HEAD
    protocol_id = ProtocolId.from_str("fetchai/contract_api:0.6.0")
=======
    protocol_id = PublicId.from_str("fetchai/contract_api:0.6.0")
>>>>>>> 375c8e9b

    Kwargs = CustomKwargs

    RawMessage = CustomRawMessage

    RawTransaction = CustomRawTransaction

    State = CustomState

    class Performative(Message.Performative):
        """Performatives for the contract_api protocol."""

        ERROR = "error"
        GET_DEPLOY_TRANSACTION = "get_deploy_transaction"
        GET_RAW_MESSAGE = "get_raw_message"
        GET_RAW_TRANSACTION = "get_raw_transaction"
        GET_STATE = "get_state"
        RAW_MESSAGE = "raw_message"
        RAW_TRANSACTION = "raw_transaction"
        STATE = "state"

        def __str__(self):
            """Get the string representation."""
            return str(self.value)

    def __init__(
        self,
        performative: Performative,
        dialogue_reference: Tuple[str, str] = ("", ""),
        message_id: int = 1,
        target: int = 0,
        **kwargs,
    ):
        """
        Initialise an instance of ContractApiMessage.

        :param message_id: the message id.
        :param dialogue_reference: the dialogue reference.
        :param target: the message target.
        :param performative: the message performative.
        """
        self._performatives = {
            "error",
            "get_deploy_transaction",
            "get_raw_message",
            "get_raw_transaction",
            "get_state",
            "raw_message",
            "raw_transaction",
            "state",
        }
        super().__init__(
            dialogue_reference=dialogue_reference,
            message_id=message_id,
            target=target,
            performative=ContractApiMessage.Performative(performative),
            **kwargs,
        )

    @property
    def valid_performatives(self) -> Set[str]:
        """Get valid performatives."""
        return self._performatives

    @property
    def dialogue_reference(self) -> Tuple[str, str]:
        """Get the dialogue_reference of the message."""
        enforce(self.is_set("dialogue_reference"), "dialogue_reference is not set.")
        return cast(Tuple[str, str], self.get("dialogue_reference"))

    @property
    def message_id(self) -> int:
        """Get the message_id of the message."""
        enforce(self.is_set("message_id"), "message_id is not set.")
        return cast(int, self.get("message_id"))

    @property
    def performative(self) -> Performative:  # type: ignore # noqa: F821
        """Get the performative of the message."""
        enforce(self.is_set("performative"), "performative is not set.")
        return cast(ContractApiMessage.Performative, self.get("performative"))

    @property
    def target(self) -> int:
        """Get the target of the message."""
        enforce(self.is_set("target"), "target is not set.")
        return cast(int, self.get("target"))

    @property
    def callable(self) -> str:
        """Get the 'callable' content from the message."""
        enforce(self.is_set("callable"), "'callable' content is not set.")
        return cast(str, self.get("callable"))

    @property
    def code(self) -> Optional[int]:
        """Get the 'code' content from the message."""
        return cast(Optional[int], self.get("code"))

    @property
    def contract_address(self) -> str:
        """Get the 'contract_address' content from the message."""
        enforce(
            self.is_set("contract_address"), "'contract_address' content is not set."
        )
        return cast(str, self.get("contract_address"))

    @property
    def contract_id(self) -> str:
        """Get the 'contract_id' content from the message."""
        enforce(self.is_set("contract_id"), "'contract_id' content is not set.")
        return cast(str, self.get("contract_id"))

    @property
    def data(self) -> bytes:
        """Get the 'data' content from the message."""
        enforce(self.is_set("data"), "'data' content is not set.")
        return cast(bytes, self.get("data"))

    @property
    def kwargs(self) -> CustomKwargs:
        """Get the 'kwargs' content from the message."""
        enforce(self.is_set("kwargs"), "'kwargs' content is not set.")
        return cast(CustomKwargs, self.get("kwargs"))

    @property
    def ledger_id(self) -> str:
        """Get the 'ledger_id' content from the message."""
        enforce(self.is_set("ledger_id"), "'ledger_id' content is not set.")
        return cast(str, self.get("ledger_id"))

    @property
    def message(self) -> Optional[str]:
        """Get the 'message' content from the message."""
        return cast(Optional[str], self.get("message"))

    @property
    def raw_message(self) -> CustomRawMessage:
        """Get the 'raw_message' content from the message."""
        enforce(self.is_set("raw_message"), "'raw_message' content is not set.")
        return cast(CustomRawMessage, self.get("raw_message"))

    @property
    def raw_transaction(self) -> CustomRawTransaction:
        """Get the 'raw_transaction' content from the message."""
        enforce(self.is_set("raw_transaction"), "'raw_transaction' content is not set.")
        return cast(CustomRawTransaction, self.get("raw_transaction"))

    @property
    def state(self) -> CustomState:
        """Get the 'state' content from the message."""
        enforce(self.is_set("state"), "'state' content is not set.")
        return cast(CustomState, self.get("state"))

    def _is_consistent(self) -> bool:
        """Check that the message follows the contract_api protocol."""
        try:
            enforce(
                type(self.dialogue_reference) == tuple,
                "Invalid type for 'dialogue_reference'. Expected 'tuple'. Found '{}'.".format(
                    type(self.dialogue_reference)
                ),
            )
            enforce(
                type(self.dialogue_reference[0]) == str,
                "Invalid type for 'dialogue_reference[0]'. Expected 'str'. Found '{}'.".format(
                    type(self.dialogue_reference[0])
                ),
            )
            enforce(
                type(self.dialogue_reference[1]) == str,
                "Invalid type for 'dialogue_reference[1]'. Expected 'str'. Found '{}'.".format(
                    type(self.dialogue_reference[1])
                ),
            )
            enforce(
                type(self.message_id) == int,
                "Invalid type for 'message_id'. Expected 'int'. Found '{}'.".format(
                    type(self.message_id)
                ),
            )
            enforce(
                type(self.target) == int,
                "Invalid type for 'target'. Expected 'int'. Found '{}'.".format(
                    type(self.target)
                ),
            )

            # Light Protocol Rule 2
            # Check correct performative
            enforce(
                type(self.performative) == ContractApiMessage.Performative,
                "Invalid 'performative'. Expected either of '{}'. Found '{}'.".format(
                    self.valid_performatives, self.performative
                ),
            )

            # Check correct contents
            actual_nb_of_contents = len(self.body) - DEFAULT_BODY_SIZE
            expected_nb_of_contents = 0
            if (
                self.performative
                == ContractApiMessage.Performative.GET_DEPLOY_TRANSACTION
            ):
                expected_nb_of_contents = 4
                enforce(
                    type(self.ledger_id) == str,
                    "Invalid type for content 'ledger_id'. Expected 'str'. Found '{}'.".format(
                        type(self.ledger_id)
                    ),
                )
                enforce(
                    type(self.contract_id) == str,
                    "Invalid type for content 'contract_id'. Expected 'str'. Found '{}'.".format(
                        type(self.contract_id)
                    ),
                )
                enforce(
                    type(self.callable) == str,
                    "Invalid type for content 'callable'. Expected 'str'. Found '{}'.".format(
                        type(self.callable)
                    ),
                )
                enforce(
                    type(self.kwargs) == CustomKwargs,
                    "Invalid type for content 'kwargs'. Expected 'Kwargs'. Found '{}'.".format(
                        type(self.kwargs)
                    ),
                )
            elif (
                self.performative == ContractApiMessage.Performative.GET_RAW_TRANSACTION
            ):
                expected_nb_of_contents = 5
                enforce(
                    type(self.ledger_id) == str,
                    "Invalid type for content 'ledger_id'. Expected 'str'. Found '{}'.".format(
                        type(self.ledger_id)
                    ),
                )
                enforce(
                    type(self.contract_id) == str,
                    "Invalid type for content 'contract_id'. Expected 'str'. Found '{}'.".format(
                        type(self.contract_id)
                    ),
                )
                enforce(
                    type(self.contract_address) == str,
                    "Invalid type for content 'contract_address'. Expected 'str'. Found '{}'.".format(
                        type(self.contract_address)
                    ),
                )
                enforce(
                    type(self.callable) == str,
                    "Invalid type for content 'callable'. Expected 'str'. Found '{}'.".format(
                        type(self.callable)
                    ),
                )
                enforce(
                    type(self.kwargs) == CustomKwargs,
                    "Invalid type for content 'kwargs'. Expected 'Kwargs'. Found '{}'.".format(
                        type(self.kwargs)
                    ),
                )
            elif self.performative == ContractApiMessage.Performative.GET_RAW_MESSAGE:
                expected_nb_of_contents = 5
                enforce(
                    type(self.ledger_id) == str,
                    "Invalid type for content 'ledger_id'. Expected 'str'. Found '{}'.".format(
                        type(self.ledger_id)
                    ),
                )
                enforce(
                    type(self.contract_id) == str,
                    "Invalid type for content 'contract_id'. Expected 'str'. Found '{}'.".format(
                        type(self.contract_id)
                    ),
                )
                enforce(
                    type(self.contract_address) == str,
                    "Invalid type for content 'contract_address'. Expected 'str'. Found '{}'.".format(
                        type(self.contract_address)
                    ),
                )
                enforce(
                    type(self.callable) == str,
                    "Invalid type for content 'callable'. Expected 'str'. Found '{}'.".format(
                        type(self.callable)
                    ),
                )
                enforce(
                    type(self.kwargs) == CustomKwargs,
                    "Invalid type for content 'kwargs'. Expected 'Kwargs'. Found '{}'.".format(
                        type(self.kwargs)
                    ),
                )
            elif self.performative == ContractApiMessage.Performative.GET_STATE:
                expected_nb_of_contents = 5
                enforce(
                    type(self.ledger_id) == str,
                    "Invalid type for content 'ledger_id'. Expected 'str'. Found '{}'.".format(
                        type(self.ledger_id)
                    ),
                )
                enforce(
                    type(self.contract_id) == str,
                    "Invalid type for content 'contract_id'. Expected 'str'. Found '{}'.".format(
                        type(self.contract_id)
                    ),
                )
                enforce(
                    type(self.contract_address) == str,
                    "Invalid type for content 'contract_address'. Expected 'str'. Found '{}'.".format(
                        type(self.contract_address)
                    ),
                )
                enforce(
                    type(self.callable) == str,
                    "Invalid type for content 'callable'. Expected 'str'. Found '{}'.".format(
                        type(self.callable)
                    ),
                )
                enforce(
                    type(self.kwargs) == CustomKwargs,
                    "Invalid type for content 'kwargs'. Expected 'Kwargs'. Found '{}'.".format(
                        type(self.kwargs)
                    ),
                )
            elif self.performative == ContractApiMessage.Performative.STATE:
                expected_nb_of_contents = 1
                enforce(
                    type(self.state) == CustomState,
                    "Invalid type for content 'state'. Expected 'State'. Found '{}'.".format(
                        type(self.state)
                    ),
                )
            elif self.performative == ContractApiMessage.Performative.RAW_TRANSACTION:
                expected_nb_of_contents = 1
                enforce(
                    type(self.raw_transaction) == CustomRawTransaction,
                    "Invalid type for content 'raw_transaction'. Expected 'RawTransaction'. Found '{}'.".format(
                        type(self.raw_transaction)
                    ),
                )
            elif self.performative == ContractApiMessage.Performative.RAW_MESSAGE:
                expected_nb_of_contents = 1
                enforce(
                    type(self.raw_message) == CustomRawMessage,
                    "Invalid type for content 'raw_message'. Expected 'RawMessage'. Found '{}'.".format(
                        type(self.raw_message)
                    ),
                )
            elif self.performative == ContractApiMessage.Performative.ERROR:
                expected_nb_of_contents = 1
                if self.is_set("code"):
                    expected_nb_of_contents += 1
                    code = cast(int, self.code)
                    enforce(
                        type(code) == int,
                        "Invalid type for content 'code'. Expected 'int'. Found '{}'.".format(
                            type(code)
                        ),
                    )
                if self.is_set("message"):
                    expected_nb_of_contents += 1
                    message = cast(str, self.message)
                    enforce(
                        type(message) == str,
                        "Invalid type for content 'message'. Expected 'str'. Found '{}'.".format(
                            type(message)
                        ),
                    )
                enforce(
                    type(self.data) == bytes,
                    "Invalid type for content 'data'. Expected 'bytes'. Found '{}'.".format(
                        type(self.data)
                    ),
                )

            # Check correct content count
            enforce(
                expected_nb_of_contents == actual_nb_of_contents,
                "Incorrect number of contents. Expected {}. Found {}".format(
                    expected_nb_of_contents, actual_nb_of_contents
                ),
            )

            # Light Protocol Rule 3
            if self.message_id == 1:
                enforce(
                    self.target == 0,
                    "Invalid 'target'. Expected 0 (because 'message_id' is 1). Found {}.".format(
                        self.target
                    ),
                )
            else:
                enforce(
                    0 < self.target < self.message_id,
                    "Invalid 'target'. Expected an integer between 1 and {} inclusive. Found {}.".format(
                        self.message_id - 1, self.target,
                    ),
                )
        except (AEAEnforceError, ValueError, KeyError) as e:
            _default_logger.error(str(e))
            return False

        return True<|MERGE_RESOLUTION|>--- conflicted
+++ resolved
@@ -46,11 +46,7 @@
 class ContractApiMessage(Message):
     """A protocol for contract APIs requests and responses."""
 
-<<<<<<< HEAD
-    protocol_id = ProtocolId.from_str("fetchai/contract_api:0.6.0")
-=======
     protocol_id = PublicId.from_str("fetchai/contract_api:0.6.0")
->>>>>>> 375c8e9b
 
     Kwargs = CustomKwargs
 
