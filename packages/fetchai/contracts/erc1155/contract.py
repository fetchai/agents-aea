# -*- coding: utf-8 -*-
# ------------------------------------------------------------------------------
#
#   Copyright 2018-2020 Fetch.AI Limited
#
#   Licensed under the Apache License, Version 2.0 (the "License");
#   you may not use this file except in compliance with the License.
#   You may obtain a copy of the License at
#
#       http://www.apache.org/licenses/LICENSE-2.0
#
#   Unless required by applicable law or agreed to in writing, software
#   distributed under the License is distributed on an "AS IS" BASIS,
#   WITHOUT WARRANTIES OR CONDITIONS OF ANY KIND, either express or implied.
#   See the License for the specific language governing permissions and
#   limitations under the License.
#
# ------------------------------------------------------------------------------

"""This module contains the erc1155 contract definition."""

import logging
import random
from typing import Dict, List, Optional, cast

from aea_ledger_cosmos import CosmosApi
from aea_ledger_ethereum import EthereumApi
from aea_ledger_fetchai import FetchAIApi
from google.protobuf.any_pb2 import Any as ProtoAny

from aea.common import Address, JSONLike
from aea.configurations.base import PublicId
from aea.contracts.base import Contract
from aea.crypto.base import LedgerApi


_default_logger = logging.getLogger("aea.packages.fetchai.contracts.erc1155.contract")
MAX_UINT_256 = 2 ^ 256 - 1

PUBLIC_ID = PublicId.from_str("fetchai/erc1155:0.21.0")


def keccak256(input_: bytes) -> bytes:
    """Compute hash."""
    return bytes(bytearray.fromhex(EthereumApi.get_hash(input_)[2:]))


class ERC1155Contract(Contract):
    """The ERC1155 contract class which acts as a bridge between AEA framework and ERC1155 ABI."""

    contract_id = PUBLIC_ID

    @classmethod
    def generate_token_ids(
        cls, token_type: int, nb_tokens: int, starting_index: int = 0
    ) -> List[int]:
        """
        Generate token_ids.

        :param token_type: the token type (nft or ft)
        :param nb_tokens: the number of tokens
        :param starting_index: the index at which to start constructing ids
        :return: the list of token ids generated
        """
        token_ids = []
        for i in range(nb_tokens):
            index = starting_index + i
            token_id = cls._generate_id(index, token_type)
            token_ids.append(token_id)
        return token_ids

    @staticmethod
    def _generate_id(index: int, token_type: int) -> int:
        """
        Generate a token_id.

        :param index: the index to byte-shift
        :param token_type: the token type
        :return: the token id
        """
        token_id = (token_type << 128) + index
        return token_id

    @classmethod
    def get_create_batch_transaction(  # pylint: disable=unused-argument
        cls,
        ledger_api: LedgerApi,
        contract_address: Address,
        deployer_address: Address,
        token_ids: List[int],
        data: Optional[bytes] = b"",
        gas: int = 300000,
    ) -> JSONLike:
        """
        Get the transaction to create a batch of tokens.

        :param ledger_api: the ledger API
        :param contract_address: the address of the contract
        :param deployer_address: the address of the deployer
        :param token_ids: the list of token ids for creation
        :param data: the data to include in the transaction
        :param gas: the gas to be used
        :return: the transaction object
        """
        if ledger_api.identifier == EthereumApi.identifier:
            nonce = ledger_api.api.eth.getTransactionCount(deployer_address)
            instance = cls.get_instance(ledger_api, contract_address)
            tx = instance.functions.createBatch(
                deployer_address, token_ids
            ).buildTransaction(
                {
                    "gas": gas,
                    "gasPrice": ledger_api.api.toWei("50", "gwei"),
                    "nonce": nonce,
                }
            )
            tx = ledger_api.update_with_gas_estimate(tx)
            return tx
        if ledger_api.identifier in [CosmosApi.identifier, FetchAIApi.identifier]:
            tokens = []
            for token_id in token_ids:
                tokens.append({"id": str(token_id), "path": str(token_id)})

            msg = {
                "create_batch": {"item_owner": str(deployer_address), "tokens": tokens}
            }
            cosmos_api = cast(CosmosApi, ledger_api)
            tx = cosmos_api.get_handle_transaction(
                deployer_address, contract_address, msg, amount=0, tx_fee=0, gas=gas
            )
            return tx
        raise NotImplementedError

    @classmethod
    def get_create_single_transaction(
        cls,
        ledger_api: LedgerApi,
        contract_address: Address,
        deployer_address: Address,
        token_id: int,
        data: Optional[bytes] = b"",
        gas: int = 300000,
    ) -> JSONLike:
        """
        Get the transaction to create a single token.

        :param ledger_api: the ledger API
        :param contract_address: the address of the contract
        :param deployer_address: the address of the deployer
        :param token_id: the token id for creation
        :param data: the data to include in the transaction
        :param gas: the gas to be used
        :return: the transaction object
        """
        if ledger_api.identifier == EthereumApi.identifier:
            nonce = ledger_api.api.eth.getTransactionCount(deployer_address)
            instance = cls.get_instance(ledger_api, contract_address)
            tx = instance.functions.createSingle(
                deployer_address, token_id, data
            ).buildTransaction(
                {
                    "gas": gas,
                    "gasPrice": ledger_api.api.toWei("50", "gwei"),
                    "nonce": nonce,
                }
            )
            tx = ledger_api.update_with_gas_estimate(tx)
            return tx
        if ledger_api.identifier in [CosmosApi.identifier, FetchAIApi.identifier]:
            msg = {
                "create_single": {
                    "item_owner": deployer_address,
                    "id": str(token_id),
                    "path": str(data),
                }
            }
            cosmos_api = cast(CosmosApi, ledger_api)
            tx = cosmos_api.get_handle_transaction(
                deployer_address, contract_address, msg, amount=0, tx_fee=0, gas=gas
            )
            return tx
        raise NotImplementedError

    @classmethod
    def get_mint_batch_transaction(
        cls,
        ledger_api: LedgerApi,
        contract_address: Address,
        deployer_address: Address,
        recipient_address: Address,
        token_ids: List[int],
        mint_quantities: List[int],
        data: Optional[bytes] = b"",
        gas: int = 500000,
    ) -> JSONLike:
        """
        Get the transaction to mint a batch of tokens.

        :param ledger_api: the ledger API
        :param contract_address: the address of the contract
        :param deployer_address: the address of the deployer
        :param recipient_address: the address of the recipient
        :param token_ids: the token ids
        :param mint_quantities: the quantity to mint for each token
        :param data: the data to include in the transaction
        :param gas: the gas to be used
        :return: the transaction object
        """
        cls.validate_mint_quantities(token_ids, mint_quantities)
        if ledger_api.identifier == EthereumApi.identifier:
            nonce = ledger_api.api.eth.getTransactionCount(deployer_address)
            instance = cls.get_instance(ledger_api, contract_address)
            tx = instance.functions.mintBatch(
                recipient_address, token_ids, mint_quantities, data
            ).buildTransaction(
                {
                    "gas": gas,
                    "gasPrice": ledger_api.api.toWei("50", "gwei"),
                    "nonce": nonce,
                }
            )
            tx = ledger_api.update_with_gas_estimate(tx)
            return tx
        if ledger_api.identifier in [CosmosApi.identifier, FetchAIApi.identifier]:
            tokens = []
            for token_id, quantity in zip(token_ids, mint_quantities):
                tokens.append({"id": str(token_id), "value": str(quantity)})

            msg = {
                "mint_batch": {
                    "to_address": recipient_address,
                    "data": str(data),
                    "tokens": tokens,
                }
            }
            cosmos_api = cast(CosmosApi, ledger_api)
            tx = cosmos_api.get_handle_transaction(
                deployer_address, contract_address, msg, amount=0, tx_fee=0, gas=gas
            )
            return tx
        raise NotImplementedError

    @classmethod
    def validate_mint_quantities(
        cls, token_ids: List[int], mint_quantities: List[int]
    ) -> None:
        """Validate the mint quantities."""
        for token_id, mint_quantity in zip(token_ids, mint_quantities):
            decoded_type = cls.decode_id(token_id)
            if decoded_type not in [
                1,
                2,
            ]:
                raise ValueError(
                    "The token type must be 1 or 2. Found type={} for token_id={}".format(
                        decoded_type, token_id
                    )
                )
            if decoded_type == 1:
                if mint_quantity != 1:
                    raise ValueError(
                        "Cannot mint NFT (token_id={}) with mint_quantity more than 1 (found={})".format(
                            token_id, mint_quantity
                        )
                    )

    @staticmethod
    def decode_id(token_id: int) -> int:
        """
        Decode a give token id.

        :param token_id: the byte shifted token id
        :return: the non-shifted id
        """
        decoded_type = token_id >> 128
        return decoded_type

    @classmethod
    def get_mint_single_transaction(
        cls,
        ledger_api: LedgerApi,
        contract_address: Address,
        deployer_address: Address,
        recipient_address: Address,
        token_id: int,
        mint_quantity: int,
        data: Optional[bytes] = b"",
        gas: int = 300000,
    ) -> JSONLike:
        """
        Get the transaction to mint a single token.

        :param ledger_api: the ledger API
        :param contract_address: the address of the contract
        :param deployer_address: the address of the deployer
        :param recipient_address: the address of the recipient
        :param token_id: the token id
        :param mint_quantity: the quantity to mint
        :param data: the data to include in the transaction
        :param gas: the gas to be used
        :return: the transaction object
        """
        if ledger_api.identifier == EthereumApi.identifier:
            nonce = ledger_api.api.eth.getTransactionCount(deployer_address)
            instance = cls.get_instance(ledger_api, contract_address)
            tx = instance.functions.mint(
                recipient_address, token_id, mint_quantity, data
            ).buildTransaction(
                {
                    "gas": gas,
                    "gasPrice": ledger_api.api.toWei("50", "gwei"),
                    "nonce": nonce,
                }
            )
            tx = ledger_api.update_with_gas_estimate(tx)
            return tx
        if ledger_api.identifier in [CosmosApi.identifier, FetchAIApi.identifier]:
            msg = {
                "mint_single": {
                    "to_address": recipient_address,
                    "id": str(token_id),
                    "supply": str(mint_quantity),
                    "data": str(data),
                }
            }
            cosmos_api = cast(CosmosApi, ledger_api)
            tx = cosmos_api.get_handle_transaction(
                deployer_address, contract_address, msg, amount=0, tx_fee=0, gas=gas
            )
            return tx
        raise NotImplementedError

    @classmethod
    def get_balance(
        cls,
        ledger_api: LedgerApi,
        contract_address: Address,
        agent_address: Address,
        token_id: int,
    ) -> JSONLike:
        """
        Get the balance for a specific token id.

        :param ledger_api: the ledger API
        :param contract_address: the address of the contract
        :param agent_address: the address
        :param token_id: the token id
        :return: the balance in a dictionary - {"balance": {token_id: int, balance: int}}
        """
        if ledger_api.identifier == EthereumApi.identifier:
            instance = cls.get_instance(ledger_api, contract_address)
            balance = instance.functions.balanceOf(agent_address, token_id).call()
            result = {token_id: balance}
            return {"balance": result}
        if ledger_api.identifier in [CosmosApi.identifier, FetchAIApi.identifier]:
            cosmos_api = cast(CosmosApi, ledger_api)
            msg: JSONLike = {
                "balance": {"address": str(agent_address), "id": str(token_id)}
            }
            query_res = cosmos_api.execute_contract_query(contract_address, msg)
            if query_res is None:
                raise ValueError("call to contract returned None")
            # Convert {"balance": balance: str} balances to Dict[token_id: int, balance: int]
            result = {token_id: int(cast(str, query_res["balance"]))}
            return {"balance": result}
        raise NotImplementedError

    @classmethod
    def get_atomic_swap_single_transaction(
        cls,
        ledger_api: LedgerApi,
        contract_address: Address,
        from_address: Address,
        to_address: Address,
        token_id: int,
        from_supply: int,
        to_supply: int,
        value: int,
        trade_nonce: int,
        signature: Optional[str] = None,
        data: Optional[bytes] = b"",
        gas: int = 2818111,
        from_pubkey: Optional[str] = None,
        to_pubkey: Optional[str] = None,
    ) -> JSONLike:
        """
        Get the transaction for a trustless trade between two agents for a single token.

        :param ledger_api: the ledger API
        :param contract_address: the address of the contract
        :param from_address: the address of the agent sending tokens, receiving ether
        :param to_address: the address of the agent receiving tokens, sending ether
        :param token_id: the token id
        :param from_supply: the supply of tokens by the sender
        :param to_supply: the supply of tokens by the receiver
        :param value: the amount of ether sent from the to_address to the from_address
        :param trade_nonce: the nonce of the trade, this is separate from the nonce of the transaction
        :param signature: the signature of the trade - used on Ethereum
        :param data: the data to include in the transaction
        :param gas: the gas to be used
        :param from_pubkey: Public key associated with from_address - Used on Cosmos/Fetch
        :param to_pubkey: Public key associated with to_address - Used on Cosmos/Fetch
        :return: a ledger transaction object
        """
        if from_supply > 0 and to_supply > 0:
            raise RuntimeError(
                "Can't determine direction of swap because from_supply and to_supply are both non-zero."
            )

        if ledger_api.identifier == EthereumApi.identifier:
            if signature is None:
                raise RuntimeError("Signature expected for Eth based contract.")
            if from_pubkey is not None or to_pubkey is not None:
                raise RuntimeError("Pubkeys not expected for Eth based contract.")

            nonce = ledger_api.api.eth.getTransactionCount(from_address)
            instance = cls.get_instance(ledger_api, contract_address)
            value_eth_wei = ledger_api.api.toWei(value, "ether")
            tx = instance.functions.trade(
                from_address,
                to_address,
                token_id,
                from_supply,
                to_supply,
                value_eth_wei,
                trade_nonce,
                signature,
                data,
            ).buildTransaction(
                {
                    "gas": gas,
                    "from": from_address,
                    "value": value_eth_wei,
                    "gasPrice": ledger_api.api.toWei("50", "gwei"),
                    "nonce": nonce,
                }
            )
            tx = ledger_api.update_with_gas_estimate(tx)
            return tx
        if ledger_api.identifier in [CosmosApi.identifier, FetchAIApi.identifier]:
            if signature is not None:
                raise RuntimeError(
                    "Signature not expected for Cosmos/Fetch based contract."
                )
<<<<<<< HEAD
            if from_pubkey is None or to_pubkey is None:
                raise RuntimeError("Pubkeys requred for Cosmos/Fetch based contract.")
=======
            if to_pubkey is None:
                raise RuntimeError(
                    "to_pubkey is missing and required for Cosmos/Fetch based contract.."
                )
>>>>>>> d3881e16

            cosmos_api = cast(CosmosApi, ledger_api)

            msgs: List[ProtoAny] = []

            # from_address sends tokens
            if from_supply > 0:
                contract_msg = {
                    "transfer_single": {
                        "operator": str(from_address),
                        "from_address": str(from_address),
                        "to_address": str(to_address),
                        "id": str(token_id),
                        "value": str(from_supply),
                    }
                }
                msgs.append(
                    cosmos_api.get_packed_exec_msg(
                        sender_address=from_address,
                        contract_address=contract_address,
                        msg=contract_msg,
                    )
                )

            # to_address sends tokens
            if to_supply > 0:
                contract_msg = {
                    "transfer_single": {
                        "operator": str(to_address),
                        "from_address": str(to_address),
                        "to_address": str(from_address),
                        "id": str(token_id),
                        "value": str(to_supply),
                    }
                }
                msgs.append(
                    cosmos_api.get_packed_exec_msg(
                        sender_address=to_address,
                        contract_address=contract_address,
                        msg=contract_msg,
                    )
                )

            # Sending native tokens from to_address to from_address
            msgs.append(cosmos_api.get_packed_send_msg(to_address, from_address, value))

            # In case of the other direction of atomic swap only 1 signer is required
            if to_supply > 0:
                tx = cosmos_api.get_multi_transaction(
                    from_addresses=[to_address],
                    pub_keys=[bytes.fromhex(to_pubkey)],
                    msgs=msgs,
                    gas=gas,
                )
            else:
                if from_pubkey is None:
                    raise RuntimeError(
                        "from_pubkey is missing and required for Cosmos/Fetch based contract."
                    )
                tx = cosmos_api.get_multi_transaction(
                    from_addresses=[from_address, to_address],
                    pub_keys=[bytes.fromhex(from_pubkey), bytes.fromhex(to_pubkey)],
                    msgs=msgs,
                    gas=gas,
                )

            return tx

        raise NotImplementedError  # pragma: nocover

    @classmethod
    def get_balances(
        cls,
        ledger_api: LedgerApi,
        contract_address: Address,
        agent_address: Address,
        token_ids: List[int],
    ) -> JSONLike:
        """
        Get the balances for a batch of specific token ids.

        :param ledger_api: the ledger API
        :param contract_address: the address of the contract
        :param agent_address: the address
        :param token_ids: the token id
        :return: the balances in dictionary - {"balances": {id: int, balance: int}}
        """
        if ledger_api.identifier == EthereumApi.identifier:
            instance = cls.get_instance(ledger_api, contract_address)
            balances = instance.functions.balanceOfBatch(
                [agent_address] * 10, token_ids
            ).call()
            result = dict(zip(token_ids, balances))
            return {"balances": result}
        if ledger_api.identifier in [CosmosApi.identifier, FetchAIApi.identifier]:
            tokens = []
            for token_id in token_ids:
                tokens.append({"address": agent_address, "id": str(token_id)})

            msg: JSONLike = {"balance_batch": {"addresses": tokens}}

            cosmos_api = cast(CosmosApi, ledger_api)
            query_res = cosmos_api.execute_contract_query(contract_address, msg)
            # Convert List[balances: str] balances to Dict[token_id: int, balance: int]
            if query_res is None:
                raise ValueError("call to contract returned None")
            result = {
                token_id: int(balance)
                for token_id, balance in zip(
                    token_ids, cast(List[str], query_res["balances"])
                )
            }
            return {"balances": result}
        raise NotImplementedError  # pragma: nocover

    @classmethod
    def get_atomic_swap_batch_transaction(
        cls,
        ledger_api: LedgerApi,
        contract_address: Address,
        from_address: Address,
        to_address: Address,
        token_ids: List[int],
        from_supplies: List[int],
        to_supplies: List[int],
        value: int,
        trade_nonce: int,
        signature: Optional[str] = None,
        data: Optional[bytes] = b"",
        gas: int = 2818111,
        from_pubkey: Optional[str] = None,
        to_pubkey: Optional[str] = None,
    ) -> JSONLike:
        """
        Get the transaction for a trustless trade between two agents for a batch of tokens.

        :param ledger_api: the ledger API
        :param contract_address: the address of the contract
        :param from_address: the address of the agent sending tokens, receiving ether
        :param to_address: the address of the agent receiving tokens, sending ether
        :param token_ids: the token ids
        :param from_supplies: the supply of tokens by the sender
        :param to_supplies: the supply of tokens by the receiver
        :param value: the amount of ether sent from the to_address to the from_address
        :param trade_nonce: the nonce of the trade, this is separate from the nonce of the transaction
        :param signature: the signature of the trade - used on Ethereum
        :param data: the data to include in the transaction
        :param gas: the gas to be used
        :param from_pubkey: Public key associated with from_address - Used on Cosmos/Fetch
        :param to_pubkey: Public key associated with to_address - Used on Cosmos/Fetch
        :return: a ledger transaction object
        """
        if ledger_api.identifier == EthereumApi.identifier:
            if signature is None:
                raise RuntimeError("Signature expected for Eth based contract.")
            if from_pubkey is not None or to_pubkey is not None:
                raise RuntimeError("Pubkeys not expected for Eth based contract.")

            nonce = ledger_api.api.eth.getTransactionCount(from_address)
            instance = cls.get_instance(ledger_api, contract_address)
            value_eth_wei = ledger_api.api.toWei(value, "ether")
            tx = instance.functions.tradeBatch(
                from_address,
                to_address,
                token_ids,
                from_supplies,
                to_supplies,
                value_eth_wei,
                trade_nonce,
                signature,
                data,
            ).buildTransaction(
                {
                    "gas": gas,
                    "from": from_address,
                    "value": value_eth_wei,
                    "gasPrice": ledger_api.api.toWei("50", "gwei"),
                    "nonce": nonce,
                }
            )
            tx = ledger_api.update_with_gas_estimate(tx)
            return tx
        if ledger_api.identifier in [CosmosApi.identifier, FetchAIApi.identifier]:
            if signature is not None:
                raise RuntimeError(
                    "Signature not expected for Cosmos/Fetch based contract."
                )
<<<<<<< HEAD
            if from_pubkey is None or to_pubkey is None:
                raise RuntimeError("Pubkeys requred for Cosmos/Fetch based contract.")
=======
            if to_pubkey is None:
                raise RuntimeError(
                    "to_pubkey is missing and required for Cosmos/Fetch based contract."
                )
>>>>>>> d3881e16

            cosmos_api = cast(CosmosApi, ledger_api)

            msgs: List[ProtoAny] = []

            # Split token transfers to two batch transfers for each side
            from_tokens: List[Dict[str, str]] = []
            to_tokens: List[Dict[str, str]] = []
            for token_id, from_supply, to_supply in zip(
                token_ids, from_supplies, to_supplies
            ):
                if from_supply > 0:
                    from_tokens.append({"id": str(token_id), "value": str(from_supply)})
                if to_supply > 0:
                    to_tokens.append({"id": str(token_id), "value": str(to_supply)})

            # First direction of swap
            if len(from_tokens) != 0:
                contract_msg = {
                    "transfer_batch": {
                        "operator": str(from_address),
                        "from_address": str(from_address),
                        "to_address": str(to_address),
                        "tokens": from_tokens,
                    }
                }
                msgs.append(
                    cosmos_api.get_packed_exec_msg(
                        sender_address=from_address,
                        contract_address=contract_address,
                        msg=contract_msg,
                    )
                )

            # Second direction of swap
            if len(to_tokens) != 0:
                contract_msg = {
                    "transfer_batch": {
                        "operator": str(to_address),
                        "from_address": str(to_address),
                        "to_address": str(from_address),
                        "tokens": to_tokens,
                    }
                }
                msgs.append(
                    cosmos_api.get_packed_exec_msg(
                        sender_address=to_address,
                        contract_address=contract_address,
                        msg=contract_msg,
                    )
                )

            # Sending native tokens from to_address to from_address
            msgs.append(cosmos_api.get_packed_send_msg(to_address, from_address, value))

            if len(from_tokens) == 0:
                # Transfers are done only from to_address
                tx = cosmos_api.get_multi_transaction(
                    from_addresses=[to_address],
                    pub_keys=[bytes.fromhex(to_pubkey)],
                    msgs=msgs,
                    gas=gas,
                )
            else:
                if from_pubkey is None:
                    raise RuntimeError(
                        "from_pubkey is missing and required for Cosmos/Fetch based contract."
                    )
                tx = cosmos_api.get_multi_transaction(
                    from_addresses=[from_address, to_address],
                    pub_keys=[bytes.fromhex(from_pubkey), bytes.fromhex(to_pubkey)],
                    msgs=msgs,
                    gas=gas,
                )

            return tx

        raise NotImplementedError  # pragma: nocover

    @classmethod
    def get_hash_single(
        cls,
        ledger_api: LedgerApi,
        contract_address: Address,
        from_address: Address,
        to_address: Address,
        token_id: int,
        from_supply: int,
        to_supply: int,
        value: int,
        trade_nonce: int,
    ) -> bytes:
        """
        Get the hash for a trustless trade between two agents for a single token.

        :param ledger_api: the ledger API
        :param contract_address: the address of the contract
        :param from_address: the address of the agent sending tokens, receiving ether
        :param to_address: the address of the agent receiving tokens, sending ether
        :param token_id: the token id
        :param from_supply: the supply of tokens by the sender
        :param to_supply: the supply of tokens by the receiver
        :param value: the amount of ether sent from the to_address to the from_address
        :param trade_nonce: the nonce used in the trade
        :return: the transaction hash in a dict
        """
        if ledger_api.identifier == EthereumApi.identifier:
            instance = cls.get_instance(ledger_api, contract_address)
            from_address_hash = instance.functions.getAddress(from_address).call()
            to_address_hash = instance.functions.getAddress(to_address).call()
            value_eth_wei = ledger_api.api.toWei(value, "ether")
            tx_hash = cls._get_hash_single(
                _from=from_address_hash,
                _to=to_address_hash,
                _id=token_id,
                _from_value=from_supply,
                _to_value=to_supply,
                _value_eth_wei=value_eth_wei,
                _nonce=trade_nonce,
            )
            if (
                tx_hash
                != instance.functions.getSingleHash(
                    from_address,
                    to_address,
                    token_id,
                    from_supply,
                    to_supply,
                    value_eth_wei,
                    trade_nonce,
                ).call()
            ):
                raise ValueError(  # pragma: nocover
                    "On-chain and off-chain hash computation do not agree!"
                )
            return tx_hash
        raise NotImplementedError  # pragma: nocover

    @staticmethod
    def _get_hash_single(
        _from: bytes,
        _to: bytes,
        _id: int,
        _from_value: int,
        _to_value: int,
        _value_eth_wei: int,
        _nonce: int,
    ) -> bytes:
        """
        Generate a hash mirroring the way we are creating this in the contract.

        :param _from: the from address hashed
        :param _to: the to address hashed
        :param _id: the token id
        :param _from_value: the from value
        :param _to_value: the to value
        :param _value_eth_wei: the value eth (in wei)
        :param _nonce: the trade nonce
        :return: the hash in bytes string representation
        """
        return keccak256(
            b"".join(
                [
                    _from,
                    _to,
                    _id.to_bytes(32, "big"),
                    _from_value.to_bytes(32, "big"),
                    _to_value.to_bytes(32, "big"),
                    _value_eth_wei.to_bytes(32, "big"),
                    _nonce.to_bytes(32, "big"),
                ]
            )
        )

    @classmethod
    def get_hash_batch(
        cls,
        ledger_api: LedgerApi,
        contract_address: Address,
        from_address: Address,
        to_address: Address,
        token_ids: List[int],
        from_supplies: List[int],
        to_supplies: List[int],
        value: int,
        trade_nonce: int,
    ) -> bytes:
        """
        Get the hash for a trustless trade between two agents for a batch of tokens.

        :param ledger_api: the ledger API
        :param contract_address: the address of the contract
        :param from_address: the address of the agent sending tokens, receiving ether
        :param to_address: the address of the agent receiving tokens, sending ether
        :param token_ids: the list of token ids for the bash transaction
        :param from_supplies: the quantities of tokens sent from the from_address to the to_address
        :param to_supplies: the quantities of tokens sent from the to_address to the from_address
        :param value: the value of ether sent from the from_address to the to_address
        :param trade_nonce: the trade nonce
        :return: the transaction hash in a dict
        """
        if ledger_api.identifier == EthereumApi.identifier:
            instance = cls.get_instance(ledger_api, contract_address)
            from_address_hash = instance.functions.getAddress(from_address).call()
            to_address_hash = instance.functions.getAddress(to_address).call()
            value_eth_wei = ledger_api.api.toWei(value, "ether")
            tx_hash = cls._get_hash_batch(
                _from=from_address_hash,
                _to=to_address_hash,
                _ids=token_ids,
                _from_values=from_supplies,
                _to_values=to_supplies,
                _value_eth_wei=value_eth_wei,
                _nonce=trade_nonce,
            )
            if (
                tx_hash
                != instance.functions.getHash(
                    from_address,
                    to_address,
                    token_ids,
                    from_supplies,
                    to_supplies,
                    value_eth_wei,
                    trade_nonce,
                ).call()
            ):
                raise ValueError(
                    "On-chain and off-chain hash computation do not agree!"
                )
            return tx_hash
        raise NotImplementedError  # pragma: nocover

    @staticmethod
    def _get_hash_batch(
        _from: bytes,
        _to: bytes,
        _ids: List[int],
        _from_values: List[int],
        _to_values: List[int],
        _value_eth_wei: int,
        _nonce: int,
    ) -> bytes:
        """
        Generate a hash mirroring the way we are creating this in the contract.

        :param _from: the from address hashed
        :param _to: the to address hashed
        :param _ids: the token ids
        :param _from_values: the from values
        :param _to_values: the to values
        :param _value_eth_wei: the value of eth (in wei)
        :param _nonce: the trade nonce
        :return: the hash in bytes string representation
        """
        aggregate_hash = keccak256(
            b"".join(
                [
                    _ids[0].to_bytes(32, "big"),
                    _from_values[0].to_bytes(32, "big"),
                    _to_values[0].to_bytes(32, "big"),
                ]
            )
        )
        for idx, _id in enumerate(_ids):
            if not idx == 0:
                aggregate_hash = keccak256(
                    b"".join(
                        [
                            aggregate_hash,
                            _id.to_bytes(32, "big"),
                            _from_values[idx].to_bytes(32, "big"),
                            _to_values[idx].to_bytes(32, "big"),
                        ]
                    )
                )

        m_list = []
        m_list.append(_from)
        m_list.append(_to)
        m_list.append(aggregate_hash)
        m_list.append(_value_eth_wei.to_bytes(32, "big"))
        m_list.append(_nonce.to_bytes(32, "big"))
        return keccak256(b"".join(m_list))

    @classmethod
    def generate_trade_nonce(
        cls, ledger_api: LedgerApi, contract_address: Address, agent_address: Address
    ) -> Dict[str, int]:
        """
        Generate a valid trade nonce.

        :param ledger_api: the ledger API
        :param contract_address: the address of the contract
        :param agent_address: the address to use
        :return: the generated trade nonce
        """
        if ledger_api.identifier == EthereumApi.identifier:
            instance = cls.get_instance(ledger_api, contract_address)
            trade_nonce = random.randrange(0, MAX_UINT_256)  # nosec
            while instance.functions.is_nonce_used(agent_address, trade_nonce).call():
                trade_nonce = random.randrange(0, MAX_UINT_256)  # nosec
            return {"trade_nonce": trade_nonce}
        raise NotImplementedError  # pragma: nocover<|MERGE_RESOLUTION|>--- conflicted
+++ resolved
@@ -442,16 +442,10 @@
                 raise RuntimeError(
                     "Signature not expected for Cosmos/Fetch based contract."
                 )
-<<<<<<< HEAD
-            if from_pubkey is None or to_pubkey is None:
-                raise RuntimeError("Pubkeys requred for Cosmos/Fetch based contract.")
-=======
             if to_pubkey is None:
                 raise RuntimeError(
                     "to_pubkey is missing and required for Cosmos/Fetch based contract.."
                 )
->>>>>>> d3881e16
-
             cosmos_api = cast(CosmosApi, ledger_api)
 
             msgs: List[ProtoAny] = []
@@ -638,16 +632,10 @@
                 raise RuntimeError(
                     "Signature not expected for Cosmos/Fetch based contract."
                 )
-<<<<<<< HEAD
-            if from_pubkey is None or to_pubkey is None:
-                raise RuntimeError("Pubkeys requred for Cosmos/Fetch based contract.")
-=======
             if to_pubkey is None:
                 raise RuntimeError(
                     "to_pubkey is missing and required for Cosmos/Fetch based contract."
                 )
->>>>>>> d3881e16
-
             cosmos_api = cast(CosmosApi, ledger_api)
 
             msgs: List[ProtoAny] = []
