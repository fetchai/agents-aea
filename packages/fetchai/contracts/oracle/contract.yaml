name: oracle
author: fetchai
version: 0.6.0
type: contract
description: Fetch oracle contract
license: Apache-2.0
aea_version: '>=1.0.0rc1, <2.0.0'
fingerprint:
  README.md: QmWgKLF6Fe4tESTdhStxYJrEVKP2xSthd2fcMm2LSfkygL
  __init__.py: QmRmf3Q5F6nQMrTEt59suBNw6zfgTVQX68E7CAuKmCnhAM
  contract.py: QmWTQTNYc66krmWHaLesfxhEYYr7sFcVLXRMJbqKcmMwRa
  contracts/FetchOracle.sol: QmadnUCtsVobBGMxiWAkqMptC9acSMBGj5x4Z4V2UhnFx8
fingerprint_ignore_patterns:
- build/*
class_name: FetchOracleContract
contract_interface_paths:
  ethereum: build/FetchOracle.json
  fetchai: build/oracle.wasm
dependencies:
  aea-ledger-ethereum:
<<<<<<< HEAD
    version: <0.3.0,>=0.2.0
  aea-ledger-fetchai:
    version: <0.3.0,>=0.2.0
=======
    version: <2.0.0,>=1.0.0rc1
>>>>>>> e64f9590
<|MERGE_RESOLUTION|>--- conflicted
+++ resolved
@@ -18,10 +18,6 @@
   fetchai: build/oracle.wasm
 dependencies:
   aea-ledger-ethereum:
-<<<<<<< HEAD
     version: <0.3.0,>=0.2.0
   aea-ledger-fetchai:
-    version: <0.3.0,>=0.2.0
-=======
-    version: <2.0.0,>=1.0.0rc1
->>>>>>> e64f9590
+    version: <0.3.0,>=0.2.0