# -*- coding: utf-8 -*-
# ------------------------------------------------------------------------------
#
#   Copyright 2022 Valory AG
#   Copyright 2018-2021 Fetch.AI Limited
#
#   Licensed under the Apache License, Version 2.0 (the "License");
#   you may not use this file except in compliance with the License.
#   You may obtain a copy of the License at
#
#       http://www.apache.org/licenses/LICENSE-2.0
#
#   Unless required by applicable law or agreed to in writing, software
#   distributed under the License is distributed on an "AS IS" BASIS,
#   WITHOUT WARRANTIES OR CONDITIONS OF ANY KIND, either express or implied.
#   See the License for the specific language governing permissions and
#   limitations under the License.
#
# ------------------------------------------------------------------------------
"""This module sets up test environment for gym skill."""
# pylint: skip-file

from pathlib import Path
from typing import cast

from aea.protocols.dialogue.base import DialogueLabel, DialogueMessage
from aea.skills.tasks import TaskManager
from aea.test_tools.test_skill import BaseSkillTestCase

from packages.fetchai.protocols.gym.custom_types import AnyObject
from packages.fetchai.protocols.gym.message import GymMessage
from packages.fetchai.skills.gym.dialogues import (
    DefaultDialogues,
    GymDialogue,
    GymDialogues,
)
from packages.fetchai.skills.gym.handlers import GymHandler
from packages.fetchai.skills.gym.helpers import ProxyEnv
from packages.fetchai.skills.gym.rl_agent import GoodPriceModel, MyRLAgent, PriceBandit
from packages.fetchai.skills.gym.tasks import GymTask


PACKAGE_ROOT = Path(__file__).parent.parent


class GymTestCase(BaseSkillTestCase):
    """Sets the gym class up for testing."""

    path_to_skill = PACKAGE_ROOT

<<<<<<< HEAD
    def setup(self):
=======
    @classmethod
    def setup_class(cls):
>>>>>>> 52ce6d49
        """Setup the test class."""
        self.nb_steps = 4000
        config_overrides = {
            "handlers": {"gym": {"args": {"nb_steps": self.nb_steps}}},
        }

        super().setup_class(config_overrides=config_overrides)

        # dialogues
        self.default_dialogues = cast(
            DefaultDialogues, self._skill.skill_context.default_dialogues
        )
        self.gym_dialogues = cast(GymDialogues, self._skill.skill_context.gym_dialogues)

        # handlers
        self.gym_handler = cast(GymHandler, self._skill.skill_context.handlers.gym)

        # models
        self.task = GymTask(
            skill_context=self._skill.skill_context,
            nb_steps=self.nb_steps,
        )

        self.task_manager = cast(TaskManager, self._skill.skill_context.task_manager)
        self.task_manager.start()

        self.logger = self._skill.skill_context.logger

        # mocked objects
        self.dict_str_str = {"some_key": "some_value"}
        self.mocked_task_id = 1
        self.content_bytes = b"some_contents"
        self.mocked_status_content = {"reset": "success"}
        self.mocked_action = AnyObject("some_action")
        self.mocked_observation = AnyObject("some_observation")
        self.mocked_info = AnyObject("some_info")
        self.mocked_step_id = 123
        self.mocked_reward = 3242.23423

        self.mocked_price = 765.23
        self.mocked_beta_a = 2.876
        self.mocked_beta_b = 0.8
        self.mocked_bound = 78
        self.mocked_nb_goods = 10

        self.dummy_gym_dialogue = GymDialogue(
            DialogueLabel(
                ("", ""),
                "some_counterparty_address",
                self._skill.skill_context.agent_address,
            ),
            self._skill.skill_context.agent_address,
            role=GymDialogue.Role.AGENT,
        )

        self.price_bandit = PriceBandit(
            self.mocked_price, self.mocked_beta_a, self.mocked_beta_b
        )
        self.good_price_model = GoodPriceModel(self.mocked_bound)
        self.my_rl_agent = MyRLAgent(self.mocked_nb_goods, self.logger)
        self.proxy_env = ProxyEnv(self._skill.skill_context)

        # list of messages
        self.list_of_gym_messages = (
            DialogueMessage(GymMessage.Performative.RESET, {}),
            DialogueMessage(
                GymMessage.Performative.STATUS, {"content": self.mocked_status_content}
            ),
            DialogueMessage(
                GymMessage.Performative.ACT,
                {"action": self.mocked_action, "step_id": self.mocked_step_id},
            ),
            DialogueMessage(
                GymMessage.Performative.PERCEPT,
                {
                    "step_id": self.mocked_step_id,
                    "observation": self.mocked_observation,
                    "reward": self.mocked_reward,
                    "done": True,
                    "info": self.mocked_info,
                },
            ),
            DialogueMessage(GymMessage.Performative.CLOSE, {}),
        )<|MERGE_RESOLUTION|>--- conflicted
+++ resolved
@@ -48,92 +48,88 @@
 
     path_to_skill = PACKAGE_ROOT
 
-<<<<<<< HEAD
-    def setup(self):
-=======
     @classmethod
     def setup_class(cls):
->>>>>>> 52ce6d49
         """Setup the test class."""
-        self.nb_steps = 4000
+        cls.nb_steps = 4000
         config_overrides = {
-            "handlers": {"gym": {"args": {"nb_steps": self.nb_steps}}},
+            "handlers": {"gym": {"args": {"nb_steps": cls.nb_steps}}},
         }
 
         super().setup_class(config_overrides=config_overrides)
 
         # dialogues
-        self.default_dialogues = cast(
-            DefaultDialogues, self._skill.skill_context.default_dialogues
+        cls.default_dialogues = cast(
+            DefaultDialogues, cls._skill.skill_context.default_dialogues
         )
-        self.gym_dialogues = cast(GymDialogues, self._skill.skill_context.gym_dialogues)
+        cls.gym_dialogues = cast(GymDialogues, cls._skill.skill_context.gym_dialogues)
 
         # handlers
-        self.gym_handler = cast(GymHandler, self._skill.skill_context.handlers.gym)
+        cls.gym_handler = cast(GymHandler, cls._skill.skill_context.handlers.gym)
 
         # models
-        self.task = GymTask(
-            skill_context=self._skill.skill_context,
-            nb_steps=self.nb_steps,
+        cls.task = GymTask(
+            skill_context=cls._skill.skill_context,
+            nb_steps=cls.nb_steps,
         )
 
-        self.task_manager = cast(TaskManager, self._skill.skill_context.task_manager)
-        self.task_manager.start()
+        cls.task_manager = cast(TaskManager, cls._skill.skill_context.task_manager)
+        cls.task_manager.start()
 
-        self.logger = self._skill.skill_context.logger
+        cls.logger = cls._skill.skill_context.logger
 
         # mocked objects
-        self.dict_str_str = {"some_key": "some_value"}
-        self.mocked_task_id = 1
-        self.content_bytes = b"some_contents"
-        self.mocked_status_content = {"reset": "success"}
-        self.mocked_action = AnyObject("some_action")
-        self.mocked_observation = AnyObject("some_observation")
-        self.mocked_info = AnyObject("some_info")
-        self.mocked_step_id = 123
-        self.mocked_reward = 3242.23423
+        cls.dict_str_str = {"some_key": "some_value"}
+        cls.mocked_task_id = 1
+        cls.content_bytes = b"some_contents"
+        cls.mocked_status_content = {"reset": "success"}
+        cls.mocked_action = AnyObject("some_action")
+        cls.mocked_observation = AnyObject("some_observation")
+        cls.mocked_info = AnyObject("some_info")
+        cls.mocked_step_id = 123
+        cls.mocked_reward = 3242.23423
 
-        self.mocked_price = 765.23
-        self.mocked_beta_a = 2.876
-        self.mocked_beta_b = 0.8
-        self.mocked_bound = 78
-        self.mocked_nb_goods = 10
+        cls.mocked_price = 765.23
+        cls.mocked_beta_a = 2.876
+        cls.mocked_beta_b = 0.8
+        cls.mocked_bound = 78
+        cls.mocked_nb_goods = 10
 
-        self.dummy_gym_dialogue = GymDialogue(
+        cls.dummy_gym_dialogue = GymDialogue(
             DialogueLabel(
                 ("", ""),
                 "some_counterparty_address",
-                self._skill.skill_context.agent_address,
+                cls._skill.skill_context.agent_address,
             ),
-            self._skill.skill_context.agent_address,
+            cls._skill.skill_context.agent_address,
             role=GymDialogue.Role.AGENT,
         )
 
-        self.price_bandit = PriceBandit(
-            self.mocked_price, self.mocked_beta_a, self.mocked_beta_b
+        cls.price_bandit = PriceBandit(
+            cls.mocked_price, cls.mocked_beta_a, cls.mocked_beta_b
         )
-        self.good_price_model = GoodPriceModel(self.mocked_bound)
-        self.my_rl_agent = MyRLAgent(self.mocked_nb_goods, self.logger)
-        self.proxy_env = ProxyEnv(self._skill.skill_context)
+        cls.good_price_model = GoodPriceModel(cls.mocked_bound)
+        cls.my_rl_agent = MyRLAgent(cls.mocked_nb_goods, cls.logger)
+        cls.proxy_env = ProxyEnv(cls._skill.skill_context)
 
         # list of messages
-        self.list_of_gym_messages = (
+        cls.list_of_gym_messages = (
             DialogueMessage(GymMessage.Performative.RESET, {}),
             DialogueMessage(
-                GymMessage.Performative.STATUS, {"content": self.mocked_status_content}
+                GymMessage.Performative.STATUS, {"content": cls.mocked_status_content}
             ),
             DialogueMessage(
                 GymMessage.Performative.ACT,
-                {"action": self.mocked_action, "step_id": self.mocked_step_id},
+                {"action": cls.mocked_action, "step_id": cls.mocked_step_id},
             ),
             DialogueMessage(
                 GymMessage.Performative.PERCEPT,
                 {
-                    "step_id": self.mocked_step_id,
-                    "observation": self.mocked_observation,
-                    "reward": self.mocked_reward,
+                    "step_id": cls.mocked_step_id,
+                    "observation": cls.mocked_observation,
+                    "reward": cls.mocked_reward,
                     "done": True,
-                    "info": self.mocked_info,
+                    "info": cls.mocked_info,
                 },
             ),
             DialogueMessage(GymMessage.Performative.CLOSE, {}),
