--- conflicted
+++ resolved
@@ -8,14 +8,10 @@
 fingerprint:
   README.md: QmcvyraEedZd5PEnmbijkkcsDrQQKDVJxPDUXVrwP3Ni3J
   __init__.py: QmZXoRFUzSr1muZEyJYUeHQjWZp6jPmYTeHTsXJ47fXnV6
-<<<<<<< HEAD
-  behaviours.py: Qmea3paWLmXV3i5zNjvQVPLK5ycF6P9zDjxGR5RDNaarL8
-=======
-  behaviours.py: QmdNXfcfA8CUkuj9UDHB7xqYp5vE15jHhuVs44CrV6Yecj
->>>>>>> a19ac204
+  behaviours.py: QmcjcRbiAfV87yGg35FtEVy64v4qbvJRy3nepMhMttpJda
   dialogues.py: QmVCJ1WoW4xEDrYs56VbTvMiKu1YST7T3DrTjhAyYoBFJa
-  handlers.py: QmZgXkCbzzBFGxe9vu3jJyWojg1SZDpBuW97XduXaG1MPT
-  strategy.py: QmdycLa71UeUGghbBSrXD6g2viZn7BK2njiwTRLPkNLAe4
+  handlers.py: QmTWk3rxs2KMb8C2mEJAyUHxNvN3WnWnFutzBUimQSxXiF
+  strategy.py: QmYLWNmhGWjMyNJv6MyahKxFjtaxo8MsE49GevJTbq8gSC
 fingerprint_ignore_patterns: []
 contracts:
 - fetchai/oracle:0.5.0
@@ -69,13 +65,13 @@
     class_name: SigningDialogues
   strategy:
     args:
-      contract_address: null
+      contract_address: fetch1m4hdk6ca0p3czd4k6wfanhkswjelw8qr6ww03u
       default_gas_deploy: 10000000
       default_gas_grant_role: 10000000
       default_gas_update: 15000000
       erc20_address: '0x0000000000000000000000000000000000000000'
       initial_fee_deploy: 1000000000000
-      is_oracle_role_granted: false
+      is_oracle_role_granted: true
       ledger_id: fetchai
       oracle_value_name: null
       update_function: updateOracleValue
