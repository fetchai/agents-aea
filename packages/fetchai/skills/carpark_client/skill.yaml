--- conflicted
+++ resolved
@@ -29,13 +29,11 @@
       no_find_search_interval: 5
       max_price: 400000000
       max_detection_age: 36000000
-<<<<<<< HEAD
       currency_id: 'FET'
       ledger_id: 'fetchai'
       is_ledger_tx: True
-=======
       max_buyer_tx_fee: 1
->>>>>>> 00ccf4ff
+
   dialogues:
     class_name: Dialogues
     args: {}
