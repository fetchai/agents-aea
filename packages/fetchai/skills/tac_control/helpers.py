#!/usr/bin/env python3
# -*- coding: utf-8 -*-
# ------------------------------------------------------------------------------
#
#   Copyright 2018-2022 Fetch.AI Limited
#
#   Licensed under the Apache License, Version 2.0 (the "License");
#   you may not use this file except in compliance with the License.
#   You may obtain a copy of the License at
#
#       http://www.apache.org/licenses/LICENSE-2.0
#
#   Unless required by applicable law or agreed to in writing, software
#   distributed under the License is distributed on an "AS IS" BASIS,
#   WITHOUT WARRANTIES OR CONDITIONS OF ANY KIND, either express or implied.
#   See the License for the specific language governing permissions and
#   limitations under the License.
#
# ------------------------------------------------------------------------------

"""This module contains the helpers methods for the controller agent."""

import random
from typing import Dict, List, Tuple, cast

import numpy as np

from aea.exceptions import enforce

from packages.fetchai.contracts.erc1155.contract import ERC1155Contract


QUANTITY_SHIFT = 1  # Any non-negative integer is fine.
FT_NAME = "FT"
FT_ID = 2


def generate_good_ids(nb_goods: int, starting_index: int) -> List[int]:
    """
    Generate ids for things.

    :param nb_goods: the number of things.
    :param starting_index: the index to start creating from.
    :return: list of good ids
    """
    good_ids = ERC1155Contract.generate_token_ids(FT_ID, nb_goods, starting_index)
    enforce(
        len(good_ids) == nb_goods, "Length of good ids and number of goods must match."
    )
    return good_ids


def generate_currency_ids(nb_currencies: int, starting_index: int) -> List[int]:
    """
    Generate currency ids.

    :param nb_currencies: the number of currencies.
    :param starting_index: the index to start creating from.
    :return: list of currency ids
    """
    currency_ids = ERC1155Contract.generate_token_ids(
        FT_ID, nb_currencies, starting_index
    )
    enforce(
        len(currency_ids) == nb_currencies,
        "Length of currency ids and number of currencies must match.",
    )
    return currency_ids


def generate_currency_id_to_name(
    nb_currencies: int, currency_ids: List[int], starting_index: int = 0
) -> Dict[str, str]:
    """
    Generate a dictionary mapping good ids to names.

    :param nb_currencies: the number of currencies.
    :param currency_ids: the currency ids
    :param starting_index: the starting index
    :return: a dictionary mapping currency's ids to names.
    """
    if currency_ids != []:
        enforce(
            len(currency_ids) == nb_currencies,
            "Length of currency_ids does not match nb_currencies.",
        )
    else:
        currency_ids = generate_currency_ids(nb_currencies, starting_index)
    currency_id_to_name = {
        str(currency_id): "{}_{}".format(FT_NAME, currency_id)
        for currency_id in currency_ids
    }
    return currency_id_to_name


def generate_good_id_to_name(
    nb_goods: int, good_ids: List[int], starting_index: int = 0
) -> Dict[str, str]:
    """
    Generate a dictionary mapping good ids to names.

    :param nb_goods: the number of things.
    :param good_ids: a list of good ids
    :param starting_index: the starting index
    :return: a dictionary mapping goods' ids to names.
    """
    if good_ids != []:
        enforce(
            len(good_ids) == nb_goods, "Length of good_ids does not match nb_goods."
        )
    else:
        good_ids = generate_good_ids(nb_goods, starting_index)
    good_id_to_name = {
        str(good_id): "{}_{}".format(FT_NAME, good_id) for good_id in good_ids
    }
    return good_id_to_name


def determine_scaling_factor(money_endowment: int) -> float:
    """
    Compute the scaling factor based on the money amount.

    :param money_endowment: the endowment of money for the agent
    :return: the scaling factor
    """
    scaling_factor = 10.0 ** (len(str(money_endowment)) - 1)
    return scaling_factor


def generate_good_endowments(
    agent_addresses: List[str],
    good_ids: List[str],
    base_amount: int,
    uniform_lower_bound_factor: int,
    uniform_upper_bound_factor: int,
) -> Dict[str, Dict[str, int]]:
    """
    Compute good endowments per agent. That is, a matrix of shape (nb_agents, nb_goods).

    :param agent_addresses: the addresses of the agents
    :param good_ids: the list of good ids
    :param base_amount: the base amount of instances per good
    :param uniform_lower_bound_factor: the lower bound of the uniform distribution for the sampling of the good instance number.
    :param uniform_upper_bound_factor: the upper bound of the uniform distribution for the sampling of the good instance number.
    :return: the endowments matrix.
    """
    # sample good instances
    nb_agents = len(agent_addresses)
    instances_per_good = _sample_good_instances(
        nb_agents,
        good_ids,
        base_amount,
        uniform_lower_bound_factor,
        uniform_upper_bound_factor,
    )
    # each agent receives at least base amount of each good
    base_assignment = {good_id: base_amount for good_id in good_ids}
    endowments = {agent_addr: base_assignment for agent_addr in agent_addresses}
    # randomly assign additional goods to create differences
    for good_id in good_ids:
        for _ in range(instances_per_good[good_id] - (base_amount * nb_agents)):
            idx = random.randint(0, nb_agents - 1)  # nosec
            agent_addr = agent_addresses[idx]
            endowments[agent_addr][good_id] += 1
    return endowments


def generate_utility_params(
    agent_addresses: List[str], good_ids: List[str], scaling_factor: float
) -> Dict[str, Dict[str, float]]:
    """
    Compute the preference matrix. That is, a generic element e_ij is the utility of good j for agent i.

    :param agent_addresses: the agent addresses
    :param good_ids: the list of good ids
    :param scaling_factor: a scaling factor for all the utility params generated.
    :return: the preference matrix.
    """
    decimals = 4 if len(good_ids) < 100 else 8
    utility_function_params = {}  # type: Dict[str, Dict[str, float]]
    for agent_addr in agent_addresses:
        random_integers = [
            random.randint(1, 101) for _ in range(len(good_ids))  # nosec
        ]
        total = sum(random_integers)
        normalized_fractions = [
            round(i / float(total), decimals) for i in random_integers
        ]
        if not sum(normalized_fractions) == 1.0:  # pragma: no cover
            normalized_fractions[-1] = round(
                1.0 - sum(normalized_fractions[0:-1]), decimals
            )
        # scale the utility params
        params = {
            good_id: param * scaling_factor
            for good_id, param in zip(good_ids, normalized_fractions)
        }
        utility_function_params[agent_addr] = params

    return utility_function_params


def _sample_good_instances(
    nb_agents: int,
    good_ids: List[str],
    base_amount: int,
    uniform_lower_bound_factor: int,
    uniform_upper_bound_factor: int,
) -> Dict[str, int]:
    """
    Sample the number of instances for a good.

    :param nb_agents: the number of agents
    :param good_ids: the good ids
    :param base_amount: the base amount of instances per good
    :param uniform_lower_bound_factor: the lower bound factor of a uniform distribution
    :param uniform_upper_bound_factor: the upper bound factor of a uniform distribution
    :return: the number of instances I sampled.
    """
    a = base_amount * nb_agents + nb_agents * uniform_lower_bound_factor
    b = base_amount * nb_agents + nb_agents * uniform_upper_bound_factor
    # Return random integer in range [a, b]
    nb_instances = {good_id: round(np.random.uniform(a, b)) for good_id in good_ids}
    return nb_instances


def generate_currency_endowments(
    agent_addresses: List[str], currency_ids: List[str], money_endowment: int
) -> Dict[str, Dict[str, int]]:
    """
    Compute the initial money amounts for each agent.

    :param agent_addresses: addresses of the agents.
    :param currency_ids: the currency ids.
    :param money_endowment: money endowment per agent.
    :return: the nested dict of currency endowments
    """
    currency_endowment = {currency_id: money_endowment for currency_id in currency_ids}
    return {agent_addr: currency_endowment for agent_addr in agent_addresses}


def generate_exchange_params(
    agent_addresses: List[str], currency_ids: List[str],
) -> Dict[str, Dict[str, float]]:
    """
    Compute the exchange parameters for each agent.

    :param agent_addresses: addresses of the agents.
    :param currency_ids: the currency ids.
    :return: the nested dict of currency endowments
    """
    exchange_params = {currency_id: 1.0 for currency_id in currency_ids}
    return {agent_addr: exchange_params for agent_addr in agent_addresses}


def generate_equilibrium_prices_and_holdings(  # pylint: disable=unused-argument
    agent_addr_to_good_endowments: Dict[str, Dict[str, int]],
    agent_addr_to_utility_params: Dict[str, Dict[str, float]],
    agent_addr_to_currency_endowments: Dict[str, Dict[str, int]],
    agent_addr_to_exchange_params: Dict[str, Dict[str, float]],
    scaling_factor: float,
    quantity_shift: int = QUANTITY_SHIFT,
) -> Tuple[Dict[str, float], Dict[str, Dict[str, float]], Dict[str, Dict[str, float]]]:
    """
    Compute the competitive equilibrium prices and allocation.

    :param agent_addr_to_good_endowments: endowments of the agents
    :param agent_addr_to_utility_params: utility function params of the agents (already scaled)
    :param agent_addr_to_currency_endowments: money endowment per agent.
    :param agent_addr_to_exchange_params: exchange params per agent.
    :param scaling_factor: a scaling factor for all the utility params generated.
    :param quantity_shift: a factor to shift the quantities in the utility function (to ensure the natural logarithm can be used on the entire range of quantities)
    :return: the lists of equilibrium prices, equilibrium good holdings and equilibrium money holdings
    """
    # create ordered lists
    agent_addresses = []  # type: List[str]
    good_ids = []  # type: List[str]
    good_ids_to_idx = {}  # type: Dict[str, int]
    good_endowments_l = []  # type: List[List[int]]
    utility_params_l = []  # type: List[List[float]]
    currency_endowment_l = []  # type: List[int]
    count = 0
    currency_id = ""
    for agent_addr, good_endowment in agent_addr_to_good_endowments.items():
        agent_addresses.append(agent_addr)
        enforce(
            len(agent_addr_to_currency_endowments[agent_addr].values()) == 1,
            "Cannot have more than one currency.",
        )
        currency_endowment_l.append(
            list(agent_addr_to_currency_endowments[agent_addr].values())[0]
        )
        currency_id = list(agent_addr_to_currency_endowments[agent_addr].keys())[0]
        enforce(
            len(good_endowment.keys())
            == len(agent_addr_to_utility_params[agent_addr].keys()),
            "Good endowments and utility params inconsistent.",
        )
        temp_g_e = [0] * len(good_endowment.keys())
        temp_u_p = [0.0] * len(agent_addr_to_utility_params[agent_addr].keys())
        idx = 0
        for good_id, quantity in good_endowment.items():
            if count == 0:
                good_ids.append(good_id)
                good_ids_to_idx[good_id] = idx
                idx += 1
            temp_g_e[good_ids_to_idx[good_id]] = quantity
            temp_u_p[good_ids_to_idx[good_id]] = agent_addr_to_utility_params[
                agent_addr
            ][good_id]
        count += 1
        good_endowments_l.append(temp_g_e)
        utility_params_l.append(temp_u_p)

    # maths
<<<<<<< HEAD
    endowments_a = np.array(good_endowments_l, dtype=np.int)  # type: ignore
    scaled_utility_params_a = np.array(  # type: ignore
        utility_params_l, dtype=np.float  # type: ignore
=======
    endowments_a = np.array(good_endowments_l, dtype=int)
    scaled_utility_params_a = np.array(
        utility_params_l, dtype=float
>>>>>>> 69d71aad
    )  # note, they are already scaled
    endowments_by_good = np.sum(endowments_a, axis=0)
    scaled_params_by_good = np.sum(scaled_utility_params_a, axis=0)
    eq_prices = np.divide(
        scaled_params_by_good,
        quantity_shift * len(agent_addresses) + endowments_by_good,
    )
    eq_good_holdings = np.divide(scaled_utility_params_a, eq_prices) - quantity_shift
    eq_currency_holdings = (
        np.transpose(np.dot(eq_prices, np.transpose(endowments_a + quantity_shift)))
        + currency_endowment_l
        - scaling_factor
    )

    # back to dicts
    eq_prices_dict = {
        good_id: cast(float, eq_price)
        for good_id, eq_price in zip(good_ids, eq_prices.tolist())
    }
    eq_good_holdings_dict = {
        agent_addr: {good_id: cast(float, v) for good_id, v in zip(good_ids, egh)}
        for agent_addr, egh in zip(agent_addresses, eq_good_holdings.tolist())
    }
    eq_currency_holdings_dict = {
        agent_addr: {currency_id: cast(float, eq_currency_holding)}
        for agent_addr, eq_currency_holding in zip(
            agent_addresses, eq_currency_holdings.tolist()
        )
    }
    return eq_prices_dict, eq_good_holdings_dict, eq_currency_holdings_dict<|MERGE_RESOLUTION|>--- conflicted
+++ resolved
@@ -313,15 +313,9 @@
         utility_params_l.append(temp_u_p)
 
     # maths
-<<<<<<< HEAD
-    endowments_a = np.array(good_endowments_l, dtype=np.int)  # type: ignore
+    endowments_a = np.array(good_endowments_l, dtype=int)  # type: ignore
     scaled_utility_params_a = np.array(  # type: ignore
-        utility_params_l, dtype=np.float  # type: ignore
-=======
-    endowments_a = np.array(good_endowments_l, dtype=int)
-    scaled_utility_params_a = np.array(
         utility_params_l, dtype=float
->>>>>>> 69d71aad
     )  # note, they are already scaled
     endowments_by_good = np.sum(endowments_a, axis=0)
     scaled_params_by_good = np.sum(scaled_utility_params_a, axis=0)
