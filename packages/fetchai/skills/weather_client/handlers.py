# -*- coding: utf-8 -*-
# ------------------------------------------------------------------------------
#
#   Copyright 2018-2019 Fetch.AI Limited
#
#   Licensed under the Apache License, Version 2.0 (the "License");
#   you may not use this file except in compliance with the License.
#   You may obtain a copy of the License at
#
#       http://www.apache.org/licenses/LICENSE-2.0
#
#   Unless required by applicable law or agreed to in writing, software
#   distributed under the License is distributed on an "AS IS" BASIS,
#   WITHOUT WARRANTIES OR CONDITIONS OF ANY KIND, either express or implied.
#   See the License for the specific language governing permissions and
#   limitations under the License.
#
# ------------------------------------------------------------------------------

"""This package contains a scaffold of a handler."""

import pprint
from typing import Any, Dict, Optional, Tuple, cast

from aea.configurations.base import ProtocolId
from aea.decision_maker.messages.transaction import TransactionMessage
from aea.helpers.dialogue.base import DialogueLabel
from aea.helpers.search.models import Description
from aea.protocols.base import Message
from aea.protocols.default.message import DefaultMessage
from aea.protocols.default.serialization import DefaultSerializer
from aea.skills.base import Handler

from packages.fetchai.protocols.fipa.message import FipaMessage
from packages.fetchai.protocols.fipa.serialization import FipaSerializer
from packages.fetchai.protocols.oef_search.message import OefSearchMessage
from packages.fetchai.skills.weather_client.dialogues import Dialogue, Dialogues
from packages.fetchai.skills.weather_client.strategy import Strategy

MY_DIALOGUE_ROLE = Dialogue.AgentRole.BUYER


class FIPAHandler(Handler):
    """This class scaffolds a handler."""

    SUPPORTED_PROTOCOL = FipaMessage.protocol_id  # type: Optional[ProtocolId]

    def setup(self) -> None:
        """
        Implement the setup.

        :return: None
        """
        pass

    def handle(self, message: Message) -> None:
        """
        Implement the reaction to a message.

        :param message: the message
        :return: None
        """
        # convenience representations
        fipa_msg = cast(FipaMessage, message)

        # recover dialogue
        dialogues = cast(Dialogues, self.context.dialogues)
<<<<<<< HEAD
        fipa_dialogue = cast(Dialogue, dialogues.update(fipa_msg))
=======
        fipa_dialogue = dialogues.update(fipa_msg)
>>>>>>> 622c5776
        if fipa_dialogue is None:
            self._handle_unidentified_dialogue(fipa_msg)
            return

        # handle message
        if fipa_msg.performative == FipaMessage.Performative.PROPOSE:
            self._handle_propose(fipa_msg, fipa_dialogue)
        elif fipa_msg.performative == FipaMessage.Performative.DECLINE:
            self._handle_decline(fipa_msg, fipa_dialogue)
        elif fipa_msg.performative == FipaMessage.Performative.MATCH_ACCEPT_W_INFORM:
            self._handle_match_accept(fipa_msg, fipa_dialogue)
        elif fipa_msg.performative == FipaMessage.Performative.INFORM:
            self._handle_inform(fipa_msg, fipa_dialogue)

    def teardown(self) -> None:
        """
        Implement the handler teardown.

        :return: None
        """
        pass

    def _handle_unidentified_dialogue(self, msg: FipaMessage) -> None:
        """
        Handle an unidentified dialogue.

        :param msg: the message
        """
        self.context.logger.info(
            "[{}]: unidentified dialogue.".format(self.context.agent_name)
        )
        default_msg = DefaultMessage(
            dialogue_reference=("", ""),
            message_id=1,
            target=0,
            performative=DefaultMessage.Performative.ERROR,
            error_code=DefaultMessage.ErrorCode.INVALID_DIALOGUE,
            error_msg="Invalid dialogue.",
            error_data={"fipa_message": b""},
        )  # TODO: send back FipaSerializer().encode(msg))
        self.context.outbox.put_message(
            to=msg.counterparty,
            sender=self.context.agent_address,
            protocol_id=DefaultMessage.protocol_id,
            message=DefaultSerializer().encode(default_msg),
        )

    def _handle_propose(self, msg: FipaMessage, dialogue: Dialogue) -> None:
        """
        Handle the propose.

        :param msg: the message
        :param dialogue: the dialogue object
        :return: None
        """
        dialogues = cast(Dialogues, self.context.dialogues)
        new_message_id = msg.message_id + 1
        new_target_id = msg.message_id
        proposal = msg.proposal
        self.context.logger.info(
            "[{}]: received proposal={} from sender={}".format(
                self.context.agent_name, proposal.values, msg.counterparty[-5:]
            )
        )
        strategy = cast(Strategy, self.context.strategy)
        acceptable = strategy.is_acceptable_proposal(proposal)
        affordable = strategy.is_affordable_proposal(proposal)
        if acceptable and affordable:
            strategy.is_searching = False
            self.context.logger.info(
                "[{}]: accepting the proposal from sender={}".format(
                    self.context.agent_name, msg.counterparty[-5:]
                )
            )
            dialogue.proposal = proposal
            accept_msg = FipaMessage(
                message_id=new_message_id,
                dialogue_reference=dialogue.dialogue_label.dialogue_reference,
                target=new_target_id,
                performative=FipaMessage.Performative.ACCEPT,
            )
            accept_msg.counterparty = msg.counterparty
<<<<<<< HEAD
            dialogue.update(accept_msg)
=======
            dialogues.update(accept_msg)
>>>>>>> 622c5776
            self.context.outbox.put_message(
                to=msg.counterparty,
                sender=self.context.agent_address,
                protocol_id=FipaMessage.protocol_id,
                message=FipaSerializer().encode(accept_msg),
            )
        else:
            self.context.logger.info(
                "[{}]: declining the proposal from sender={}".format(
                    self.context.agent_name, msg.counterparty[-5:]
                )
            )
            decline_msg = FipaMessage(
                message_id=new_message_id,
                dialogue_reference=dialogue.dialogue_label.dialogue_reference,
                target=new_target_id,
                performative=FipaMessage.Performative.DECLINE,
            )
            decline_msg.counterparty = msg.counterparty
<<<<<<< HEAD
            dialogue.update(decline_msg)
=======
            dialogues.update(decline_msg)
>>>>>>> 622c5776
            self.context.outbox.put_message(
                to=msg.counterparty,
                sender=self.context.agent_address,
                protocol_id=FipaMessage.protocol_id,
                message=FipaSerializer().encode(decline_msg),
            )

    def _handle_decline(self, msg: FipaMessage, dialogue: Dialogue) -> None:
        """
        Handle the decline.

        :param msg: the message
        :param dialogue: the dialogue object
        :return: None
        """
        self.context.logger.info(
            "[{}]: received DECLINE from sender={}".format(
                self.context.agent_name, msg.counterparty[-5:]
            )
        )
        target = msg.get("target")
        dialogues = cast(Dialogues, self.context.dialogues)
        if target == 1:
            dialogues.dialogue_stats.add_dialogue_endstate(
                Dialogue.EndState.DECLINED_CFP, dialogue.is_self_initiated
            )
        elif target == 3:
            dialogues.dialogue_stats.add_dialogue_endstate(
                Dialogue.EndState.DECLINED_ACCEPT, dialogue.is_self_initiated
            )

    def _handle_match_accept(self, msg: FipaMessage, dialogue: Dialogue) -> None:
        """
        Handle the match accept.

        :param msg: the message
        :param dialogue: the dialogue object
        :return: None
        """
        dialogues = cast(Dialogues, self.context.dialogues)
        strategy = cast(Strategy, self.context.strategy)
        if strategy.is_ledger_tx:
            self.context.logger.info(
                "[{}]: received MATCH_ACCEPT_W_INFORM from sender={}".format(
                    self.context.agent_name, msg.counterparty[-5:]
                )
            )
            info = msg.info
            address = cast(str, info.get("address"))
            proposal = cast(Description, dialogue.proposal)
            tx_msg = TransactionMessage(
                performative=TransactionMessage.Performative.PROPOSE_FOR_SETTLEMENT,
                skill_callback_ids=[self.context.skill_id],
                tx_id="transaction0",
                tx_sender_addr=self.context.agent_addresses[
                    proposal.values["ledger_id"]
                ],
                tx_counterparty_addr=address,
                tx_amount_by_currency_id={
                    proposal.values["currency_id"]: -proposal.values["price"]
                },
                tx_sender_fee=strategy.max_buyer_tx_fee,
                tx_counterparty_fee=proposal.values["seller_tx_fee"],
                tx_quantities_by_good_id={},
                ledger_id=proposal.values["ledger_id"],
                info={"dialogue_label": dialogue.dialogue_label.json},
                tx_nonce=proposal.values["tx_nonce"],
            )
            self.context.decision_maker_message_queue.put_nowait(tx_msg)
            self.context.logger.info(
                "[{}]: proposing the transaction to the decision maker. Waiting for confirmation ...".format(
                    self.context.agent_name
                )
            )
        else:
            new_message_id = msg.message_id + 1
            new_target = msg.message_id
            inform_msg = FipaMessage(
                message_id=new_message_id,
                dialogue_reference=dialogue.dialogue_label.dialogue_reference,
                target=new_target,
                performative=FipaMessage.Performative.INFORM,
                info={"Done": "Sending payment via bank transfer"},
            )
            inform_msg.counterparty = msg.counterparty
<<<<<<< HEAD
            dialogue.update(inform_msg)
=======
            dialogues.update(inform_msg)
>>>>>>> 622c5776
            self.context.outbox.put_message(
                to=msg.counterparty,
                sender=self.context.agent_address,
                protocol_id=FipaMessage.protocol_id,
                message=FipaSerializer().encode(inform_msg),
            )
            self.context.logger.info(
                "[{}]: informing counterparty={} of payment.".format(
                    self.context.agent_name, msg.counterparty[-5:]
                )
            )

    def _handle_inform(self, msg: FipaMessage, dialogue: Dialogue) -> None:
        """
        Handle the match inform.

        :param msg: the message
        :param dialogue: the dialogue object
        :return: None
        """
        self.context.logger.info(
            "[{}]: received INFORM from sender={}".format(
                self.context.agent_name, msg.counterparty[-5:]
            )
        )
        if "weather_data" in msg.info.keys():
            weather_data = msg.info["weather_data"]
            self.context.logger.info(
                "[{}]: received the following weather data={}".format(
                    self.context.agent_name, pprint.pformat(weather_data)
                )
            )
            dialogues = cast(Dialogues, self.context.dialogues)
            dialogues.dialogue_stats.add_dialogue_endstate(
                Dialogue.EndState.SUCCESSFUL, dialogue.is_self_initiated
            )
        else:
            self.context.logger.info(
                "[{}]: received no data from sender={}".format(
                    self.context.agent_name, msg.counterparty[-5:]
                )
            )


class OEFSearchHandler(Handler):
    """This class scaffolds a handler."""

    SUPPORTED_PROTOCOL = OefSearchMessage.protocol_id  # type: Optional[ProtocolId]

    def setup(self) -> None:
        """Call to setup the handler."""
        pass

    def handle(self, message: Message) -> None:
        """
        Implement the reaction to a message.

        :param message: the message
        :return: None
        """
        # convenience representations
        oef_msg = cast(OefSearchMessage, message)
        if oef_msg.performative is OefSearchMessage.Performative.SEARCH_RESULT:
            agents = oef_msg.agents
            self._handle_search(agents)

    def teardown(self) -> None:
        """
        Implement the handler teardown.

        :return: None
        """
        pass

    def _handle_search(self, agents: Tuple[str, ...]) -> None:
        """
        Handle the search response.

        :param agents: the agents returned by the search
        :return: None
        """
        if len(agents) > 0:
            self.context.logger.info(
                "[{}]: found agents={}, stopping search.".format(
                    self.context.agent_name, list(map(lambda x: x[-5:], agents))
                )
            )
            strategy = cast(Strategy, self.context.strategy)
            # stopping search
            strategy.is_searching = False
            # pick first agent found
            opponent_addr = agents[0]
            dialogues = cast(Dialogues, self.context.dialogues)
            query = strategy.get_service_query()
            self.context.logger.info(
                "[{}]: sending CFP to agent={}".format(
                    self.context.agent_name, opponent_addr[-5:]
                )
            )
            cfp_msg = FipaMessage(
                message_id=Dialogue.STARTING_MESSAGE_ID,
                dialogue_reference=dialogues.new_self_initiated_dialogue_reference(),
                performative=FipaMessage.Performative.CFP,
                target=Dialogue.STARTING_TARGET,
                query=query,
            )
            cfp_msg.counterparty = opponent_addr
            dialogues.update(cfp_msg)
            self.context.outbox.put_message(
                to=opponent_addr,
                sender=self.context.agent_address,
                protocol_id=FipaMessage.protocol_id,
                message=FipaSerializer().encode(cfp_msg),
            )
        else:
            self.context.logger.info(
                "[{}]: found no agents, continue searching.".format(
                    self.context.agent_name
                )
            )


class MyTransactionHandler(Handler):
    """Implement the transaction handler."""

    SUPPORTED_PROTOCOL = TransactionMessage.protocol_id  # type: Optional[ProtocolId]

    def setup(self) -> None:
        """Implement the setup for the handler."""
        pass

    def handle(self, message: Message) -> None:
        """
        Implement the reaction to a message.

        :param message: the message
        :return: None
        """
        tx_msg_response = cast(TransactionMessage, message)
        if (
            tx_msg_response is not None
            and tx_msg_response.performative
            == TransactionMessage.Performative.SUCCESSFUL_SETTLEMENT
        ):
            self.context.logger.info(
                "[{}]: transaction was successful.".format(self.context.agent_name)
            )
            json_data = {"transaction_digest": tx_msg_response.tx_digest}
            info = cast(Dict[str, Any], tx_msg_response.info)
            dialogue_label = DialogueLabel.from_json(
                cast(Dict[str, str], info.get("dialogue_label"))
            )
            dialogues = cast(Dialogues, self.context.dialogues)
            dialogue = dialogues.dialogues[dialogue_label]
            fipa_msg = cast(FipaMessage, dialogue.last_incoming_message)
            new_message_id = fipa_msg.message_id + 1
            new_target_id = fipa_msg.message_id
            counterparty_addr = dialogue.dialogue_label.dialogue_opponent_addr
            inform_msg = FipaMessage(
                message_id=new_message_id,
                dialogue_reference=dialogue.dialogue_label.dialogue_reference,
                target=new_target_id,
                performative=FipaMessage.Performative.INFORM,
                info=json_data,
            )
            dialogue.outgoing_extend(inform_msg)
            self.context.outbox.put_message(
                to=counterparty_addr,
                sender=self.context.agent_address,
                protocol_id=FipaMessage.protocol_id,
                message=FipaSerializer().encode(inform_msg),
            )
            self.context.logger.info(
                "[{}]: informing counterparty={} of transaction digest.".format(
                    self.context.agent_name, counterparty_addr[-5:]
                )
            )
        else:
            self.context.logger.info(
                "[{}]: transaction was not successful.".format(self.context.agent_name)
            )

    def teardown(self) -> None:
        """
        Implement the handler teardown.

        :return: None
        """
        pass<|MERGE_RESOLUTION|>--- conflicted
+++ resolved
@@ -65,11 +65,7 @@
 
         # recover dialogue
         dialogues = cast(Dialogues, self.context.dialogues)
-<<<<<<< HEAD
         fipa_dialogue = cast(Dialogue, dialogues.update(fipa_msg))
-=======
-        fipa_dialogue = dialogues.update(fipa_msg)
->>>>>>> 622c5776
         if fipa_dialogue is None:
             self._handle_unidentified_dialogue(fipa_msg)
             return
@@ -152,11 +148,7 @@
                 performative=FipaMessage.Performative.ACCEPT,
             )
             accept_msg.counterparty = msg.counterparty
-<<<<<<< HEAD
             dialogue.update(accept_msg)
-=======
-            dialogues.update(accept_msg)
->>>>>>> 622c5776
             self.context.outbox.put_message(
                 to=msg.counterparty,
                 sender=self.context.agent_address,
@@ -176,11 +168,7 @@
                 performative=FipaMessage.Performative.DECLINE,
             )
             decline_msg.counterparty = msg.counterparty
-<<<<<<< HEAD
             dialogue.update(decline_msg)
-=======
-            dialogues.update(decline_msg)
->>>>>>> 622c5776
             self.context.outbox.put_message(
                 to=msg.counterparty,
                 sender=self.context.agent_address,
@@ -266,11 +254,7 @@
                 info={"Done": "Sending payment via bank transfer"},
             )
             inform_msg.counterparty = msg.counterparty
-<<<<<<< HEAD
             dialogue.update(inform_msg)
-=======
-            dialogues.update(inform_msg)
->>>>>>> 622c5776
             self.context.outbox.put_message(
                 to=msg.counterparty,
                 sender=self.context.agent_address,
