--- conflicted
+++ resolved
@@ -115,7 +115,7 @@
         :param message: an incoming/outgoing first message
         :return: The role of the agent
         """
-        return ContractApiDialogue.AgentRole.AGENT
+        return ContractApiDialogue.Role.AGENT
 
     def create_dialogue(
         self, dialogue_label: BaseDialogueLabel, role: BaseDialogue.Role,
@@ -156,7 +156,7 @@
         :param message: an incoming/outgoing first message
         :return: The role of the agent
         """
-        return DefaultDialogue.AgentRole.AGENT
+        return DefaultDialogue.Role.AGENT
 
     def create_dialogue(
         self, dialogue_label: BaseDialogueLabel, role: BaseDialogue.Role,
@@ -230,11 +230,7 @@
         :param message: an incoming/outgoing first message
         :return: the agent's role
         """
-<<<<<<< HEAD
-        return BaseFipaDialogue.AgentRole.SELLER
-=======
-        return FipaDialogue.Role.SELLER
->>>>>>> ea013b71
+        return BaseFipaDialogue.Role.SELLER
 
     def create_dialogue(
         self, dialogue_label: BaseDialogueLabel, role: BaseDialogue.Role,
@@ -314,7 +310,7 @@
         :param message: an incoming/outgoing first message
         :return: The role of the agent
         """
-        return BaseLedgerApiDialogue.AgentRole.AGENT
+        return BaseLedgerApiDialogue.Role.AGENT
 
     def create_dialogue(
         self, dialogue_label: BaseDialogueLabel, role: BaseDialogue.Role,
@@ -356,7 +352,7 @@
         :param message: an incoming/outgoing first message
         :return: The role of the agent
         """
-        return BaseOefSearchDialogue.AgentRole.AGENT
+        return BaseOefSearchDialogue.Role.AGENT
 
     def create_dialogue(
         self, dialogue_label: BaseDialogueLabel, role: BaseDialogue.Role,
@@ -439,7 +435,7 @@
         :param message: an incoming/outgoing first message
         :return: The role of the agent
         """
-        return BaseSigningDialogue.AgentRole.SKILL
+        return BaseSigningDialogue.Role.SKILL
 
     def create_dialogue(
         self, dialogue_label: BaseDialogueLabel, role: BaseDialogue.Role,
