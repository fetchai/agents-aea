--- conflicted
+++ resolved
@@ -78,38 +78,31 @@
 
     path_to_skill = PACKAGE_ROOT
 
-<<<<<<< HEAD
-    def setup(self):
-=======
     @classmethod
     def setup_class(cls):
->>>>>>> 52ce6d49
         """Setup the test class."""
-        self.location = {"longitude": 0.1270, "latitude": 51.5194}
-        self.mint_quantities = [100, 100, 100, 100, 100, 100, 100, 100, 100, 100]
-        self.service_data = {"key": "seller_service", "value": "some_value"}
-        self.personality_data = {"piece": "genus", "value": "some_personality"}
-        self.classification = {
-            "piece": "classification",
-            "value": "some_classification",
-        }
-        self.from_supply = 756
-        self.to_supply = 12
-        self.value = 87
-        self.token_type = 2
+        cls.location = {"longitude": 0.1270, "latitude": 51.5194}
+        cls.mint_quantities = [100, 100, 100, 100, 100, 100, 100, 100, 100, 100]
+        cls.service_data = {"key": "seller_service", "value": "some_value"}
+        cls.personality_data = {"piece": "genus", "value": "some_personality"}
+        cls.classification = {"piece": "classification", "value": "some_classification"}
+        cls.from_supply = 756
+        cls.to_supply = 12
+        cls.value = 87
+        cls.token_type = 2
         config_overrides = {
             "models": {
                 "strategy": {
                     "args": {
-                        "location": self.location,
-                        "mint_quantities": self.mint_quantities,
-                        "service_data": self.service_data,
-                        "personality_data": self.personality_data,
-                        "classification": self.classification,
-                        "from_supply": self.from_supply,
-                        "to_supply": self.to_supply,
-                        "value": self.value,
-                        "token_type": self.token_type,
+                        "location": cls.location,
+                        "mint_quantities": cls.mint_quantities,
+                        "service_data": cls.service_data,
+                        "personality_data": cls.personality_data,
+                        "classification": cls.classification,
+                        "from_supply": cls.from_supply,
+                        "to_supply": cls.to_supply,
+                        "value": cls.value,
+                        "token_type": cls.token_type,
                     }
                 }
             },
@@ -118,71 +111,71 @@
         super().setup_class(config_overrides=config_overrides)
 
         # behaviours
-        self.registration_behaviour = cast(
+        cls.registration_behaviour = cast(
             ServiceRegistrationBehaviour,
-            self._skill.skill_context.behaviours.service_registration,
+            cls._skill.skill_context.behaviours.service_registration,
         )
 
         # dialogues
-        self.contract_api_dialogues = cast(
-            ContractApiDialogues, self._skill.skill_context.contract_api_dialogues
-        )
-        self.default_dialogues = cast(
-            DefaultDialogues, self._skill.skill_context.default_dialogues
-        )
-        self.fipa_dialogues = cast(
-            FipaDialogues, self._skill.skill_context.fipa_dialogues
-        )
-        self.ledger_api_dialogues = cast(
-            LedgerApiDialogues, self._skill.skill_context.ledger_api_dialogues
-        )
-        self.oef_search_dialogues = cast(
-            OefSearchDialogues, self._skill.skill_context.oef_search_dialogues
-        )
-        self.signing_dialogues = cast(
-            SigningDialogues, self._skill.skill_context.signing_dialogues
+        cls.contract_api_dialogues = cast(
+            ContractApiDialogues, cls._skill.skill_context.contract_api_dialogues
+        )
+        cls.default_dialogues = cast(
+            DefaultDialogues, cls._skill.skill_context.default_dialogues
+        )
+        cls.fipa_dialogues = cast(
+            FipaDialogues, cls._skill.skill_context.fipa_dialogues
+        )
+        cls.ledger_api_dialogues = cast(
+            LedgerApiDialogues, cls._skill.skill_context.ledger_api_dialogues
+        )
+        cls.oef_search_dialogues = cast(
+            OefSearchDialogues, cls._skill.skill_context.oef_search_dialogues
+        )
+        cls.signing_dialogues = cast(
+            SigningDialogues, cls._skill.skill_context.signing_dialogues
         )
 
         # handlers
-        self.fipa_handler = cast(FipaHandler, self._skill.skill_context.handlers.fipa)
-        self.oef_search_handler = cast(
-            OefSearchHandler, self._skill.skill_context.handlers.oef_search
-        )
-        self.contract_api_handler = cast(
-            ContractApiHandler, self._skill.skill_context.handlers.contract_api
-        )
-        self.signing_handler = cast(
-            SigningHandler, self._skill.skill_context.handlers.signing
-        )
-        self.ledger_api_handler = cast(
-            LedgerApiHandler, self._skill.skill_context.handlers.ledger_api
+        cls.fipa_handler = cast(FipaHandler, cls._skill.skill_context.handlers.fipa)
+        cls.oef_search_handler = cast(
+            OefSearchHandler, cls._skill.skill_context.handlers.oef_search
+        )
+        cls.contract_api_handler = cast(
+            ContractApiHandler, cls._skill.skill_context.handlers.contract_api
+        )
+        cls.signing_handler = cast(
+            SigningHandler, cls._skill.skill_context.handlers.signing
+        )
+        cls.ledger_api_handler = cast(
+            LedgerApiHandler, cls._skill.skill_context.handlers.ledger_api
         )
 
         # models
-        self.strategy = cast(Strategy, self._skill.skill_context.strategy)
-
-        self.logger = self._skill.skill_context.logger
+        cls.strategy = cast(Strategy, cls._skill.skill_context.strategy)
+
+        cls.logger = cls._skill.skill_context.logger
 
         # mocked objects
-        self.ledger_id = "some_ledger_id"
-        self.contract_id = "some_contract_id"
-        self.contract_address = "some_contract_address"
-        self.callable = "some_callable"
-        self.body_dict = {"some_key": "some_value"}
-        self.body_str = "some_body"
-        self.body_bytes = b"some_body"
-        self.kwargs = Kwargs(self.body_dict)
-        self.address = "some_address"
-
-        self.mocked_terms = Terms(
-            self.ledger_id,
-            self._skill.skill_context.agent_address,
+        cls.ledger_id = "some_ledger_id"
+        cls.contract_id = "some_contract_id"
+        cls.contract_address = "some_contract_address"
+        cls.callable = "some_callable"
+        cls.body_dict = {"some_key": "some_value"}
+        cls.body_str = "some_body"
+        cls.body_bytes = b"some_body"
+        cls.kwargs = Kwargs(cls.body_dict)
+        cls.address = "some_address"
+
+        cls.mocked_terms = Terms(
+            cls.ledger_id,
+            cls._skill.skill_context.agent_address,
             "counterprty",
             {"currency_id": 50},
             {"good_id": -10},
             "some_nonce",
         )
-        self.mocked_query = Query(
+        cls.mocked_query = Query(
             [Constraint("some_attribute_name", ConstraintType("==", "some_value"))],
             DataModel(
                 "some_data_model_name",
@@ -196,7 +189,7 @@
                 ],
             ),
         )
-        self.mocked_proposal = Description(
+        cls.mocked_proposal = Description(
             {
                 "contract_address": "some_contract_address",
                 "token_id": "123456",
@@ -206,154 +199,154 @@
                 "value": "67",
             }
         )
-        self.mocked_registration_description = Description({"foo1": 1, "bar1": 2})
-
-        self.mocked_raw_tx = RawTransaction(self.ledger_id, self.body_dict)
-        self.mocked_raw_msg = RawMessage(self.ledger_id, self.body_bytes)
-        self.mocked_tx_digest = TransactionDigest(self.ledger_id, self.body_str)
-        self.mocked_signed_tx = SignedTransaction(self.ledger_id, self.body_dict)
-        self.mocked_tx_receipt = TransactionReceipt(
-            self.ledger_id,
-            {"receipt_key": "receipt_value", "contractAddress": self.contract_address},
+        cls.mocked_registration_description = Description({"foo1": 1, "bar1": 2})
+
+        cls.mocked_raw_tx = RawTransaction(cls.ledger_id, cls.body_dict)
+        cls.mocked_raw_msg = RawMessage(cls.ledger_id, cls.body_bytes)
+        cls.mocked_tx_digest = TransactionDigest(cls.ledger_id, cls.body_str)
+        cls.mocked_signed_tx = SignedTransaction(cls.ledger_id, cls.body_dict)
+        cls.mocked_tx_receipt = TransactionReceipt(
+            cls.ledger_id,
+            {"receipt_key": "receipt_value", "contractAddress": cls.contract_address},
             {"transaction_key": "transaction_value"},
         )
 
-        self.registration_message = OefSearchMessage(
+        cls.registration_message = OefSearchMessage(
             dialogue_reference=("", ""),
             performative=OefSearchMessage.Performative.REGISTER_SERVICE,
-            service_description=self.mocked_registration_description,
-        )
-        self.registration_message.sender = str(self._skill.skill_context.skill_id)
-        self.registration_message.to = self._skill.skill_context.search_service_address
+            service_description=cls.mocked_registration_description,
+        )
+        cls.registration_message.sender = str(cls._skill.skill_context.skill_id)
+        cls.registration_message.to = cls._skill.skill_context.search_service_address
 
         # list of messages
-        self.list_of_fipa_messages = (
-            DialogueMessage(FipaMessage.Performative.CFP, {"query": self.mocked_query}),
-            DialogueMessage(
-                FipaMessage.Performative.PROPOSE, {"proposal": self.mocked_proposal}
-            ),
-        )
-        self.list_of_contract_api_messages = (
+        cls.list_of_fipa_messages = (
+            DialogueMessage(FipaMessage.Performative.CFP, {"query": cls.mocked_query}),
+            DialogueMessage(
+                FipaMessage.Performative.PROPOSE, {"proposal": cls.mocked_proposal}
+            ),
+        )
+        cls.list_of_contract_api_messages = (
             DialogueMessage(
                 ContractApiMessage.Performative.GET_RAW_TRANSACTION,
                 {
-                    "ledger_id": self.ledger_id,
-                    "contract_id": self.contract_id,
-                    "contract_address": self.contract_address,
-                    "callable": self.callable,
-                    "kwargs": self.kwargs,
+                    "ledger_id": cls.ledger_id,
+                    "contract_id": cls.contract_id,
+                    "contract_address": cls.contract_address,
+                    "callable": cls.callable,
+                    "kwargs": cls.kwargs,
                 },
             ),
         )
-        self.list_of_signing_messages = (
+        cls.list_of_signing_messages = (
             DialogueMessage(
                 SigningMessage.Performative.SIGN_TRANSACTION,
-                {"terms": self.mocked_terms, "raw_transaction": self.mocked_raw_tx},
-            ),
-        )
-        self.list_of_ledger_api_balance_messages = (
+                {"terms": cls.mocked_terms, "raw_transaction": cls.mocked_raw_tx},
+            ),
+        )
+        cls.list_of_ledger_api_balance_messages = (
             DialogueMessage(
                 LedgerApiMessage.Performative.GET_BALANCE,
-                {"ledger_id": self.ledger_id, "address": "some_address"},
-            ),
-        )
-
-        self.list_of_ledger_api_messages = (
+                {"ledger_id": cls.ledger_id, "address": "some_address"},
+            ),
+        )
+
+        cls.list_of_ledger_api_messages = (
             DialogueMessage(
                 LedgerApiMessage.Performative.GET_RAW_TRANSACTION,
-                {"terms": self.mocked_terms},
+                {"terms": cls.mocked_terms},
             ),
             DialogueMessage(
                 LedgerApiMessage.Performative.RAW_TRANSACTION,
-                {"raw_transaction": self.mocked_raw_tx},
+                {"raw_transaction": cls.mocked_raw_tx},
             ),
             DialogueMessage(
                 LedgerApiMessage.Performative.SEND_SIGNED_TRANSACTION,
-                {"signed_transaction": self.mocked_signed_tx},
+                {"signed_transaction": cls.mocked_signed_tx},
             ),
             DialogueMessage(
                 LedgerApiMessage.Performative.TRANSACTION_DIGEST,
-                {"transaction_digest": self.mocked_tx_digest},
+                {"transaction_digest": cls.mocked_tx_digest},
             ),
             DialogueMessage(
                 LedgerApiMessage.Performative.GET_TRANSACTION_RECEIPT,
-                {"transaction_digest": self.mocked_tx_digest},
+                {"transaction_digest": cls.mocked_tx_digest},
             ),
             DialogueMessage(
                 LedgerApiMessage.Performative.TRANSACTION_RECEIPT,
-                {"transaction_receipt": self.mocked_tx_receipt},
-            ),
-        )
-        self.register_location_description = Description(
+                {"transaction_receipt": cls.mocked_tx_receipt},
+            ),
+        )
+        cls.register_location_description = Description(
             {"location": Location(51.5194, 0.1270)},
             data_model=DataModel(
                 "location_agent", [Attribute("location", Location, True)]
             ),
         )
-        self.list_of_messages_register_location = (
-            DialogueMessage(
-                OefSearchMessage.Performative.REGISTER_SERVICE,
-                {"service_description": self.register_location_description},
-                is_incoming=False,
-            ),
-        )
-
-        self.register_service_description = Description(
+        cls.list_of_messages_register_location = (
+            DialogueMessage(
+                OefSearchMessage.Performative.REGISTER_SERVICE,
+                {"service_description": cls.register_location_description},
+                is_incoming=False,
+            ),
+        )
+
+        cls.register_service_description = Description(
             {"key": "some_key", "value": "some_value"},
             data_model=DataModel(
                 "set_service_key",
                 [Attribute("key", str, True), Attribute("value", str, True)],
             ),
         )
-        self.list_of_messages_register_service = (
-            DialogueMessage(
-                OefSearchMessage.Performative.REGISTER_SERVICE,
-                {"service_description": self.register_service_description},
-                is_incoming=False,
-            ),
-        )
-
-        self.register_genus_description = Description(
+        cls.list_of_messages_register_service = (
+            DialogueMessage(
+                OefSearchMessage.Performative.REGISTER_SERVICE,
+                {"service_description": cls.register_service_description},
+                is_incoming=False,
+            ),
+        )
+
+        cls.register_genus_description = Description(
             {"piece": "genus", "value": "some_value"},
             data_model=DataModel(
                 "personality_agent",
                 [Attribute("piece", str, True), Attribute("value", str, True)],
             ),
         )
-        self.list_of_messages_register_genus = (
-            DialogueMessage(
-                OefSearchMessage.Performative.REGISTER_SERVICE,
-                {"service_description": self.register_genus_description},
-                is_incoming=False,
-            ),
-        )
-
-        self.register_classification_description = Description(
+        cls.list_of_messages_register_genus = (
+            DialogueMessage(
+                OefSearchMessage.Performative.REGISTER_SERVICE,
+                {"service_description": cls.register_genus_description},
+                is_incoming=False,
+            ),
+        )
+
+        cls.register_classification_description = Description(
             {"piece": "classification", "value": "some_value"},
             data_model=DataModel(
                 "personality_agent",
                 [Attribute("piece", str, True), Attribute("value", str, True)],
             ),
         )
-        self.list_of_messages_register_classification = (
-            DialogueMessage(
-                OefSearchMessage.Performative.REGISTER_SERVICE,
-                {"service_description": self.register_classification_description},
-                is_incoming=False,
-            ),
-        )
-
-        self.register_invalid_description = Description(
+        cls.list_of_messages_register_classification = (
+            DialogueMessage(
+                OefSearchMessage.Performative.REGISTER_SERVICE,
+                {"service_description": cls.register_classification_description},
+                is_incoming=False,
+            ),
+        )
+
+        cls.register_invalid_description = Description(
             {"piece": "classification", "value": "some_value"},
             data_model=DataModel(
                 "some_different_name",
                 [Attribute("piece", str, True), Attribute("value", str, True)],
             ),
         )
-        self.list_of_messages_register_invalid = (
-            DialogueMessage(
-                OefSearchMessage.Performative.REGISTER_SERVICE,
-                {"service_description": self.register_invalid_description},
+        cls.list_of_messages_register_invalid = (
+            DialogueMessage(
+                OefSearchMessage.Performative.REGISTER_SERVICE,
+                {"service_description": cls.register_invalid_description},
                 is_incoming=False,
             ),
         )