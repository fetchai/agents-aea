--- conflicted
+++ resolved
@@ -30,21 +30,11 @@
     ContractApiDialogue,
     ContractApiDialogues,
 )
-from packages.fetchai.skills.tac_control_contract.game import (
-    Game,
-    Phase,
-)
+from packages.fetchai.skills.tac_control_contract.game import Game, Phase
 from packages.fetchai.skills.tac_control_contract.parameters import Parameters
 
-<<<<<<< HEAD
+
 LEDGER_API_ADDRESS = "fetchai/ledger:0.6.0"
-=======
-
-CONTROLLER_DATAMODEL = DataModel(
-    "tac",
-    [Attribute("version", str, True, "Version number of the TAC Controller Agent.")],
-)
->>>>>>> f0569046
 
 
 class TacBehaviour(BaseTacBehaviour):
