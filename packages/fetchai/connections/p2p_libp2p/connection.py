--- conflicted
+++ resolved
@@ -224,14 +224,10 @@
                         acn_msg.status.body  # pylint: disable=no-member
                     )
             else:  # pragma: nocover
-<<<<<<< HEAD
-                await self.write_acn_status_error(f"Bad acn message {performative}")
-=======
                 await self.write_acn_status_error(
                     f"Bad acn message {performative}",
                     status_code=AcnMessage.StatusBody.StatusCode.ERROR_UNEXPECTED_PAYLOAD,
                 )
->>>>>>> 8c3165d7
 
     async def write_acn_status_ok(self) -> None:
         """Send acn status ok."""
@@ -247,15 +243,6 @@
         buf = acn_msg.SerializeToString()
         await self._write(buf)
 
-<<<<<<< HEAD
-    async def write_acn_status_error(self, msg: str) -> None:
-        """Send acn status error generic."""
-        acn_msg = acn_pb2.AcnMessage()
-        performative = acn_pb2.AcnMessage.Status_Performative()  # type: ignore
-        status = AcnMessage.StatusBody(
-            status_code=AcnMessage.StatusBody.StatusCode.ERROR_GENERIC, msgs=[msg]
-        )
-=======
     async def write_acn_status_error(
         self,
         msg: str,
@@ -265,7 +252,6 @@
         acn_msg = acn_pb2.AcnMessage()
         performative = acn_pb2.AcnMessage.Status_Performative()  # type: ignore
         status = AcnMessage.StatusBody(status_code=status_code, msgs=[msg])
->>>>>>> 8c3165d7
         AcnMessage.StatusBody.encode(
             performative.body, status  # pylint: disable=no-member
         )
