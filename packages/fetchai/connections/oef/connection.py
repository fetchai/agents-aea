--- conflicted
+++ resolved
@@ -61,47 +61,7 @@
 DEFAULT_OEF = "oef"
 PUBLIC_ID = PublicId.from_str("fetchai/oef:0.16.0")
 
-
-<<<<<<< HEAD
-class OefSearchDialogue(BaseOefSearchDialogue):
-    """The dialogue class maintains state of a dialogue and manages it."""
-
-    __slots__ = ("_envelope_context",)
-
-    def __init__(
-        self,
-        dialogue_label: BaseDialogueLabel,
-        self_address: Address,
-        role: BaseDialogue.Role,
-        message_class: Type[OefSearchMessage] = OefSearchMessage,
-    ) -> None:
-        """
-        Initialize a dialogue.
-
-        :param dialogue_label: the identifier of the dialogue
-        :param self_address: the address of the entity for whom this dialogue is maintained
-        :param role: the role of the agent this dialogue is maintained for
-
-        :return: None
-        """
-        BaseOefSearchDialogue.__init__(
-            self, dialogue_label=dialogue_label, self_address=self_address, role=role
-        )
-        self._envelope_context = None  # type: Optional[EnvelopeContext]
-
-    @property
-    def envelope_context(self) -> Optional[EnvelopeContext]:
-        """Get envelope_context."""
-        return self._envelope_context
-
-    @envelope_context.setter
-    def envelope_context(self, envelope_context: Optional[EnvelopeContext]) -> None:
-        """Set envelope_context."""
-        enforce(self._envelope_context is None, "envelope_context already set!")
-        self._envelope_context = envelope_context
-=======
 OefSearchDialogue = BaseOefSearchDialogue
->>>>>>> f8f38481
 
 
 class OefSearchDialogues(BaseOefSearchDialogues):
