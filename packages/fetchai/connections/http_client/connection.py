--- conflicted
+++ resolved
@@ -56,23 +56,9 @@
 ssl_context = ssl.create_default_context(cafile=certifi.where())
 
 
-<<<<<<< HEAD
-    __slots__ = ("_envelope_context",)
-
-    def __init__(
-        self,
-        dialogue_label: BaseDialogueLabel,
-        self_address: Address,
-        role: BaseDialogue.Role,
-        message_class: Type[HttpMessage] = HttpMessage,
-    ) -> None:
-        """
-        Initialize a dialogue.
-=======
 def headers_to_string(headers: Dict) -> str:
     """
     Convert headers to string.
->>>>>>> f8f38481
 
     :param headers: dict
 
