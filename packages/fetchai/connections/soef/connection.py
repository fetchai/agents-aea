--- conflicted
+++ resolved
@@ -246,15 +246,11 @@
         self.is_https = is_https
         self.soef_addr = soef_addr
         self.soef_port = soef_port
-<<<<<<< HEAD
-        self.base_url = "http://{}:{}".format(soef_addr, soef_port)
-=======
         self.base_url = (
             f"https://{soef_addr}:{soef_port}"
             if self.is_https
             else f"http://{soef_addr}:{soef_port}"
         )
->>>>>>> 23dfe12d
         self.oef_search_dialogues = OefSearchDialogues()
         self.connection_check_timeout = connection_check_timeout
         self.connection_check_max_retries = connection_check_max_retries
