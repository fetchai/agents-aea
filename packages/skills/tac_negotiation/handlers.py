# -*- coding: utf-8 -*-
# ------------------------------------------------------------------------------
#
#   Copyright 2018-2019 Fetch.AI Limited
#
#   Licensed under the Apache License, Version 2.0 (the "License");
#   you may not use this file except in compliance with the License.
#   You may obtain a copy of the License at
#
#       http://www.apache.org/licenses/LICENSE-2.0
#
#   Unless required by applicable law or agreed to in writing, software
#   distributed under the License is distributed on an "AS IS" BASIS,
#   WITHOUT WARRANTIES OR CONDITIONS OF ANY KIND, either express or implied.
#   See the License for the specific language governing permissions and
#   limitations under the License.
#
# ------------------------------------------------------------------------------

"""This package contains a scaffold of a handler."""

import logging
import pprint
import sys
from typing import Dict, List, Optional, cast, TYPE_CHECKING

from aea.configurations.base import ProtocolId
from aea.helpers.dialogue.base import DialogueLabel
from aea.skills.base import Handler
from aea.protocols.base import Message
from aea.protocols.default.message import DefaultMessage
from aea.protocols.default.serialization import DefaultSerializer
from aea.protocols.fipa.dialogues import FIPADialogue as Dialogue
from aea.protocols.fipa.message import FIPAMessage
from aea.protocols.fipa.serialization import FIPASerializer
from aea.protocols.oef.message import OEFMessage
from aea.decision_maker.messages.transaction import TransactionMessage

if TYPE_CHECKING or "pytest" in sys.modules:
    from packages.skills.tac_negotiation.dialogues import Dialogues
    from packages.skills.tac_negotiation.helpers import DEMAND_DATAMODEL_NAME
    from packages.skills.tac_negotiation.search import Search
    from packages.skills.tac_negotiation.strategy import Strategy
    from packages.skills.tac_negotiation.transactions import Transactions
else:
    from tac_negotiation_skill.dialogues import Dialogues
    from tac_negotiation_skill.helpers import DEMAND_DATAMODEL_NAME
    from tac_negotiation_skill.search import Search
    from tac_negotiation_skill.strategy import Strategy
    from tac_negotiation_skill.transactions import Transactions

logger = logging.getLogger("aea.tac_negotiation_skill")


class FIPANegotiationHandler(Handler):
    """This class implements the fipa negotiation handler."""

    SUPPORTED_PROTOCOL = FIPAMessage.protocol_id  # type: Optional[ProtocolId]

    def setup(self) -> None:
        """
        Implement the setup.

        :return: None
        """
        pass

    def handle(self, message: Message) -> None:
        """
        Dispatch message to relevant handler and respond.

        :param message: the message
        :return: None
        """
        fipa_msg = cast(FIPAMessage, message)

        logger.debug("[{}]: Identifying dialogue of FIPAMessage={}".format(self.context.agent_name, fipa_msg))
        dialogues = cast(Dialogues, self.context.dialogues)
        if dialogues.is_belonging_to_registered_dialogue(fipa_msg, self.context.agent_address):
            dialogue = cast(Dialogue, dialogues.get_dialogue(fipa_msg, self.context.agent_address))
            dialogue.incoming_extend(fipa_msg)
        elif dialogues.is_permitted_for_new_dialogue(fipa_msg):
            query = fipa_msg.query
            assert query.model is not None, "Query has no data model."
            is_seller = query.model.name == DEMAND_DATAMODEL_NAME
            dialogue = cast(Dialogue, dialogues.create_opponent_initiated(message.counterparty, fipa_msg.dialogue_reference, is_seller))
            dialogue.incoming_extend(fipa_msg)
        else:
            logger.debug("[{}]: Unidentified dialogue.".format(self.context.agent_name))
            default_msg = DefaultMessage(type=DefaultMessage.Type.BYTES,
                                         content=b'This message belongs to an unidentified dialogue.')
            self.context.outbox.put_message(to=fipa_msg.counterparty,
                                            sender=self.context.agent_address,
                                            protocol_id=DefaultMessage.protocol_id,
                                            message=DefaultSerializer().encode(default_msg))
            return

        fipa_msg_performative = fipa_msg.performative
        logger.debug("[{}]: Handling FIPAMessage of performative={}".format(self.context.agent_name,
                                                                            fipa_msg_performative))
        if fipa_msg_performative == FIPAMessage.Performative.CFP:
            self._on_cfp(fipa_msg, dialogue)
        elif fipa_msg_performative == FIPAMessage.Performative.PROPOSE:
            self._on_propose(fipa_msg, dialogue)
        elif fipa_msg_performative == FIPAMessage.Performative.DECLINE:
            self._on_decline(fipa_msg, dialogue)
        elif fipa_msg_performative == FIPAMessage.Performative.ACCEPT:
            self._on_accept(fipa_msg, dialogue)
        elif fipa_msg_performative == FIPAMessage.Performative.MATCH_ACCEPT_W_INFORM:
            self._on_match_accept(fipa_msg, dialogue)

    def teardown(self) -> None:
        """
        Implement the handler teardown.

        :return: None
        """
        pass

    def _on_cfp(self, cfp: FIPAMessage, dialogue: Dialogue) -> None:
        """
        Handle a CFP.

        :param cfp: the fipa message containing the CFP
        :param dialogue: the dialogue

        :return: None
        """
        new_msg_id = cfp.message_id + 1
        query = cfp.query
        strategy = cast(Strategy, self.context.strategy)
        proposal_description = strategy.get_proposal_for_query(query, dialogue.is_seller)

        if proposal_description is None:
            logger.debug("[{}]: sending to {} a Decline{}".format(self.context.agent_name, dialogue.dialogue_label.dialogue_opponent_addr[-5:],
                                                                  pprint.pformat({
                                                                      "msg_id": new_msg_id,
                                                                      "dialogue_reference": cfp.dialogue_reference,
                                                                      "origin": dialogue.dialogue_label.dialogue_opponent_addr[-5:],
                                                                      "target": cfp.target
                                                                  })))
            fipa_msg = FIPAMessage(performative=FIPAMessage.Performative.DECLINE,
                                   message_id=new_msg_id,
                                   dialogue_reference=dialogue.dialogue_label.dialogue_reference,
                                   target=cfp.message_id)
            dialogues = cast(Dialogues, self.context.dialogues)
            dialogues.dialogue_stats.add_dialogue_endstate(Dialogue.EndState.DECLINED_CFP, dialogue.is_self_initiated)
        else:
<<<<<<< HEAD
=======
            transaction_msg = generate_transaction_message(proposal_description, dialogue.dialogue_label, dialogue.is_seller, self.context.agent_address)
>>>>>>> c6b37a17
            transactions = cast(Transactions, self.context.transactions)
            transaction_msg = transactions.generate_transaction_message(proposal_description, dialogue.dialogue_label, dialogue.is_seller, self.context.agent_public_key)
            transactions.add_pending_proposal(dialogue.dialogue_label, new_msg_id, transaction_msg)
            logger.info("[{}]: sending to {} a Propose{}".format(self.context.agent_name, dialogue.dialogue_label.dialogue_opponent_addr[-5:],
                                                                 pprint.pformat({
                                                                     "msg_id": new_msg_id,
                                                                     "dialogue_reference": cfp.dialogue_reference,
                                                                     "origin": dialogue.dialogue_label.dialogue_opponent_addr[-5:],
                                                                     "target": cfp.message_id,
                                                                     "propose": proposal_description.values
                                                                 })))
            fipa_msg = FIPAMessage(performative=FIPAMessage.Performative.PROPOSE,
                                   message_id=new_msg_id,
                                   dialogue_reference=dialogue.dialogue_label.dialogue_reference,
                                   target=cfp.message_id,
                                   proposal=[proposal_description])
        dialogue.outgoing_extend(fipa_msg)
        self.context.outbox.put_message(to=dialogue.dialogue_label.dialogue_opponent_addr,
                                        sender=self.context.agent_address,
                                        protocol_id=FIPAMessage.protocol_id,
                                        message=FIPASerializer().encode(fipa_msg))

    def _on_propose(self, propose: FIPAMessage, dialogue: Dialogue) -> None:
        """
        Handle a Propose.

        :param propose: the message containing the Propose
        :param dialogue: the dialogue
        :return: None
        """
        new_msg_id = propose.message_id + 1
        strategy = cast(Strategy, self.context.strategy)
        proposals = propose.proposal
        logger.debug("[{}]: on Propose as {}.".format(self.context.agent_name, dialogue.role))

        for num, proposal_description in enumerate(proposals):
            if num > 0: continue  # TODO: allow for dialogue branching with multiple proposals
<<<<<<< HEAD
            transactions = cast(Transactions, self.context.transactions)
            transaction_msg = transactions.generate_transaction_message(proposal_description, dialogue.dialogue_label, dialogue.is_seller, self.context.agent_public_key)
=======
            transaction_msg = generate_transaction_message(proposal_description, dialogue.dialogue_label, dialogue.is_seller, self.context.agent_address)
>>>>>>> c6b37a17

            if strategy.is_profitable_transaction(transaction_msg, is_seller=dialogue.is_seller):
                logger.info("[{}]: Accepting propose (as {}).".format(self.context.agent_name, dialogue.role))
                transactions.add_locked_tx(transaction_msg, as_seller=dialogue.is_seller)
                transactions.add_pending_initial_acceptance(dialogue.dialogue_label, new_msg_id, transaction_msg)
                fipa_msg = FIPAMessage(performative=FIPAMessage.Performative.ACCEPT,
                                       message_id=new_msg_id,
                                       dialogue_reference=dialogue.dialogue_label.dialogue_reference,
                                       target=propose.message_id)
            else:
                logger.info("[{}]: Declining propose (as {})".format(self.context.agent_name, dialogue.role))
                fipa_msg = FIPAMessage(performative=FIPAMessage.Performative.DECLINE,
                                       message_id=new_msg_id,
                                       dialogue_reference=dialogue.dialogue_label.dialogue_reference,
                                       target=propose.message_id)
                dialogues = cast(Dialogues, self.context.dialogues)
                dialogues.dialogue_stats.add_dialogue_endstate(Dialogue.EndState.DECLINED_PROPOSE, dialogue.is_self_initiated)
            dialogue.outgoing_extend(fipa_msg)
            self.context.outbox.put_message(to=dialogue.dialogue_label.dialogue_opponent_addr,
                                            sender=self.context.agent_address,
                                            protocol_id=FIPAMessage.protocol_id,
                                            message=FIPASerializer().encode(fipa_msg))

    def _on_decline(self, decline: FIPAMessage, dialogue: Dialogue) -> None:
        """
        Handle a Decline.

        :param decline: the Decline message
        :param dialogue: the dialogue
        :return: None
        """
        logger.debug("[{}]: on_decline: msg_id={}, dialogue_reference={}, origin={}, target={}"
                     .format(self.context.agent_name, decline.message_id, decline.dialogue_reference, dialogue.dialogue_label.dialogue_opponent_addr, decline.target))
        target = decline.target
        dialogues = cast(Dialogues, self.context.dialogues)

        if target == 1:
            dialogues.dialogue_stats.add_dialogue_endstate(Dialogue.EndState.DECLINED_CFP, dialogue.is_self_initiated)
        elif target == 2:
            dialogues.dialogue_stats.add_dialogue_endstate(Dialogue.EndState.DECLINED_PROPOSE, dialogue.is_self_initiated)
            transactions = cast(Transactions, self.context.transactions)
            transaction_msg = transactions.pop_pending_proposal(dialogue.dialogue_label, target)
        elif target == 3:
            dialogues.dialogue_stats.add_dialogue_endstate(Dialogue.EndState.DECLINED_ACCEPT, dialogue.is_self_initiated)
            transactions = cast(Transactions, self.context.transactions)
            transaction_msg = transactions.pop_pending_initial_acceptance(dialogue.dialogue_label, target)
            transactions.pop_locked_tx(transaction_msg)

    def _on_accept(self, accept: FIPAMessage, dialogue: Dialogue) -> None:
        """
        Handle an Accept.

        :param accept: the Accept message
        :param dialogue: the dialogue
        :return: None
        """
        logger.debug("[{}]: on_accept: msg_id={}, dialogue_reference={}, origin={}, target={}"
                     .format(self.context.agent_name, accept.message_id, accept.dialogue_reference, dialogue.dialogue_label.dialogue_opponent_addr, accept.target))
        new_msg_id = accept.message_id + 1
        transactions = cast(Transactions, self.context.transactions)
        transaction_msg = transactions.pop_pending_proposal(dialogue.dialogue_label, accept.target)
        strategy = cast(Strategy, self.context.strategy)

        if strategy.is_profitable_transaction(transaction_msg, is_seller=dialogue.is_seller):
            logger.info("[{}]: locking the current state (as {}).".format(self.context.agent_name, dialogue.role))
            transactions.add_locked_tx(transaction_msg, as_seller=dialogue.is_seller)
            transaction_msg.set('performative', TransactionMessage.Performative.SIGN)
            transaction_msg.set('skill_ids', ['tac_negotiation'])
            self.context.decision_maker_message_queue.put(transaction_msg)
        else:
            logger.debug("[{}]: decline the Accept (as {}).".format(self.context.agent_name, dialogue.role))
            fipa_msg = FIPAMessage(performative=FIPAMessage.Performative.DECLINE,
                                   message_id=new_msg_id,
                                   dialogue_reference=dialogue.dialogue_label.dialogue_reference,
                                   target=accept.message_id)
            dialogue.outgoing_extend(fipa_msg)
            dialogues = cast(Dialogues, self.context.dialogues)
            dialogues.dialogue_stats.add_dialogue_endstate(Dialogue.EndState.DECLINED_ACCEPT, dialogue.is_self_initiated)
            self.context.outbox.put_message(to=dialogue.dialogue_label.dialogue_opponent_addr,
                                            sender=self.context.agent_address,
                                            protocol_id=FIPAMessage.protocol_id,
                                            message=FIPASerializer().encode(fipa_msg))

    def _on_match_accept(self, match_accept: FIPAMessage, dialogue: Dialogue) -> None:
        """
        Handle a matching Accept.

        :param match_accept: the MatchAccept message
        :param dialogue: the dialogue
        :return: None
        """
        logger.debug("[{}]: on_match_accept: msg_id={}, dialogue_reference={}, origin={}, target={}"
                     .format(self.context.agent_name, match_accept.message_id, match_accept.dialogue_reference, dialogue.dialogue_label.dialogue_opponent_addr, match_accept.target))
        transactions = cast(Transactions, self.context.transactions)
        transaction_msg = transactions.pop_pending_initial_acceptance(dialogue.dialogue_label, cast(int, match_accept.target))
        # update skill id to route back to tac participation skill
        logger.info("[{}]: proposing tx to decision maker.".format(self.context.agent_name))
        transaction_msg.set('performative', TransactionMessage.Performative.SIGN)
        transaction_msg.set('skill_ids', ['tac_participation'])
        self.context.decision_maker_message_queue.put(transaction_msg)


class TransactionHandler(Handler):
    """This class implements the transaction handler."""

    SUPPORTED_PROTOCOL = TransactionMessage.protocol_id  # type: Optional[ProtocolId]

    def setup(self) -> None:
        """
        Implement the setup.

        :return: None
        """
        pass

    def handle(self, message: Message) -> None:
        """
        Dispatch message to relevant handler and respond.

        :param message: the message
        :return: None
        """
        tx_message = cast(TransactionMessage, message)
        if tx_message.performative == TransactionMessage.Performative.ACCEPT:
            logger.info("[{}]: transaction confirmed by decision maker".format(self.context.agent_name))
            info = tx_message.info
            dialogue_label = DialogueLabel.from_json(cast(Dict[str, str], info.get("dialogue_label")))
            dialogues = cast(Dialogues, self.context.dialogues)
            dialogue = dialogues.dialogues[dialogue_label]
            fipa_message = cast(FIPAMessage, dialogue.last_incoming_message)
            if fipa_message is not None and fipa_message.performative == FIPAMessage.Performative.ACCEPT:
                logger.info("[{}]: sending match accept to {}.".format(self.context.agent_name, dialogue.dialogue_label.dialogue_opponent_addr[-5:]))
                fipa_msg = FIPAMessage(performative=FIPAMessage.Performative.MATCH_ACCEPT_W_INFORM,
                                       message_id=fipa_message.message_id + 1,
                                       dialogue_reference=dialogue.dialogue_label.dialogue_reference,
                                       target=fipa_message.message_id,
                                       info={"signature": 'PLACEHOLDER'})  # TODO: tx_message.signature})
                dialogue.outgoing_extend(fipa_msg)
                self.context.outbox.put_message(to=dialogue.dialogue_label.dialogue_opponent_addr,
                                                sender=self.context.agent_address,
                                                protocol_id=FIPAMessage.protocol_id,
                                                message=FIPASerializer().encode(fipa_msg))
            else:
                logger.warning("[{}]: last message should be of performative accept.".format(self.context.agent_name))
        else:
            logger.info("[{}]: transaction was not successful.".format(self.context.agent_name))

    def teardown(self) -> None:
        """
        Implement the handler teardown.

        :return: None
        """
        pass


class OEFSearchHandler(Handler):
    """This class implements the oef search handler."""

    SUPPORTED_PROTOCOL = OEFMessage.protocol_id  # type: Optional[ProtocolId]

    def setup(self) -> None:
        """
        Implement the setup.

        :return: None
        """
        pass

    def handle(self, message: Message) -> None:
        """
        Implement the reaction to a message.

        :param message: the message
        :return: None
        """
        # convenience representations
        oef_msg = cast(OEFMessage, message)

        if oef_msg.type is OEFMessage.Type.SEARCH_RESULT:
            agents = oef_msg.agents
            search_id = oef_msg.id
            search = cast(Search, self.context.search)
            if self.context.agent_address in agents:
                agents.remove(self.context.agent_address)
            if search_id in search.ids_for_sellers:
                self._handle_search(agents, search_id, is_searching_for_sellers=True)
            elif search_id in search.ids_for_buyers:
                self._handle_search(agents, search_id, is_searching_for_sellers=False)

    def teardown(self) -> None:
        """
        Implement the handler teardown.

        :return: None
        """
        pass

    def _handle_search(self, agents: List[str], search_id: int, is_searching_for_sellers: bool) -> None:
        """
        Handle the search response.

        :param agents: the agents returned by the search
        :param is_searching_for_sellers: whether the agent is searching for sellers
        :return: None
        """
        searched_for = 'sellers' if is_searching_for_sellers else 'buyers'
        if len(agents) > 0:
            logger.info("[{}]: found potential {} agents={} on search_id={}.".format(self.context.agent_name, searched_for, list(map(lambda x: x[-5:], agents)), search_id))
            strategy = cast(Strategy, self.context.strategy)
            dialogues = cast(Dialogues, self.context.dialogues)
            query = strategy.get_own_services_query(is_searching_for_sellers)

            for opponent_addr in agents:
                dialogue = dialogues.create_self_initiated(opponent_addr, self.context.agent_address, not is_searching_for_sellers)
                logger.info("[{}]: sending CFP to agent={}".format(self.context.agent_name, opponent_addr[-5:]))
                fipa_msg = FIPAMessage(message_id=FIPAMessage.STARTING_MESSAGE_ID,
                                       dialogue_reference=dialogue.dialogue_label.dialogue_reference,
                                       performative=FIPAMessage.Performative.CFP,
                                       target=FIPAMessage.STARTING_TARGET,
                                       query=query)
                dialogue.outgoing_extend(fipa_msg)
                self.context.outbox.put_message(to=opponent_addr,
                                                sender=self.context.agent_address,
                                                protocol_id=FIPAMessage.protocol_id,
                                                message=FIPASerializer().encode(fipa_msg))
        else:
            logger.info("[{}]: found no {} agents on search_id={}, continue searching.".format(self.context.agent_name, searched_for, search_id))<|MERGE_RESOLUTION|>--- conflicted
+++ resolved
@@ -34,6 +34,7 @@
 from aea.protocols.fipa.message import FIPAMessage
 from aea.protocols.fipa.serialization import FIPASerializer
 from aea.protocols.oef.message import OEFMessage
+from aea.protocols.oef.models import Query
 from aea.decision_maker.messages.transaction import TransactionMessage
 
 if TYPE_CHECKING or "pytest" in sys.modules:
@@ -80,7 +81,7 @@
             dialogue = cast(Dialogue, dialogues.get_dialogue(fipa_msg, self.context.agent_address))
             dialogue.incoming_extend(fipa_msg)
         elif dialogues.is_permitted_for_new_dialogue(fipa_msg):
-            query = fipa_msg.query
+            query = cast(Query, fipa_msg.query)
             assert query.model is not None, "Query has no data model."
             is_seller = query.model.name == DEMAND_DATAMODEL_NAME
             dialogue = cast(Dialogue, dialogues.create_opponent_initiated(message.counterparty, fipa_msg.dialogue_reference, is_seller))
@@ -127,7 +128,7 @@
         :return: None
         """
         new_msg_id = cfp.message_id + 1
-        query = cfp.query
+        query = cast(Query, cfp.query)
         strategy = cast(Strategy, self.context.strategy)
         proposal_description = strategy.get_proposal_for_query(query, dialogue.is_seller)
 
@@ -146,10 +147,6 @@
             dialogues = cast(Dialogues, self.context.dialogues)
             dialogues.dialogue_stats.add_dialogue_endstate(Dialogue.EndState.DECLINED_CFP, dialogue.is_self_initiated)
         else:
-<<<<<<< HEAD
-=======
-            transaction_msg = generate_transaction_message(proposal_description, dialogue.dialogue_label, dialogue.is_seller, self.context.agent_address)
->>>>>>> c6b37a17
             transactions = cast(Transactions, self.context.transactions)
             transaction_msg = transactions.generate_transaction_message(proposal_description, dialogue.dialogue_label, dialogue.is_seller, self.context.agent_public_key)
             transactions.add_pending_proposal(dialogue.dialogue_label, new_msg_id, transaction_msg)
@@ -187,12 +184,8 @@
 
         for num, proposal_description in enumerate(proposals):
             if num > 0: continue  # TODO: allow for dialogue branching with multiple proposals
-<<<<<<< HEAD
             transactions = cast(Transactions, self.context.transactions)
             transaction_msg = transactions.generate_transaction_message(proposal_description, dialogue.dialogue_label, dialogue.is_seller, self.context.agent_public_key)
-=======
-            transaction_msg = generate_transaction_message(proposal_description, dialogue.dialogue_label, dialogue.is_seller, self.context.agent_address)
->>>>>>> c6b37a17
 
             if strategy.is_profitable_transaction(transaction_msg, is_seller=dialogue.is_seller):
                 logger.info("[{}]: Accepting propose (as {}).".format(self.context.agent_name, dialogue.role))
@@ -259,8 +252,8 @@
         if strategy.is_profitable_transaction(transaction_msg, is_seller=dialogue.is_seller):
             logger.info("[{}]: locking the current state (as {}).".format(self.context.agent_name, dialogue.role))
             transactions.add_locked_tx(transaction_msg, as_seller=dialogue.is_seller)
-            transaction_msg.set('performative', TransactionMessage.Performative.SIGN)
-            transaction_msg.set('skill_ids', ['tac_negotiation'])
+            transaction_msg.set('performative', TransactionMessage.Performative.PROPOSE_FOR_SIGNING)
+            transaction_msg.set('skill_callback_ids', ['tac_negotiation'])
             self.context.decision_maker_message_queue.put(transaction_msg)
         else:
             logger.debug("[{}]: decline the Accept (as {}).".format(self.context.agent_name, dialogue.role))
@@ -290,8 +283,8 @@
         transaction_msg = transactions.pop_pending_initial_acceptance(dialogue.dialogue_label, cast(int, match_accept.target))
         # update skill id to route back to tac participation skill
         logger.info("[{}]: proposing tx to decision maker.".format(self.context.agent_name))
-        transaction_msg.set('performative', TransactionMessage.Performative.SIGN)
-        transaction_msg.set('skill_ids', ['tac_participation'])
+        transaction_msg.set('performative', TransactionMessage.Performative.PROPOSE_FOR_SIGNING)
+        transaction_msg.set('skill_callback_ids', ['tac_participation'])
         self.context.decision_maker_message_queue.put(transaction_msg)
 
 
@@ -316,7 +309,7 @@
         :return: None
         """
         tx_message = cast(TransactionMessage, message)
-        if tx_message.performative == TransactionMessage.Performative.ACCEPT:
+        if tx_message.performative == TransactionMessage.Performative.SUCCESSFUL_SIGNING:
             logger.info("[{}]: transaction confirmed by decision maker".format(self.context.agent_name))
             info = tx_message.info
             dialogue_label = DialogueLabel.from_json(cast(Dict[str, str], info.get("dialogue_label")))
