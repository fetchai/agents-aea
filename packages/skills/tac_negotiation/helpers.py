# -*- coding: utf-8 -*-

# ------------------------------------------------------------------------------
#
#   Copyright 2018-2019 Fetch.AI Limited
#
#   Licensed under the Apache License, Version 2.0 (the "License");
#   you may not use this file except in compliance with the License.
#   You may obtain a copy of the License at
#
#       http://www.apache.org/licenses/LICENSE-2.0
#
#   Unless required by applicable law or agreed to in writing, software
#   distributed under the License is distributed on an "AS IS" BASIS,
#   WITHOUT WARRANTIES OR CONDITIONS OF ANY KIND, either express or implied.
#   See the License for the specific language governing permissions and
#   limitations under the License.
#
# ------------------------------------------------------------------------------

"""This class contains the helpers for FIPA negotiation."""

import copy
from typing import Dict, List, Union, cast

from aea.decision_maker.messages.transaction import TransactionMessage
from aea.helpers.dialogue.base import DialogueLabel
from aea.protocols.oef.models import Attribute, DataModel, Description, Query, Constraint, ConstraintType, Or, \
    ConstraintExpr
from aea.mail.base import Address

TransactionId = str

SUPPLY_DATAMODEL_NAME = 'supply'
DEMAND_DATAMODEL_NAME = 'demand'


def build_goods_datamodel(good_ids: List[str], is_supply: bool) -> DataModel:
    """
    Build a data model for supply and demand of goods (i.e. for offered or requested goods).

    :param good_ids: a list of ids (i.e. identifiers) of the relevant goods.
    :param currency: the currency used for trading.
    :param is_supply: Boolean indicating whether it is a supply or demand data model

    :return: the data model.
    """
    good_quantities_attributes = [Attribute(good_id, int, True, "A good on offer.") for good_id in good_ids]
    currency_attribute = Attribute('currency', str, True, "The currency for pricing and transacting the goods.")
    price_attribute = Attribute('price', int, False, "The price of the goods in the currency.")
    seller_tx_fee_attribute = Attribute('seller_tx_fee', int, False, "The transaction fee payable by the seller in the currency.")
    buyer_tx_fee_attribute = Attribute('buyer_tx_fee', int, False, "The transaction fee payable by the buyer in the currency.")
    tx_nonce_attribute = Attribute('tx_nonce', str False, "The nonce to distinguish identical descriptions.")
    description = SUPPLY_DATAMODEL_NAME if is_supply else DEMAND_DATAMODEL_NAME
    attributes = good_quantities_attributes + [currency_attribute, price_attribute, seller_tx_fee_attribute, buyer_tx_fee_attribute, tx_nonce_attribute]
    data_model = DataModel(description, attributes)
    return data_model


def build_goods_description(good_id_to_quantities: Dict[str, int], currency: str, is_supply: bool) -> Description:
    """
    Get the service description (good quantities supplied or demanded and their price).

    :param good_id_to_quantities: a dictionary mapping the ids of the goods to the quantities.
    :param currency: the currency used for pricing and transacting.
    :param is_supply: True if the description is indicating supply, False if it's indicating demand.

    :return: the description to advertise on the Service Directory.
    """
    data_model = build_goods_datamodel(good_ids=list(good_id_to_quantities.keys()), is_supply=is_supply)
    values = cast(Dict[str, Union[int, str]], good_id_to_quantities)
    values.update({'currency': currency})
    desc = Description(values, data_model=data_model)
    return desc


def build_goods_query(good_ids: List[str], currency: str, is_searching_for_sellers: bool) -> Query:
    """
    Build buyer or seller search query.

    Specifically, build the search query
        - to look for sellers if the agent is a buyer, or
        - to look for buyers if the agent is a seller.

    In particular, if the agent is a buyer and the demanded good ids are {'tac_good_0', 'tac_good_2', 'tac_good_3'}, the resulting constraint expression is:

        tac_good_0 >= 1 OR tac_good_2 >= 1 OR tac_good_3 >= 1

    That is, the OEF will return all the sellers that have at least one of the good in the query
    (assuming that the sellers are registered with the data model specified).

    :param good_ids: the list of good ids to put in the query
    :param currency: the currency used for pricing and transacting.
    :param is_searching_for_sellers: Boolean indicating whether the query is for sellers (supply) or buyers (demand).

    :return: the query
    """
    data_model = build_goods_datamodel(good_ids=good_ids, is_supply=is_searching_for_sellers)
    constraints = [Constraint(good_id, ConstraintType(">=", 1)) for good_id in good_ids]
    constraints.append(Constraint('currency', ConstraintType("==", currency)))
    constraint_expr = cast(List[ConstraintExpr], constraints)

    if len(good_ids) > 1:
        constraint_expr = [Or(constraint_expr)]

    query = Query(constraint_expr, model=data_model)
    return query


<<<<<<< HEAD
# def generate_transaction_id(agent_pbk: Address, opponent_pbk: Address, dialogue_label: DialogueLabel, agent_is_seller: bool) -> TransactionId:
#     """
#     Make a transaction id.

#     :param agent_pbk: the pbk of the agent.
#     :param opponent_pbk: the public key of the opponent.
#     :param dialogue_label: the dialogue label
#     :param agent_is_seller: boolean indicating if the agent is a seller
#     :return: a transaction id
#     """
#     # the format is {buyer_pbk}_{seller_pbk}_{dialogue_id}_{dialogue_starter_pbk}
#     assert opponent_pbk == dialogue_label.dialogue_opponent_pbk
#     buyer_pbk, seller_pbk = (opponent_pbk, agent_pbk) if agent_is_seller else (agent_pbk, opponent_pbk)
#     transaction_id = "{}_{}_{}_{}_{}".format(buyer_pbk, seller_pbk, dialogue_label.dialogue_starter_reference, dialogue_label.dialogue_responder_reference, dialogue_label.dialogue_starter_pbk)
#     return transaction_id


# def dialogue_label_from_transaction_id(agent_pbk: Address, transaction_id: TransactionId) -> DialogueLabel:
#     """
#     Recover dialogue label from transaction id.

#     :param agent_pbk: the pbk of the agent.
#     :param transaction_id: the transaction id
#     :return: a dialogue label
#     """
#     buyer_pbk, seller_pbk, dialogue_starter_reference, dialogue_responder_reference, dialogue_starter_pbk = transaction_id.split('_')
#     if agent_pbk == buyer_pbk:
#         dialogue_opponent_pbk = seller_pbk
#     else:
#         dialogue_opponent_pbk = buyer_pbk
#     dialogue_label = DialogueLabel((dialogue_starter_reference, dialogue_responder_reference), dialogue_opponent_pbk, dialogue_starter_pbk)
#     return dialogue_label


=======
def generate_transaction_id(agent_addr: Address, opponent_addr: Address, dialogue_label: DialogueLabel, agent_is_seller: bool) -> TransactionId:
    """
    Make a transaction id.

    :param agent_addr: the address of the agent.
    :param opponent_addr: the address of the opponent.
    :param dialogue_label: the dialogue label
    :param agent_is_seller: boolean indicating if the agent is a seller
    :return: a transaction id
    """
    # the format is {buyer_addr}_{seller_addr}_{dialogue_id}_{dialogue_starter_id}
    assert opponent_addr == dialogue_label.dialogue_opponent_addr
    buyer_addr, seller_addr = (opponent_addr, agent_addr) if agent_is_seller else (agent_addr, opponent_addr)
    transaction_id = "{}_{}_{}_{}_{}".format(buyer_addr, seller_addr, dialogue_label.dialogue_starter_reference, dialogue_label.dialogue_responder_reference, dialogue_label.dialogue_starter_addr)
    return transaction_id


def dialogue_label_from_transaction_id(agent_addr: Address, transaction_id: TransactionId) -> DialogueLabel:
    """
    Recover dialogue label from transaction id.

    :param agent_addr: the pbk of the agent.
    :param transaction_id: the transaction id
    :return: a dialogue label
    """
    buyer_addr, seller_addr, dialogue_starter_reference, dialogue_responder_reference, dialogue_starter_addr = transaction_id.split('_')
    if agent_addr == buyer_addr:
        dialogue_opponent_addr = seller_addr
    else:
        dialogue_opponent_addr = buyer_addr
    dialogue_label = DialogueLabel((dialogue_starter_reference, dialogue_responder_reference), dialogue_opponent_addr, dialogue_starter_addr)
    return dialogue_label


def generate_transaction_message(proposal_description: Description, dialogue_label: DialogueLabel, is_seller: bool, agent_addr: Address) -> TransactionMessage:
    """
    Generate the transaction message from the description and the dialogue.

    :param proposal_description: the description of the proposal
    :param dialogue_label: the dialogue label
    :param is_seller: the agent is a seller
    :param agent_addr: the address of the agent
    :return: a transaction message
    """
    transaction_id = generate_transaction_id(agent_addr, dialogue_label.dialogue_opponent_addr, dialogue_label, is_seller)
    sender_tx_fee = proposal_description.values['seller_tx_fee'] if is_seller else proposal_description.values['buyer_tx_fee']
    counterparty_tx_fee = proposal_description.values['buyer_tx_fee'] if is_seller else proposal_description.values['seller_tx_fee']
    goods_component = copy.copy(proposal_description.values)
    [goods_component.pop(key) for key in ['seller_tx_fee', 'buyer_tx_fee', 'price', 'currency']]
    transaction_msg = TransactionMessage(performative=TransactionMessage.Performative.PROPOSE,
                                         skill_ids=['tac_negotiation', 'tac_participation'],
                                         transaction_id=transaction_id,
                                         sender=agent_addr,
                                         counterparty=dialogue_label.dialogue_opponent_addr,
                                         currency_id=proposal_description.values['currency'],
                                         amount=proposal_description.values['price'],
                                         is_sender_buyer=not is_seller,
                                         sender_tx_fee=sender_tx_fee,
                                         counterparty_tx_fee=counterparty_tx_fee,
                                         ledger_id='off_chain',
                                         info={'dialogue_label': dialogue_label.json},
                                         quantities_by_good_id=goods_component)
    return transaction_msg
>>>>>>> c6b37a17
<|MERGE_RESOLUTION|>--- conflicted
+++ resolved
@@ -20,22 +20,16 @@
 
 """This class contains the helpers for FIPA negotiation."""
 
-import copy
 from typing import Dict, List, Union, cast
 
-from aea.decision_maker.messages.transaction import TransactionMessage
-from aea.helpers.dialogue.base import DialogueLabel
 from aea.protocols.oef.models import Attribute, DataModel, Description, Query, Constraint, ConstraintType, Or, \
     ConstraintExpr
-from aea.mail.base import Address
-
-TransactionId = str
 
 SUPPLY_DATAMODEL_NAME = 'supply'
 DEMAND_DATAMODEL_NAME = 'demand'
 
 
-def build_goods_datamodel(good_ids: List[str], is_supply: bool) -> DataModel:
+def _build_goods_datamodel(good_ids: List[str], is_supply: bool) -> DataModel:
     """
     Build a data model for supply and demand of goods (i.e. for offered or requested goods).
 
@@ -46,35 +40,35 @@
     :return: the data model.
     """
     good_quantities_attributes = [Attribute(good_id, int, True, "A good on offer.") for good_id in good_ids]
-    currency_attribute = Attribute('currency', str, True, "The currency for pricing and transacting the goods.")
+    currency_attribute = Attribute('currency_id', str, True, "The currency for pricing and transacting the goods.")
     price_attribute = Attribute('price', int, False, "The price of the goods in the currency.")
     seller_tx_fee_attribute = Attribute('seller_tx_fee', int, False, "The transaction fee payable by the seller in the currency.")
     buyer_tx_fee_attribute = Attribute('buyer_tx_fee', int, False, "The transaction fee payable by the buyer in the currency.")
-    tx_nonce_attribute = Attribute('tx_nonce', str False, "The nonce to distinguish identical descriptions.")
+    tx_nonce_attribute = Attribute('tx_nonce', str, False, "The nonce to distinguish identical descriptions.")
     description = SUPPLY_DATAMODEL_NAME if is_supply else DEMAND_DATAMODEL_NAME
     attributes = good_quantities_attributes + [currency_attribute, price_attribute, seller_tx_fee_attribute, buyer_tx_fee_attribute, tx_nonce_attribute]
     data_model = DataModel(description, attributes)
     return data_model
 
 
-def build_goods_description(good_id_to_quantities: Dict[str, int], currency: str, is_supply: bool) -> Description:
+def build_goods_description(good_id_to_quantities: Dict[str, int], currency_id: str, is_supply: bool) -> Description:
     """
     Get the service description (good quantities supplied or demanded and their price).
 
     :param good_id_to_quantities: a dictionary mapping the ids of the goods to the quantities.
-    :param currency: the currency used for pricing and transacting.
+    :param currency_id: the currency used for pricing and transacting.
     :param is_supply: True if the description is indicating supply, False if it's indicating demand.
 
     :return: the description to advertise on the Service Directory.
     """
-    data_model = build_goods_datamodel(good_ids=list(good_id_to_quantities.keys()), is_supply=is_supply)
+    data_model = _build_goods_datamodel(good_ids=list(good_id_to_quantities.keys()), is_supply=is_supply)
     values = cast(Dict[str, Union[int, str]], good_id_to_quantities)
-    values.update({'currency': currency})
+    values.update({'currency_id': currency_id})
     desc = Description(values, data_model=data_model)
     return desc
 
 
-def build_goods_query(good_ids: List[str], currency: str, is_searching_for_sellers: bool) -> Query:
+def build_goods_query(good_ids: List[str], currency_id: str, is_searching_for_sellers: bool) -> Query:
     """
     Build buyer or seller search query.
 
@@ -90,120 +84,18 @@
     (assuming that the sellers are registered with the data model specified).
 
     :param good_ids: the list of good ids to put in the query
-    :param currency: the currency used for pricing and transacting.
+    :param currency_id: the currency used for pricing and transacting.
     :param is_searching_for_sellers: Boolean indicating whether the query is for sellers (supply) or buyers (demand).
 
     :return: the query
     """
-    data_model = build_goods_datamodel(good_ids=good_ids, is_supply=is_searching_for_sellers)
+    data_model = _build_goods_datamodel(good_ids=good_ids, is_supply=is_searching_for_sellers)
     constraints = [Constraint(good_id, ConstraintType(">=", 1)) for good_id in good_ids]
-    constraints.append(Constraint('currency', ConstraintType("==", currency)))
+    constraints.append(Constraint('currency_id', ConstraintType("==", currency_id)))
     constraint_expr = cast(List[ConstraintExpr], constraints)
 
     if len(good_ids) > 1:
         constraint_expr = [Or(constraint_expr)]
 
     query = Query(constraint_expr, model=data_model)
-    return query
-
-
-<<<<<<< HEAD
-# def generate_transaction_id(agent_pbk: Address, opponent_pbk: Address, dialogue_label: DialogueLabel, agent_is_seller: bool) -> TransactionId:
-#     """
-#     Make a transaction id.
-
-#     :param agent_pbk: the pbk of the agent.
-#     :param opponent_pbk: the public key of the opponent.
-#     :param dialogue_label: the dialogue label
-#     :param agent_is_seller: boolean indicating if the agent is a seller
-#     :return: a transaction id
-#     """
-#     # the format is {buyer_pbk}_{seller_pbk}_{dialogue_id}_{dialogue_starter_pbk}
-#     assert opponent_pbk == dialogue_label.dialogue_opponent_pbk
-#     buyer_pbk, seller_pbk = (opponent_pbk, agent_pbk) if agent_is_seller else (agent_pbk, opponent_pbk)
-#     transaction_id = "{}_{}_{}_{}_{}".format(buyer_pbk, seller_pbk, dialogue_label.dialogue_starter_reference, dialogue_label.dialogue_responder_reference, dialogue_label.dialogue_starter_pbk)
-#     return transaction_id
-
-
-# def dialogue_label_from_transaction_id(agent_pbk: Address, transaction_id: TransactionId) -> DialogueLabel:
-#     """
-#     Recover dialogue label from transaction id.
-
-#     :param agent_pbk: the pbk of the agent.
-#     :param transaction_id: the transaction id
-#     :return: a dialogue label
-#     """
-#     buyer_pbk, seller_pbk, dialogue_starter_reference, dialogue_responder_reference, dialogue_starter_pbk = transaction_id.split('_')
-#     if agent_pbk == buyer_pbk:
-#         dialogue_opponent_pbk = seller_pbk
-#     else:
-#         dialogue_opponent_pbk = buyer_pbk
-#     dialogue_label = DialogueLabel((dialogue_starter_reference, dialogue_responder_reference), dialogue_opponent_pbk, dialogue_starter_pbk)
-#     return dialogue_label
-
-
-=======
-def generate_transaction_id(agent_addr: Address, opponent_addr: Address, dialogue_label: DialogueLabel, agent_is_seller: bool) -> TransactionId:
-    """
-    Make a transaction id.
-
-    :param agent_addr: the address of the agent.
-    :param opponent_addr: the address of the opponent.
-    :param dialogue_label: the dialogue label
-    :param agent_is_seller: boolean indicating if the agent is a seller
-    :return: a transaction id
-    """
-    # the format is {buyer_addr}_{seller_addr}_{dialogue_id}_{dialogue_starter_id}
-    assert opponent_addr == dialogue_label.dialogue_opponent_addr
-    buyer_addr, seller_addr = (opponent_addr, agent_addr) if agent_is_seller else (agent_addr, opponent_addr)
-    transaction_id = "{}_{}_{}_{}_{}".format(buyer_addr, seller_addr, dialogue_label.dialogue_starter_reference, dialogue_label.dialogue_responder_reference, dialogue_label.dialogue_starter_addr)
-    return transaction_id
-
-
-def dialogue_label_from_transaction_id(agent_addr: Address, transaction_id: TransactionId) -> DialogueLabel:
-    """
-    Recover dialogue label from transaction id.
-
-    :param agent_addr: the pbk of the agent.
-    :param transaction_id: the transaction id
-    :return: a dialogue label
-    """
-    buyer_addr, seller_addr, dialogue_starter_reference, dialogue_responder_reference, dialogue_starter_addr = transaction_id.split('_')
-    if agent_addr == buyer_addr:
-        dialogue_opponent_addr = seller_addr
-    else:
-        dialogue_opponent_addr = buyer_addr
-    dialogue_label = DialogueLabel((dialogue_starter_reference, dialogue_responder_reference), dialogue_opponent_addr, dialogue_starter_addr)
-    return dialogue_label
-
-
-def generate_transaction_message(proposal_description: Description, dialogue_label: DialogueLabel, is_seller: bool, agent_addr: Address) -> TransactionMessage:
-    """
-    Generate the transaction message from the description and the dialogue.
-
-    :param proposal_description: the description of the proposal
-    :param dialogue_label: the dialogue label
-    :param is_seller: the agent is a seller
-    :param agent_addr: the address of the agent
-    :return: a transaction message
-    """
-    transaction_id = generate_transaction_id(agent_addr, dialogue_label.dialogue_opponent_addr, dialogue_label, is_seller)
-    sender_tx_fee = proposal_description.values['seller_tx_fee'] if is_seller else proposal_description.values['buyer_tx_fee']
-    counterparty_tx_fee = proposal_description.values['buyer_tx_fee'] if is_seller else proposal_description.values['seller_tx_fee']
-    goods_component = copy.copy(proposal_description.values)
-    [goods_component.pop(key) for key in ['seller_tx_fee', 'buyer_tx_fee', 'price', 'currency']]
-    transaction_msg = TransactionMessage(performative=TransactionMessage.Performative.PROPOSE,
-                                         skill_ids=['tac_negotiation', 'tac_participation'],
-                                         transaction_id=transaction_id,
-                                         sender=agent_addr,
-                                         counterparty=dialogue_label.dialogue_opponent_addr,
-                                         currency_id=proposal_description.values['currency'],
-                                         amount=proposal_description.values['price'],
-                                         is_sender_buyer=not is_seller,
-                                         sender_tx_fee=sender_tx_fee,
-                                         counterparty_tx_fee=counterparty_tx_fee,
-                                         ledger_id='off_chain',
-                                         info={'dialogue_label': dialogue_label.json},
-                                         quantities_by_good_id=goods_component)
-    return transaction_msg
->>>>>>> c6b37a17
+    return query