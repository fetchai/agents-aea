# -*- coding: utf-8 -*-
# ------------------------------------------------------------------------------
#
#   Copyright 2018-2019 Fetch.AI Limited
#
#   Licensed under the Apache License, Version 2.0 (the "License");
#   you may not use this file except in compliance with the License.
#   You may obtain a copy of the License at
#
#       http://www.apache.org/licenses/LICENSE-2.0
#
#   Unless required by applicable law or agreed to in writing, software
#   distributed under the License is distributed on an "AS IS" BASIS,
#   WITHOUT WARRANTIES OR CONDITIONS OF ANY KIND, either express or implied.
#   See the License for the specific language governing permissions and
#   limitations under the License.
#
# ------------------------------------------------------------------------------

"""This package contains a the behaviours."""

import datetime
import logging
import sys
from typing import cast, Optional, TYPE_CHECKING

from aea.protocols.oef.message import OEFMessage
from aea.protocols.oef.models import Description, DataModel, Attribute
from aea.protocols.oef.serialization import OEFSerializer, DEFAULT_OEF
from aea.skills.base import Behaviour

if TYPE_CHECKING or "pytest" in sys.modules:
    from packages.protocols.tac.message import TACMessage
    from packages.protocols.tac.serialization import TACSerializer
    from packages.skills.tac_control.game import Game, Phase
    from packages.skills.tac_control.parameters import Parameters
else:
    from tac_protocol.message import TACMessage
    from tac_protocol.serialization import TACSerializer
    from tac_control_skill.game import Game, Phase
    from tac_control_skill.parameters import Parameters

CONTROLLER_DATAMODEL = DataModel("tac", [
    Attribute("version", str, True, "Version number of the TAC Controller Agent."),
])

logger = logging.getLogger("aea.tac_control_skill")


class TACBehaviour(Behaviour):
    """This class implements the TAC control behaviour."""

    def __init__(self, **kwargs):
        """Instantiate the behaviour."""
        super().__init__(**kwargs)
        self._oef_msg_id = 0
        self._registered_desc = None  # type: Optional[Description]

    def setup(self) -> None:
        """
        Implement the setup.

        :return: None
        """
        pass

    def act(self) -> None:
        """
        Implement the act.

        :return: None
        """
        game = cast(Game, self.context.game)
        parameters = cast(Parameters, self.context.parameters)
        now = datetime.datetime.now()
        if game.phase.value == Phase.PRE_GAME.value and now > parameters.registration_start_time and now < parameters.start_time:
            game.phase = Phase.GAME_REGISTRATION
            self._register_tac()
            logger.info("[{}]: TAC open for registration until: {}".format(self.context.agent_name, parameters.start_time))
        elif game.phase.value == Phase.GAME_REGISTRATION.value and now > parameters.start_time and now < parameters.end_time:
            if game.registration.nb_agents < parameters.min_nb_agents:
                game.phase = Phase.POST_GAME
                self._cancel_tac()
                self._unregister_tac()
            else:
                game.phase = Phase.GAME_SETUP
                self._start_tac()
                self._unregister_tac()
                game.phase = Phase.GAME
        elif game.phase.value == Phase.GAME.value and now > parameters.end_time:
            game.phase = Phase.POST_GAME
            self._cancel_tac()

    def teardown(self) -> None:
        """
        Implement the task teardown.

        :return: None
        """
        if self._registered_desc is not None:
            self._unregister_tac()

    def _register_tac(self) -> None:
        """
        Register on the OEF as a TAC controller agent.

        :return: None.
        """
        self._oef_msg_id += 1
        desc = Description({"version": self.context.parameters.version_id}, data_model=CONTROLLER_DATAMODEL)
        logger.info("[{}]: Registering TAC data model".format(self.context.agent_name))
        oef_msg = OEFMessage(type=OEFMessage.Type.REGISTER_SERVICE,
                             id=self._oef_msg_id,
                             service_description=desc,
                             service_id="")
        self.context.outbox.put_message(to=DEFAULT_OEF,
                                        sender=self.context.agent_public_key,
                                        protocol_id=OEFMessage.protocol_id,
                                        message=OEFSerializer().encode(oef_msg))
        self._registered_desc = desc

    def _unregister_tac(self) -> None:
        """
        Unregister from the OEF as a TAC controller agent.

        :return: None.
        """
        self._oef_msg_id += 1
        logger.info("[{}]: Unregistering TAC data model".format(self.context.agent_name))
        oef_msg = OEFMessage(type=OEFMessage.Type.UNREGISTER_SERVICE,
                             id=self._oef_msg_id,
                             service_description=self._registered_desc,
                             service_id="")
        self.context.outbox.put_message(to=DEFAULT_OEF,
                                        sender=self.context.agent_public_key,
                                        protocol_id=OEFMessage.protocol_id,
                                        message=OEFSerializer().encode(oef_msg))
        self._registered_desc = None

    def _start_tac(self):
        """Create a game and send the game configuration to every registered agent."""
        game = cast(Game, self.context.game)
        game.create()
        logger.info("[{}]: Started competition:\n{}".format(self.context.agent_name, game.holdings_summary))
        logger.info("[{}]: Computed equilibrium:\n{}".format(self.context.agent_name, game.equilibrium_summary))
        for agent_public_key in game.configuration.agent_addrs:
            agent_state = game.current_agent_states[agent_public_key]
            tac_msg = TACMessage(type=TACMessage.Type.GAME_DATA,
                                 amount_by_currency=agent_state.balance_by_currency,
                                 exchange_params_by_currency=agent_state.exchange_params_by_currency,
                                 quantities_by_good_pbk=agent_state.quantities_by_good_pbk,
                                 utility_params_by_good_pbk=agent_state.utility_params_by_good_pbk,
                                 tx_fee=game.configuration.tx_fee,
                                 agent_addr_to_name=game.configuration.agent_addr_to_name,
                                 good_pbk_to_name=game.configuration.good_pbk_to_name,
                                 version_id=game.configuration.version_id)
            logger.debug("[{}]: sending game data to '{}': {}"
                         .format(self.context.agent_name, agent_public_key, str(tac_msg)))
            self.context.outbox.put_message(to=agent_public_key,
                                            sender=self.context.agent_public_key,
                                            protocol_id=TACMessage.protocol_id,
                                            message=TACSerializer().encode(tac_msg))

    def _cancel_tac(self):
        """Notify agents that the TAC is cancelled."""
        game = cast(Game, self.context.game)
        logger.info("[{}]: Notifying agents that TAC is cancelled.".format(self.context.agent_name))
<<<<<<< HEAD
        for agent_pbk in game.registration.agent_pbk_to_name.keys():
            tac_msg = TACMessage(type=TACMessage.Type.CANCELLED)
            self.context.outbox.put_message(to=agent_pbk,
=======
        for agent_addr in game.registration.agent_addr_to_name.keys():
            tac_msg = TACMessage(tac_type=TACMessage.Type.CANCELLED)
            self.context.outbox.put_message(to=agent_addr,
>>>>>>> 708ba4df
                                            sender=self.context.agent_public_key,
                                            protocol_id=TACMessage.protocol_id,
                                            message=TACSerializer().encode(tac_msg))
        logger.info("[{}]: Finished competition:\n{}".format(self.context.agent_name, game.holdings_summary))
        logger.info("[{}]: Computed equilibrium:\n{}".format(self.context.agent_name, game.equilibrium_summary))<|MERGE_RESOLUTION|>--- conflicted
+++ resolved
@@ -165,15 +165,9 @@
         """Notify agents that the TAC is cancelled."""
         game = cast(Game, self.context.game)
         logger.info("[{}]: Notifying agents that TAC is cancelled.".format(self.context.agent_name))
-<<<<<<< HEAD
-        for agent_pbk in game.registration.agent_pbk_to_name.keys():
+        for agent_pbk in game.registration.agent_addr_to_name.keys():
             tac_msg = TACMessage(type=TACMessage.Type.CANCELLED)
-            self.context.outbox.put_message(to=agent_pbk,
-=======
-        for agent_addr in game.registration.agent_addr_to_name.keys():
-            tac_msg = TACMessage(tac_type=TACMessage.Type.CANCELLED)
             self.context.outbox.put_message(to=agent_addr,
->>>>>>> 708ba4df
                                             sender=self.context.agent_public_key,
                                             protocol_id=TACMessage.protocol_id,
                                             message=TACSerializer().encode(tac_msg))
