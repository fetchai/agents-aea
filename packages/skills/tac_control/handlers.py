--- conflicted
+++ resolved
@@ -103,15 +103,9 @@
         game = cast(Game, self.context.game)
         if message.counterparty in game.registration.agent_addr_to_name:
             logger.error("[{}]: Agent already registered: '{}'".format(self.context.agent_name,
-<<<<<<< HEAD
-                                                                       game.registration.agent_pbk_to_name[message.counterparty]))
-            tac_msg = TACMessage(type=TACMessage.Type.TAC_ERROR,
-                                 error_code=TACMessage.ErrorCode.AGENT_PBK_ALREADY_REGISTERED)
-=======
                                                                        game.registration.agent_addr_to_name[message.counterparty]))
-            tac_msg = TACMessage(tac_type=TACMessage.Type.TAC_ERROR,
+            tac_msg = TACMessage(type=TACMessage.Type.TAC_ERROR,
                                  error_code=TACMessage.ErrorCode.AGENT_ADDR_ALREADY_REGISTERED)
->>>>>>> 708ba4df
             self.context.outbox.put_message(to=message.counterparty,
                                             sender=self.context.agent_public_key,
                                             protocol_id=TACMessage.protocol_id,
