# -*- coding: utf-8 -*-
# ------------------------------------------------------------------------------
#
#   Copyright 2018-2019 Fetch.AI Limited
#
#   Licensed under the Apache License, Version 2.0 (the "License");
#   you may not use this file except in compliance with the License.
#   You may obtain a copy of the License at
#
#       http://www.apache.org/licenses/LICENSE-2.0
#
#   Unless required by applicable law or agreed to in writing, software
#   distributed under the License is distributed on an "AS IS" BASIS,
#   WITHOUT WARRANTIES OR CONDITIONS OF ANY KIND, either express or implied.
#   See the License for the specific language governing permissions and
#   limitations under the License.
#
# ------------------------------------------------------------------------------

"""Implementation of the common utils of the aea cli."""

import logging
import logging.config
import os
import sys
from pathlib import Path
from typing import Dict, List, cast, Optional

import click
import jsonschema  # type: ignore
from dotenv import load_dotenv

from aea.cli.loggers import default_logging_config
from aea.configurations.base import DEFAULT_AEA_CONFIG_FILE, AgentConfig, SkillConfig, ConnectionConfig, ProtocolConfig, \
    DEFAULT_PROTOCOL_CONFIG_FILE, DEFAULT_CONNECTION_CONFIG_FILE, DEFAULT_SKILL_CONFIG_FILE, Dependencies, PublicId, \
    DEFAULT_VERSION
from aea.configurations.loader import ConfigLoader
from aea.crypto.fetchai import FETCHAI
from aea.helpers.base import add_agent_component_module_to_sys_modules, load_agent_component_package

logger = logging.getLogger("aea")
logger = default_logging_config(logger)

DEFAULT_VERSION = "0.1.0"
DEFAULT_REGISTRY_PATH = str(Path("./", "packages"))
DEFAULT_CONNECTION = PublicId.from_string("fetchai/stub:" + DEFAULT_VERSION)  # type: PublicId
DEFAULT_SKILL = PublicId.from_string("fetchai/error:" + DEFAULT_VERSION)  # type: PublicId
DEFAULT_LEDGER = FETCHAI


class Context(object):
    """A class to keep configuration of the cli tool."""

    agent_config: AgentConfig

    def __init__(self, cwd: str = "."):
        """Init the context."""
        self.config = dict()  # type: Dict
        self.agent_loader = ConfigLoader("aea-config_schema.json", AgentConfig)
        self.skill_loader = ConfigLoader("skill-config_schema.json", SkillConfig)
        self.connection_loader = ConfigLoader("connection-config_schema.json", ConnectionConfig)
        self.protocol_loader = ConfigLoader("protocol-config_schema.json", ProtocolConfig)
        self.cwd = cwd

    def set_config(self, key, value) -> None:
        """
        Set a config.

        :param key: the key for the configuration.
        :param value: the value associated with the key.
        :return: None
        """
        self.config[key] = value
        logger.debug('  config[%s] = %s' % (key, value))

    def get_dependencies(self) -> Dependencies:
        """Aggregate the dependencies from every component.

        :return a list of dependency version specification. e.g. ["gym >= 1.0.0"]
        """
        dependencies = {}  # type: Dependencies
        for protocol_id in self.agent_config.protocols:
            path = str(Path("protocols", protocol_id.name, DEFAULT_PROTOCOL_CONFIG_FILE))
            protocol_config = self.protocol_loader.load(open(path))
            deps = cast(Dependencies, protocol_config.dependencies)
            dependencies.update(deps)

        for connection_id in self.agent_config.connections:
            path = str(Path("connections", connection_id.name, DEFAULT_CONNECTION_CONFIG_FILE))
            connection_config = self.connection_loader.load(open(path))
            deps = cast(Dependencies, connection_config.dependencies)
            dependencies.update(deps)

        for skill_id in self.agent_config.skills:
            path = str(Path("skills", skill_id.name, DEFAULT_SKILL_CONFIG_FILE))
            skill_config = self.skill_loader.load(open(path))
            deps = cast(Dependencies, skill_config.dependencies)
            dependencies.update(deps)

        return dependencies


pass_ctx = click.make_pass_decorator(Context)


def try_to_load_agent_config(ctx: Context, exit_on_except: bool = True) -> None:
    """
    Load agent config to a click context object.

    :param ctx: click command context object.
    :param exit_on_except: bool option to exit on exception (default = True).

    :return None
    """
    try:
        path = Path(os.path.join(ctx.cwd, DEFAULT_AEA_CONFIG_FILE))
        with open(str(path), mode="r", encoding="utf-8") as fp:
            ctx.agent_config = ctx.agent_loader.load(fp)
            logging.config.dictConfig(ctx.agent_config.logging_config)
    except FileNotFoundError:
<<<<<<< HEAD
        logger.error(
            "Agent configuration file '{}' not found in the current directory.".format(DEFAULT_AEA_CONFIG_FILE))
        sys.exit(1)
    except jsonschema.exceptions.ValidationError:
        logger.error(
            "Agent configuration file '{}' is invalid. Please check the documentation.".format(DEFAULT_AEA_CONFIG_FILE))
        sys.exit(1)
=======
        if exit_on_except:
            logger.error("Agent configuration file '{}' not found in the current directory.".format(DEFAULT_AEA_CONFIG_FILE))
            sys.exit(1)
    except jsonschema.exceptions.ValidationError:
        if exit_on_except:
            logger.error("Agent configuration file '{}' is invalid. Please check the documentation.".format(DEFAULT_AEA_CONFIG_FILE))
            sys.exit(1)
>>>>>>> 05318a8a


def _try_to_load_protocols(ctx: Context):
    for protocol_public_id in ctx.agent_config.protocols:
        protocol_name = protocol_public_id.name
        logger.debug("Processing protocol {}".format(protocol_public_id))
        try:
            ctx.protocol_loader.load(open(os.path.join("protocols", protocol_name, DEFAULT_PROTOCOL_CONFIG_FILE)))
        except FileNotFoundError:
            logger.error("Protocol configuration file for protocol {} not found.".format(protocol_name))
            sys.exit(1)

        try:
            protocol_package = load_agent_component_package("protocol", protocol_name, Path("protocols", protocol_name))
            add_agent_component_module_to_sys_modules("protocol", protocol_name, protocol_package)
        except Exception:
            logger.error("A problem occurred while processing protocol {}.".format(protocol_public_id))
            sys.exit(1)


def _load_env_file(env_file: str):
    """
    Load the content of the environment file into the process environment.

    :param env_file: path to the env file.
    :return: None.
    """
    load_dotenv(dotenv_path=Path(env_file), override=False)


def format_items(items):
    """Format list of items (protocols/connections) to a string for CLI output."""
    list_str = ''
    for item in items:
        list_str += (
            '{line}\n'
            'Public ID: {public_id}\n'
            'Name: {name}\n'
            'Description: {description}\n'
            'Author: {author}\n'
            'Version: {version}\n'
            '{line}\n'.format(
                name=item['name'],
                public_id=item['public_id'],
                description=item['description'],
                author=item['author'],
                version=item['version'],
                line='-' * 30
            ))
    return list_str


def format_skills(items):
    """Format list of skills to a string for CLI output."""
    list_str = ''
    for item in items:
        list_str += (
            '{line}\n'
            'Public ID: {public_id}\n'
            'Name: {name}\n'
            'Description: {description}\n'
            'Protocols: {protocols}\n'
            'Version: {version}\n'
            '{line}\n'.format(
                name=item['name'],
                # TODO: switch to unsafe get public_id when every obj has it
                public_id=item.get('public_id'),
                description=item['description'],
                version=item['version'],
                protocols=''.join(
                    name + ' | ' for name in item['protocol_names']
                ),
                line='-' * 30
            ))
    return list_str


def retrieve_details(name: str, loader: ConfigLoader, config_filepath: str):
    """Return description of a protocol, skill, connection."""
    config = loader.load(open(str(config_filepath)))
    item_name = config.agent_name if isinstance(config, AgentConfig) else config.name
    assert item_name == name
    return {"public_id": str(config.public_id), "name": item_name, "author": config.author,
            "description": config.description, "version": config.version}


class AEAConfigException(Exception):
    """Exception about AEA configuration."""


class ConnectionsOption(click.Option):
    """Click option for the --connections option in 'aea run'."""

    def type_cast_value(self, ctx, value) -> Optional[List[str]]:
        """
        Parse the list of string passed through command line.

        E.g. from 'stub,local' to ['stub', 'local'].

        :param ctx: the click context
        :param value: the list of connection names, as a string.
        :return:
        """
        if value is None:
            return None
        try:
            def arg_strip(s):
                return s.strip(" '\"")

            connection_names = set(arg_strip(s) for s in value.split(",") if arg_strip(s) != "")
            return list(connection_names)
        except Exception:  # pragma: no cover
            raise click.BadParameter(value)


class PublicIdParameter(click.ParamType):
    """Define a public id parameter for Click applications."""

    def __init__(self, *args, **kwargs):
        """
        Initialize the Public Id parameter.

        Just forwards arguments to parent constructor.
        """
        super().__init__(*args, **kwargs)

    def get_metavar(self, param):
        """Return the metavar default for this param if it provides one."""
        return "PUBLIC_ID"

    def convert(self, value, param, ctx):
        """Convert the value. This is not invoked for values that are `None` (the missing value)."""
        try:
            return PublicId.from_string(value)
        except ValueError:
            raise click.BadParameter(value)


def try_get_item_source_path(path: str, item_type_plural: str, item_name: str) -> str:
    """
    Get the item source path.

    :param path: the source path root
    :param item_type_plural: the item type (plural)
    :param item_name: the item name

    :return: the item source path
    """
    source_path = os.path.join(path, item_type_plural, item_name)
    if not os.path.exists(source_path):
        raise click.ClickException(
            'Item "{}" not found in source folder.'.format(item_name)
        )
    return source_path


def try_get_item_target_path(path: str, item_type_plural: str, item_name: str) -> str:
    """
    Get the item target path.

    :param path: the target path root
    :param item_type_plural: the item type (plural)
    :param item_name: the item name

    :return: the item target path
    """
    target_path = os.path.join(path, item_type_plural, item_name)
    if os.path.exists(target_path):
        raise click.ClickException(
            'Item "{}" already exists in target folder.'.format(item_name)
        )
    return target_path<|MERGE_RESOLUTION|>--- conflicted
+++ resolved
@@ -118,15 +118,6 @@
             ctx.agent_config = ctx.agent_loader.load(fp)
             logging.config.dictConfig(ctx.agent_config.logging_config)
     except FileNotFoundError:
-<<<<<<< HEAD
-        logger.error(
-            "Agent configuration file '{}' not found in the current directory.".format(DEFAULT_AEA_CONFIG_FILE))
-        sys.exit(1)
-    except jsonschema.exceptions.ValidationError:
-        logger.error(
-            "Agent configuration file '{}' is invalid. Please check the documentation.".format(DEFAULT_AEA_CONFIG_FILE))
-        sys.exit(1)
-=======
         if exit_on_except:
             logger.error("Agent configuration file '{}' not found in the current directory.".format(DEFAULT_AEA_CONFIG_FILE))
             sys.exit(1)
@@ -134,7 +125,6 @@
         if exit_on_except:
             logger.error("Agent configuration file '{}' is invalid. Please check the documentation.".format(DEFAULT_AEA_CONFIG_FILE))
             sys.exit(1)
->>>>>>> 05318a8a
 
 
 def _try_to_load_protocols(ctx: Context):
