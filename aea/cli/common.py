# -*- coding: utf-8 -*-
# ------------------------------------------------------------------------------
#
#   Copyright 2018-2019 Fetch.AI Limited
#
#   Licensed under the Apache License, Version 2.0 (the "License");
#   you may not use this file except in compliance with the License.
#   You may obtain a copy of the License at
#
#       http://www.apache.org/licenses/LICENSE-2.0
#
#   Unless required by applicable law or agreed to in writing, software
#   distributed under the License is distributed on an "AS IS" BASIS,
#   WITHOUT WARRANTIES OR CONDITIONS OF ANY KIND, either express or implied.
#   See the License for the specific language governing permissions and
#   limitations under the License.
#
# ------------------------------------------------------------------------------

"""Implementation of the common utils of the aea cli."""

import logging
import logging.config
import os
import shutil
import sys
from collections import OrderedDict
from pathlib import Path
from typing import Dict, List, Optional, cast

import click

from dotenv import load_dotenv

import jsonschema  # type: ignore
from jsonschema import ValidationError

from aea import AEA_DIR
from aea.cli.loggers import default_logging_config
from aea.configurations.base import (
    AgentConfig,
    ConfigurationType,
    ConnectionConfig,
    DEFAULT_AEA_CONFIG_FILE,
    DEFAULT_PROTOCOL_CONFIG_FILE,
    Dependencies,
    ProtocolConfig,
    PublicId,
    SkillConfig,
    _get_default_configuration_file_name_from_type,
)
from aea.configurations.loader import ConfigLoader
from aea.crypto.fetchai import FETCHAI
from aea.helpers.base import (
    add_agent_component_module_to_sys_modules,
    load_agent_component_package,
)

logger = logging.getLogger("aea")
logger = default_logging_config(logger)

DEFAULT_VERSION = "0.1.0"
<<<<<<< HEAD
DEFAULT_CONNECTION = PublicId.from_str(
=======
DEFAULT_AUTHOR = "author"
DEFAULT_CONNECTION = PublicId.from_string(
>>>>>>> 8427798b
    "fetchai/stub:" + DEFAULT_VERSION
)  # type: PublicId
DEFAULT_SKILL = PublicId.from_str("fetchai/error:" + DEFAULT_VERSION)  # type: PublicId
DEFAULT_LEDGER = FETCHAI
DEFAULT_REGISTRY_PATH = str(Path("./", "packages"))
DEFAULT_LICENSE = "Apache-2.0"


from_string_to_type = dict(str=str, int=int, bool=bool, float=float)


class Context(object):
    """A class to keep configuration of the cli tool."""

    agent_config: AgentConfig

    def __init__(self, cwd: str = "."):
        """Init the context."""
        self.config = dict()  # type: Dict
        self.agent_loader = ConfigLoader("aea-config_schema.json", AgentConfig)
        self.skill_loader = ConfigLoader("skill-config_schema.json", SkillConfig)
        self.connection_loader = ConfigLoader(
            "connection-config_schema.json", ConnectionConfig
        )
        self.protocol_loader = ConfigLoader(
            "protocol-config_schema.json", ProtocolConfig
        )
        self.cwd = cwd

    def set_config(self, key, value) -> None:
        """
        Set a config.

        :param key: the key for the configuration.
        :param value: the value associated with the key.
        :return: None
        """
        self.config[key] = value
        logger.debug("  config[%s] = %s" % (key, value))

    def _get_item_dependencies(self, item_type, public_id: PublicId) -> Dependencies:
        """Get the dependencies from item type and public id."""
        item_type_plural = item_type + "s"
        default_config_file_name = _get_default_configuration_file_name_from_type(
            item_type
        )
        path = Path(
            "vendor",
            public_id.author,
            item_type_plural,
            public_id.name,
            default_config_file_name,
        )
        if not path.exists():
            path = Path(item_type_plural, public_id.name, default_config_file_name)
        config_loader = ConfigLoader.from_configuration_type(item_type)
        config = config_loader.load(path.open())
        deps = cast(Dependencies, config.dependencies)
        return deps

    def get_dependencies(self) -> Dependencies:
        """Aggregate the dependencies from every component.

        :return a list of dependency version specification. e.g. ["gym >= 1.0.0"]
        """
        dependencies = {}  # type: Dependencies
        for protocol_id in self.agent_config.protocols:
            dependencies.update(self._get_item_dependencies("protocol", protocol_id))

        for connection_id in self.agent_config.connections:
            dependencies.update(
                self._get_item_dependencies("connection", connection_id)
            )

        for skill_id in self.agent_config.skills:
            dependencies.update(self._get_item_dependencies("skill", skill_id))

        return dependencies


pass_ctx = click.make_pass_decorator(Context)


def try_to_load_agent_config(ctx: Context, exit_on_except: bool = True) -> None:
    """
    Load agent config to a click context object.

    :param ctx: click command context object.
    :param exit_on_except: bool option to exit on exception (default = True).

    :return None
    """
    try:
        path = Path(os.path.join(ctx.cwd, DEFAULT_AEA_CONFIG_FILE))
        with path.open(mode="r", encoding="utf-8") as fp:
            ctx.agent_config = ctx.agent_loader.load(fp)
            logging.config.dictConfig(ctx.agent_config.logging_config)
    except FileNotFoundError:
        if exit_on_except:
            logger.error(
                "Agent configuration file '{}' not found in the current directory.".format(
                    DEFAULT_AEA_CONFIG_FILE
                )
            )
            sys.exit(1)
    except jsonschema.exceptions.ValidationError:
        if exit_on_except:
            logger.error(
                "Agent configuration file '{}' is invalid. Please check the documentation.".format(
                    DEFAULT_AEA_CONFIG_FILE
                )
            )
            sys.exit(1)


def _try_to_load_protocols(ctx: Context):
    for protocol_public_id in ctx.agent_config.protocols:
        protocol_name = protocol_public_id.name
        protocol_author = protocol_public_id.author
        logger.debug("Processing protocol {}".format(protocol_public_id))
        protocol_dir = Path(
            "vendor", protocol_public_id.author, "protocols", protocol_name
        )
        if not protocol_dir.exists():
            protocol_dir = Path("protocols", protocol_name)

        try:
            ctx.protocol_loader.load(open(protocol_dir / DEFAULT_PROTOCOL_CONFIG_FILE))
        except FileNotFoundError:
            logger.error(
                "Protocol configuration file for protocol {} not found.".format(
                    protocol_name
                )
            )
            sys.exit(1)

        try:
            protocol_package = load_agent_component_package(
                "protocol", protocol_name, protocol_author, protocol_dir
            )
            add_agent_component_module_to_sys_modules(
                "protocol", protocol_name, protocol_author, protocol_package
            )
        except Exception:
            logger.error(
                "A problem occurred while processing protocol {}.".format(
                    protocol_public_id
                )
            )
            sys.exit(1)


def _load_env_file(env_file: str):
    """
    Load the content of the environment file into the process environment.

    :param env_file: path to the env file.
    :return: None.
    """
    load_dotenv(dotenv_path=Path(env_file), override=False)


def format_items(items):
    """Format list of items (protocols/connections) to a string for CLI output."""
    list_str = ""
    for item in items:
        list_str += (
            "{line}\n"
            "Public ID: {public_id}\n"
            "Name: {name}\n"
            "Description: {description}\n"
            "Author: {author}\n"
            "Version: {version}\n"
            "{line}\n".format(
                name=item["name"],
                public_id=item["item_id"],
                description=item["description"],
                author=item["author"],
                version=item["version"],
                line="-" * 30,
            )
        )
    return list_str


def format_skills(items):
    """Format list of skills to a string for CLI output."""
    list_str = ""
    for item in items:
        list_str += (
            "{line}\n"
            "Public ID: {public_id}\n"
            "Name: {name}\n"
            "Description: {description}\n"
            "Protocols: {protocols}\n"
            "Version: {version}\n"
            "{line}\n".format(
                name=item["name"],
                public_id=item["item_id"],
                description=item["description"],
                version=item["version"],
                protocols="".join(name + " | " for name in item["protocol_names"]),
                line="-" * 30,
            )
        )
    return list_str


def retrieve_details(name: str, loader: ConfigLoader, config_filepath: str) -> Dict:
    """Return description of a protocol, skill, connection."""
    config = loader.load(open(str(config_filepath)))
    item_name = config.agent_name if isinstance(config, AgentConfig) else config.name
    assert item_name == name
    return {
        "item_id": str(config.public_id),
        "name": item_name,
        "author": config.author,
        "description": config.description,
        "version": config.version,
    }


class AEAConfigException(Exception):
    """Exception about AEA configuration."""


class ConnectionsOption(click.Option):
    """Click option for the --connections option in 'aea run'."""

    def type_cast_value(self, ctx, value) -> Optional[List[PublicId]]:
        """
        Parse the list of string passed through command line.

        E.g. from 'stub,local' to ['stub', 'local'].

        :param ctx: the click context
        :param value: the list of connection names, as a string.
        :return:
        """
        if value is None:
            return None
        try:

            def arg_strip(s):
                return s.strip(" '\"")

            input_connection_ids = [
                arg_strip(s) for s in value.split(",") if arg_strip(s) != ""
            ]

            # remove duplicates, while preserving the order
            result = OrderedDict()  # type: OrderedDict[PublicId, None]
            for connection_id_string in input_connection_ids:
                connection_public_id = PublicId.from_str(connection_id_string)
                result[connection_public_id] = None
            return list(result.keys())
        except Exception:  # pragma: no cover
            raise click.BadParameter(value)


class PublicIdParameter(click.ParamType):
    """Define a public id parameter for Click applications."""

    def __init__(self, *args, **kwargs):
        """
        Initialize the Public Id parameter.

        Just forwards arguments to parent constructor.
        """
        super().__init__(*args, **kwargs)

    def get_metavar(self, param):
        """Return the metavar default for this param if it provides one."""
        return "PUBLIC_ID"

    def convert(self, value, param, ctx):
        """Convert the value. This is not invoked for values that are `None` (the missing value)."""
        try:
            return PublicId.from_str(value)
        except ValueError:
            raise click.BadParameter(value)


def try_get_item_source_path(path: str, item_type_plural: str, item_name: str) -> str:
    """
    Get the item source path.

    :param path: the source path root
    :param item_type_plural: the item type (plural)
    :param item_name: the item name

    :return: the item source path
    """
    source_path = os.path.join(path, item_type_plural, item_name)
    if not os.path.exists(source_path):
        raise click.ClickException(
            'Item "{}" not found in source folder.'.format(item_name)
        )
    return source_path


def try_get_item_target_path(path: str, item_type_plural: str, item_name: str) -> str:
    """
    Get the item target path.

    :param path: the target path root
    :param item_type_plural: the item type (plural)
    :param item_name: the item name

    :return: the item target path
    """
    target_path = os.path.join(path, item_type_plural, item_name)
    if os.path.exists(target_path):
        raise click.ClickException(
            'Item "{}" already exists in target folder.'.format(item_name)
        )
    return target_path


def _copy_package_directory(ctx, package_path, item_type, item_name, author_name):
    """
     Copy a package directory to the agent vendor resources.

    :param ctx: the CLI context .
    :param package_path: the path to the package to be added.
    :param item_type: the type of the package.
    :param item_name: the name of the package.
    :param author_name: the author of the package.
    :return: None
    :raises SystemExit: if the copy raises an exception.
    """
    # copy the item package into the agent's supported packages.
    item_type_plural = item_type + "s"
    src = str(package_path.absolute())
    dest = os.path.join(ctx.cwd, "vendor", author_name, item_type_plural, item_name)
    logger.debug("Copying {} modules. src={} dst={}".format(item_type, src, dest))
    try:
        shutil.copytree(src, dest)
    except Exception as e:
        logger.error(str(e))
        sys.exit(1)

    Path(ctx.cwd, "vendor", author_name, item_type_plural, "__init__.py").touch()


def _find_item_locally(ctx, item_type, item_public_id) -> Path:
    """
    Find an item in the registry or in the AEA directory.

    :param ctx: the CLI context.
    :param item_type: the type of the item to load. One of: protocols, connections, skills
    :param item_public_id: the public id of the item to find.
    :return: path to the package directory (either in registry or in aea directory).
    :raises SystemExit: if the search fails.
    """
    item_type_plural = item_type + "s"
    item_name = item_public_id.name

    # check in registry
    registry_path = ctx.agent_config.registry_path
    package_path = Path(
        registry_path, item_public_id.author, item_type_plural, item_name
    )
    config_file_name = _get_default_configuration_file_name_from_type(item_type)
    item_configuration_filepath = package_path / config_file_name
    if not item_configuration_filepath.exists():
        # then check in aea dir
        registry_path = AEA_DIR
        package_path = Path(registry_path, item_type_plural, item_name)
        item_configuration_filepath = package_path / config_file_name
        if not item_configuration_filepath.exists():
            logger.error("Cannot find {}: '{}'.".format(item_type, item_public_id))
            sys.exit(1)

    # try to load the item configuration file
    try:
        item_configuration_loader = ConfigLoader.from_configuration_type(
            ConfigurationType(item_type)
        )
        item_configuration = item_configuration_loader.load(
            item_configuration_filepath.open()
        )
    except ValidationError as e:
        logger.error(
            "{} configuration file not valid: {}".format(item_type.capitalize(), str(e))
        )
        sys.exit(1)

    # check that the configuration file of the found package matches the expected author and version.
    version = item_configuration.version
    author = item_configuration.author
    if item_public_id.author != author or item_public_id.version != version:
        logger.error(
            "Cannot find {} with author and version specified.".format(item_type)
        )
        sys.exit(1)

    return package_path<|MERGE_RESOLUTION|>--- conflicted
+++ resolved
@@ -60,12 +60,8 @@
 logger = default_logging_config(logger)
 
 DEFAULT_VERSION = "0.1.0"
-<<<<<<< HEAD
+DEFAULT_AUTHOR = "author"
 DEFAULT_CONNECTION = PublicId.from_str(
-=======
-DEFAULT_AUTHOR = "author"
-DEFAULT_CONNECTION = PublicId.from_string(
->>>>>>> 8427798b
     "fetchai/stub:" + DEFAULT_VERSION
 )  # type: PublicId
 DEFAULT_SKILL = PublicId.from_str("fetchai/error:" + DEFAULT_VERSION)  # type: PublicId
