--- conflicted
+++ resolved
@@ -33,11 +33,8 @@
 import aea
 from aea.cli.add import connection, add, skill
 from aea.cli.common import Context, pass_ctx, logger, _try_to_load_agent_config
-<<<<<<< HEAD
 from aea.cli.list import list as _list
-=======
 from aea.cli.install import install
->>>>>>> 250a43c2
 from aea.cli.remove import remove
 from aea.cli.run import run
 from aea.cli.scaffold import scaffold
