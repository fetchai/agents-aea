--- conflicted
+++ resolved
@@ -128,11 +128,7 @@
     if author is not None:
         if is_local:
             do_init(  # pragma: nocover
-<<<<<<< HEAD
-                author, False, False, REGISTRY_HTTP  # type: ignore
-=======
                 author, False, False, REGISTRY_LOCAL  # type: ignore
->>>>>>> 4e44eca4
             )
         else:
             raise click.ClickException(
