--- conflicted
+++ resolved
@@ -245,36 +245,8 @@
             )
         ]
 
-<<<<<<< HEAD
     click.echo("All instantiated components")
     print_table([(c,) for c in components])
-=======
-    max_col_1_length = max(list(map(len, components)))
-    table_width = max_col_1_length + 6
-    row_separator = "=" * table_width
-    padding = " " * 2
-
-    def format_row(col_1: str) -> str:
-        """Format a row."""
-        return (
-            "|"
-            + padding
-            + col_1
-            + " " * (max_col_1_length - len(col_1))
-            + padding
-            + "|"
-        )
-
-    click.echo("Instantiated packages.")
-    click.echo(row_separator)
-    click.echo(format_row("ComponentId"))
-    click.echo(row_separator)
-    for component_id in components:
-        click.echo(format_row(component_id))
-    click.echo(row_separator)
-    click.echo()
-    click.echo()
->>>>>>> 17593cd9
 
 
 def _print_all_available_packages(ctx: Context) -> None:
