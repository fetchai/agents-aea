# -*- coding: utf-8 -*-
# ------------------------------------------------------------------------------
#
#   Copyright 2018-2020 Fetch.AI Limited
#
#   Licensed under the Apache License, Version 2.0 (the "License");
#   you may not use this file except in compliance with the License.
#   You may obtain a copy of the License at
#
#       http://www.apache.org/licenses/LICENSE-2.0
#
#   Unless required by applicable law or agreed to in writing, software
#   distributed under the License is distributed on an "AS IS" BASIS,
#   WITHOUT WARRANTIES OR CONDITIONS OF ANY KIND, either express or implied.
#   See the License for the specific language governing permissions and
#   limitations under the License.
#
# ------------------------------------------------------------------------------
"""Module with package utils of the aea cli."""
import os
import re
import shutil
from pathlib import Path
from typing import Dict, Optional, Set, Tuple

import click
from jsonschema import ValidationError

from aea import AEA_DIR
from aea.cli.utils.config import (
    dump_item_config,
    get_non_vendor_package_path,
    load_item_config,
)
from aea.cli.utils.constants import NOT_PERMITTED_AUTHORS
from aea.cli.utils.context import Context
from aea.cli.utils.loggers import logger
from aea.configurations.base import (
    AgentConfig,
    ComponentConfiguration,
    ComponentId,
    ComponentType,
    PackageType,
    PublicId,
    _compute_fingerprint,
    _get_default_configuration_file_name_from_type,
)
from aea.configurations.constants import DEFAULT_AEA_CONFIG_FILE
from aea.configurations.constants import (
    DISTRIBUTED_PACKAGES as DISTRIBUTED_PACKAGES_STR,
)
from aea.configurations.constants import (
    LEDGER_CONNECTION,
    PACKAGES,
    PACKAGE_PUBLIC_ID_VAR_NAME,
    SKILL,
    VENDOR,
)
from aea.configurations.loader import ConfigLoader
from aea.configurations.utils import replace_component_ids
from aea.crypto.helpers import verify_or_create_private_keys
from aea.crypto.ledger_apis import DEFAULT_LEDGER_CONFIGS, LedgerApis
from aea.crypto.wallet import Wallet
from aea.exceptions import AEAEnforceError
from aea.helpers.base import recursive_update
from aea.helpers.sym_link import create_symlink


DISTRIBUTED_PACKAGES = [PublicId.from_str(dp) for dp in DISTRIBUTED_PACKAGES_STR]
ROOT = Path(".")


def verify_or_create_private_keys_ctx(
    ctx: Context, aea_project_path: Path = ROOT, exit_on_error: bool = True,
) -> None:
    """
    Verify or create private keys with ctx provided.

    :param ctx: Context
    """
    try:
        agent_config = verify_or_create_private_keys(aea_project_path, exit_on_error)
        if ctx is not None:
            ctx.agent_config = agent_config
    except ValueError as e:  # pragma: nocover
        click.ClickException(str(e))


def validate_package_name(package_name: str):
    """Check that the package name matches the pattern r"[a-zA-Z_][a-zA-Z0-9_]*".

    >>> validate_package_name("this_is_a_good_package_name")
    >>> validate_package_name("this-is-not")
    Traceback (most recent call last):
    ...
    click.exceptions.BadParameter: this-is-not is not a valid package name.
    """
    if re.fullmatch(PublicId.PACKAGE_NAME_REGEX, package_name) is None:
        raise click.BadParameter("{} is not a valid package name.".format(package_name))


def _is_valid_author_handle(author: str) -> bool:
    """
    Check that the author matches the pattern r"[a-zA-Z_][a-zA-Z0-9_]*".

    >>> _is_valid_author_handle("this_is_a_good_author_name")
    ...
    True
    >>> _is_valid_author_handle("this-is-not")
    ...
    False
    """
    if re.fullmatch(PublicId.AUTHOR_REGEX, author) is None:
        return False
    return True


def _is_permitted_author_handle(author: str) -> bool:
    """
    Check that the author handle is permitted.

    :param author: the author
    :retun: bool
    """
    result = author not in NOT_PERMITTED_AUTHORS
    return result


def try_get_item_source_path(
    path: str, author_name: Optional[str], item_type_plural: str, item_name: str
) -> str:
    """
    Get the item source path.

    :param path: the source path root
    :param author_name: the name of the author of the item
    :param item_type_plural: the item type (plural)
    :param item_name: the item name

    :return: the item source path
    """
    if author_name is None:
        source_path = os.path.join(path, item_type_plural, item_name)
    else:
        source_path = os.path.join(path, author_name, item_type_plural, item_name)
    if not os.path.exists(source_path):
        raise click.ClickException(
            'Item "{}" not found in source folder.'.format(item_name)
        )
    return source_path


def try_get_item_target_path(
    path: str, author_name: str, item_type_plural: str, item_name: str
) -> str:
    """
    Get the item target path.

    :param path: the target path root
    :param author_name the author name
    :param item_type_plural: the item type (plural)
    :param item_name: the item name

    :return: the item target path
    """
    target_path = os.path.join(path, author_name, item_type_plural, item_name)
    if os.path.exists(target_path):
        raise click.ClickException(
            'Item "{}" already exists in target folder.'.format(item_name)
        )
    return target_path


def get_package_path(
    ctx: Context, item_type: str, public_id: PublicId, is_vendor: bool = True
) -> str:
    """
    Get a vendorized path for a package.

    :param ctx: context.
    :param item_type: item type.
    :param public_id: item public ID.
    :param is_vendor: flag for vendorized path (True by defaut).

    :return: vendorized estenation path for package.
    """
    item_type_plural = item_type + "s"
    if is_vendor:
        return os.path.join(
            ctx.cwd, VENDOR, public_id.author, item_type_plural, public_id.name
        )
    return os.path.join(ctx.cwd, item_type_plural, public_id.name)


def get_package_path_unified(ctx: Context, item_type: str, public_id: PublicId) -> str:
    """
    Get a path for a package, either vendor or not.

    That is:
    - if the author in the public id is not the same of the AEA project author,
      just look into vendor/
    - Otherwise, first look into local packages, then into vendor/.

    :param ctx: context.
    :param item_type: item type.
    :param public_id: item public ID.

    :return: vendorized estenation path for package.
    """
    vendor_path = get_package_path(ctx, item_type, public_id, is_vendor=True)
    if ctx.agent_config.author != public_id.author or not is_item_present(
        ctx, item_type, public_id, is_vendor=False
    ):
        return vendor_path
    return get_package_path(ctx, item_type, public_id, is_vendor=False)


def copy_package_directory(src: Path, dst: str) -> Path:
    """
     Copy a package directory to the agent vendor resources.

    :param src: source path to the package to be added.
    :param dst: str package destenation path.

    :return: copied folder target path.
    :raises SystemExit: if the copy raises an exception.
    """
    # copy the item package into the agent's supported packages.
    src_path = str(src.absolute())
    logger.debug("Copying modules. src={} dst={}".format(src_path, dst))
    try:
        shutil.copytree(src_path, dst)
    except Exception as e:  # pylint: disable=broad-except
        raise click.ClickException(str(e))

    items_folder = os.path.split(dst)[0]
    Path(items_folder, "__init__.py").touch()
    return Path(dst)


def find_item_locally(
    ctx: Context, item_type: str, item_public_id: PublicId
) -> Tuple[Path, ComponentConfiguration]:
    """
    Find an item in the local registry.

    :param ctx: the CLI context.
    :param item_type: the type of the item to load. One of: protocols, connections, skills
    :param item_public_id: the public id of the item to find.

    :return: tuple of path to the package directory (either in registry or in aea directory) and component configuration

    :raises SystemExit: if the search fails.
    """
    item_type_plural = item_type + "s"
    item_name = item_public_id.name

    # check in registry
    registry_path = (
        os.path.join(ctx.cwd, ctx.agent_config.registry_path)
        if ctx.registry_path is None
        else ctx.registry_path
    )
    package_path = Path(
        registry_path, item_public_id.author, item_type_plural, item_name
    )
    config_file_name = _get_default_configuration_file_name_from_type(item_type)
    item_configuration_filepath = package_path / config_file_name
    if not item_configuration_filepath.exists():
        raise click.ClickException(
            "Cannot find {}: '{}'.".format(item_type, item_public_id)
        )

    # try to load the item configuration file
    try:
        item_configuration_loader = ConfigLoader.from_configuration_type(
            PackageType(item_type)
        )
        item_configuration = item_configuration_loader.load(
            item_configuration_filepath.open()
        )
    except ValidationError as e:
        raise click.ClickException(
            "{} configuration file not valid: {}".format(item_type.capitalize(), str(e))
        )

    # check that the configuration file of the found package matches the expected author and version.
    version = item_configuration.version
    author = item_configuration.author
    if item_public_id.author != author or (
        not item_public_id.package_version.is_latest
        and item_public_id.version != version
    ):
        raise click.ClickException(
            "Cannot find {} with author and version specified.".format(item_type)
        )

    return package_path, item_configuration


def find_item_in_distribution(  # pylint: disable=unused-argument
    ctx: Context, item_type: str, item_public_id: PublicId
) -> Path:
    """
    Find an item in the AEA directory.

    :param ctx: the CLI context.
    :param item_type: the type of the item to load. One of: protocols, connections, skills
    :param item_public_id: the public id of the item to find.
    :return: path to the package directory (either in registry or in aea directory).
    :raises SystemExit: if the search fails.
    """
    item_type_plural = item_type + "s"
    item_name = item_public_id.name

    # check in aea dir
    registry_path = AEA_DIR
    package_path = Path(registry_path, item_type_plural, item_name)
    config_file_name = _get_default_configuration_file_name_from_type(item_type)
    item_configuration_filepath = package_path / config_file_name
    if not item_configuration_filepath.exists():
        raise click.ClickException(
            "Cannot find {}: '{}'.".format(item_type, item_public_id)
        )

    # try to load the item configuration file
    try:
        item_configuration_loader = ConfigLoader.from_configuration_type(
            PackageType(item_type)
        )
        item_configuration = item_configuration_loader.load(
            item_configuration_filepath.open()
        )
    except ValidationError as e:
        raise click.ClickException(
            "{} configuration file not valid: {}".format(item_type.capitalize(), str(e))
        )

    # check that the configuration file of the found package matches the expected author and version.
    version = item_configuration.version
    author = item_configuration.author
    if item_public_id.author != author or (
        not item_public_id.package_version.is_latest
        and item_public_id.version != version
    ):
        raise click.ClickException(
            "Cannot find {} with author and version specified.".format(item_type)
        )

    return package_path  # pragma: no cover


def validate_author_name(author: Optional[str] = None) -> str:
    """
    Validate an author name.

    :param author: the author name (optional)
    """
    is_acceptable_author = False
    if (
        author is not None
        and _is_valid_author_handle(author)
        and _is_permitted_author_handle(author)
    ):
        is_acceptable_author = True
        valid_author = author
    while not is_acceptable_author:
        author_prompt = click.prompt(
            "Please enter the author handle you would like to use", type=str
        )
        valid_author = author_prompt
        if _is_valid_author_handle(author_prompt) and _is_permitted_author_handle(
            author_prompt
        ):
            is_acceptable_author = True
        elif not _is_valid_author_handle(author_prompt):
            is_acceptable_author = False
            click.echo(
                "Not a valid author handle. Please try again. "
                "Author handles must satisfy the following regex: {}".format(
                    PublicId.AUTHOR_REGEX
                )
            )
        elif not _is_permitted_author_handle(author_prompt):
            is_acceptable_author = False
            click.echo(
                "Not a permitted author handle. The following author handles are not allowed: {}".format(
                    NOT_PERMITTED_AUTHORS
                )
            )

    return valid_author


def is_fingerprint_correct(package_path: Path, item_config) -> bool:
    """
    Validate fingerprint of item before adding.

    :param package_path: path to a package folder.
    :param item_config: item configuration.

    :return: None.
    """
    fingerprint = _compute_fingerprint(
        package_path, ignore_patterns=item_config.fingerprint_ignore_patterns
    )
    return item_config.fingerprint == fingerprint


def register_item(ctx: Context, item_type: str, item_public_id: PublicId) -> None:
    """
    Register item in agent configuration.

    :param ctx: click context object.
    :param item_type: type of item.
    :param item_public_id: PublicId of item.

    :return: None.
    """
    logger.debug(
        "Registering the {} into {}".format(item_type, DEFAULT_AEA_CONFIG_FILE)
    )
    supported_items = get_items(ctx.agent_config, item_type)
    supported_items.add(item_public_id)
    ctx.agent_loader.dump(
        ctx.agent_config, open(os.path.join(ctx.cwd, DEFAULT_AEA_CONFIG_FILE), "w")
    )


def is_item_present_unified(ctx: Context, item_type: str, item_public_id: PublicId):
    """
    Check if item is present, either vendor or not.

    That is:
    - if the author in the public id is not the same of the AEA project author,
      just look into vendor/
    - Otherwise, first look into local packages, then into vendor/.

    :param ctx: context object.
    :param item_type: type of an item.
    :param item_public_id: PublicId of an item.
    :return: True if the item is present, False otherwise.
    """
    is_in_vendor = is_item_present(ctx, item_type, item_public_id, is_vendor=True)
    if item_public_id.author != ctx.agent_config.author:
        return is_in_vendor
    return is_in_vendor or is_item_present(
        ctx, item_type, item_public_id, is_vendor=False
    )


def is_item_present(
    ctx: Context, item_type: str, item_public_id: PublicId, is_vendor: bool = True
) -> bool:
    """
    Check if item is already present in AEA.

    :param ctx: context object.
    :param item_type: type of an item.
    :param item_public_id: PublicId of an item.
    :param is_vendor: flag for vendorized path (True by defaut).

    :return: boolean is item present.
    """
    # check item presence only by author/package_name pair, without version.

    item_path = get_package_path(ctx, item_type, item_public_id, is_vendor=is_vendor)
    registered_item_public_id = get_item_public_id_by_author_name(
        ctx.agent_config, item_type, item_public_id.author, item_public_id.name
    )
    is_item_registered = registered_item_public_id is not None

    return is_item_registered and Path(item_path).exists()


def get_item_id_present(
    ctx: Context, item_type: str, item_public_id: PublicId
) -> PublicId:
    """
    Get the item present in AEA.

    :param ctx: context object.
    :param item_type: type of an item.
    :param item_public_id: PublicId of an item.

    :return: boolean is item present.
    :raises: AEAEnforceError
    """
    registered_item_public_id = get_item_public_id_by_author_name(
        ctx.agent_config, item_type, item_public_id.author, item_public_id.name
    )
    if registered_item_public_id is None:
        raise AEAEnforceError("Cannot find item.")  # pragma: nocover
    return registered_item_public_id


def get_item_public_id_by_author_name(
    agent_config: AgentConfig, item_type: str, author: str, name: str
) -> Optional[PublicId]:
    """
    Get component public_id by author and namme.

    :param agent_config: AgentConfig
    :param item_type: str. component type: connection, skill, contract, protocol
    :param author: str. author name
    :param name: str. component name

    :return: PublicId
    """
    items_in_config = {
        (x.author, x.name): x for x in get_items(agent_config, item_type)
    }
    return items_in_config.get((author, name), None)


def get_items(agent_config: AgentConfig, item_type: str) -> Set[PublicId]:
    """
    Get all items of certain type registered in AgentConfig.

    :param agent_config: AgentConfig
    :param item_type: str. component type: connection, skill, contract, protocol

    :return: set of public ids
    """
    item_type_plural = item_type + "s"
    return getattr(agent_config, item_type_plural)


def is_distributed_item(item_public_id: PublicId) -> bool:
    """
    Check whether the item public id correspond to a package in the distribution.

    If the provided item has version 'latest', only the prefixes are compared.
    Otherwise, the function will try to match the exact version occurrence among the distributed packages.
    """
    if item_public_id.package_version.is_latest:
        return any(item_public_id.same_prefix(other) for other in DISTRIBUTED_PACKAGES)
    return item_public_id in DISTRIBUTED_PACKAGES


def _override_ledger_configurations(agent_config: AgentConfig) -> None:
    """Override LedgerApis configurations with agent override configurations."""
    ledger_component_id = ComponentId(
        ComponentType.CONNECTION, PublicId.from_str(LEDGER_CONNECTION)
    )
    prefix_to_component_configuration = {
        key.component_prefix: value
        for key, value in agent_config.component_configurations.items()
    }
    if ledger_component_id.component_prefix not in prefix_to_component_configuration:
        return
    ledger_apis_config = prefix_to_component_configuration[
        ledger_component_id.component_prefix
    ]["config"].get("ledger_apis", {})
    recursive_update(LedgerApis.ledger_api_configs, ledger_apis_config)


def try_get_balance(  # pylint: disable=unused-argument
    agent_config: AgentConfig, wallet: Wallet, type_: str
) -> int:
    """
    Try to get wallet balance.

    :param agent_config: agent config object.
    :param wallet: wallet object.
    :param type_: type of ledger API.

    :retun: token balance.
    """
    try:
        if type_ not in DEFAULT_LEDGER_CONFIGS:  # pragma: no cover
            raise ValueError("No ledger api config for {} available.".format(type_))
        address = wallet.addresses.get(type_)
        if address is None:  # pragma: no cover
            raise ValueError("No key '{}' in wallet.".format(type_))
        balance = LedgerApis.get_balance(type_, address)
        if balance is None:  # pragma: no cover
            raise ValueError("No balance returned!")
        return balance
    except ValueError as e:  # pragma: no cover
        raise click.ClickException(str(e))


def get_wallet_from_context(ctx: Context) -> Wallet:
    """
    Get wallet from current click Context.

    :param ctx: click context

    :return: wallet
    """
    verify_or_create_private_keys_ctx(ctx=ctx)
    wallet = get_wallet_from_agent_config(ctx.agent_config)
    return wallet


def get_wallet_from_agent_config(agent_config: AgentConfig) -> Wallet:
    """Get wallet from agent_cofig provided."""
    private_key_paths: Dict[str, Optional[str]] = {
        config_pair[0]: config_pair[1]
        for config_pair in agent_config.private_key_paths.read_all()
    }
    wallet = Wallet(private_key_paths)
    return wallet


def update_item_public_id_in_init(
    item_type: str, package_path: Path, item_id: PublicId
) -> None:
    """
    Update item config and item config file.

    :param item_type: type of item.
    :param package_path: path to a package folder.
    :param item_id: public_id

    :return: None
    """
    if item_type != SKILL:
        return
    init_filepath = os.path.join(package_path, "__init__.py")
    with open(init_filepath, "r") as f:
        file_content = f.readlines()
    with open(init_filepath, "w") as f:
        for line in file_content:
            if PACKAGE_PUBLIC_ID_VAR_NAME in line:
                f.write(
                    f'{PACKAGE_PUBLIC_ID_VAR_NAME} = PublicId.from_str("{str(item_id)}")'
                )
            else:
                f.write(line)


<<<<<<< HEAD
def update_references(ctx: Context, replacements: Dict[ComponentId, ComponentId]):
    """
    Update references across an AEA project.

    Caveat: the update is done in a sequential manner. There is no check
    of multiple updates, due to the occurrence of transitive relations.
    E.g. replacements as {c1: c2, c2: c3} might lead to c1 replaced with c3
      instead of c2.

    :param ctx: the context.
    :param replacements: mapping from old component ids to new component ids.
    :return: None.
    """
    # preprocess replacement so to index them by component type
    replacements_by_type: Dict[ComponentType, Dict[PublicId, PublicId]] = {}
    for old, new in replacements.items():
        replacements_by_type.setdefault(old.component_type, {})[
            old.public_id
        ] = new.public_id

    aea_project_root = Path(ctx.cwd)
    # update agent configuration
    agent_config = load_item_config(PackageType.AGENT.value, aea_project_root)
    replace_component_ids(agent_config, replacements_by_type)
    dump_item_config(agent_config, aea_project_root)

    # update every (non-vendor) AEA package.
    for package_path in get_non_vendor_package_path(aea_project_root):
        package_type = PackageType(package_path.parent.name[:-1])
        package_config = load_item_config(package_type.value, package_path)
        replace_component_ids(package_config, replacements_by_type)
        dump_item_config(package_config, package_path)
=======
def create_symlink_vendor_to_local(
    ctx: Context, item_type: str, public_id: PublicId
) -> None:
    """
    Creates a symlink from the vendor to the local folder.

    :param ctx: click context
    :param item_type: item type
    :param public_id: public_id of the item

    :return: None
    """
    vendor_path_str = get_package_path(ctx, item_type, public_id, is_vendor=True)
    local_path = get_package_path(ctx, item_type, public_id, is_vendor=False)
    vendor_path = Path(vendor_path_str)
    if not os.path.exists(vendor_path.parent):
        os.makedirs(vendor_path.parent)
    create_symlink(vendor_path, Path(local_path), Path(ctx.cwd))


def create_symlink_packages_to_vendor(ctx: Context) -> None:
    """
    Creates a symlink from a local packages to the vendor folder.

    :param ctx: click context

    :return: None
    """
    if not os.path.exists(PACKAGES):
        create_symlink(Path(PACKAGES), Path(VENDOR), Path(ctx.cwd))
>>>>>>> 42c7754a
<|MERGE_RESOLUTION|>--- conflicted
+++ resolved
@@ -631,7 +631,6 @@
                 f.write(line)
 
 
-<<<<<<< HEAD
 def update_references(ctx: Context, replacements: Dict[ComponentId, ComponentId]):
     """
     Update references across an AEA project.
@@ -664,7 +663,8 @@
         package_config = load_item_config(package_type.value, package_path)
         replace_component_ids(package_config, replacements_by_type)
         dump_item_config(package_config, package_path)
-=======
+
+
 def create_symlink_vendor_to_local(
     ctx: Context, item_type: str, public_id: PublicId
 ) -> None:
@@ -694,5 +694,4 @@
     :return: None
     """
     if not os.path.exists(PACKAGES):
-        create_symlink(Path(PACKAGES), Path(VENDOR), Path(ctx.cwd))
->>>>>>> 42c7754a
+        create_symlink(Path(PACKAGES), Path(VENDOR), Path(ctx.cwd))