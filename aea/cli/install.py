# -*- coding: utf-8 -*-
# ------------------------------------------------------------------------------
#
#   Copyright 2018-2019 Fetch.AI Limited
#
#   Licensed under the Apache License, Version 2.0 (the "License");
#   you may not use this file except in compliance with the License.
#   You may obtain a copy of the License at
#
#       http://www.apache.org/licenses/LICENSE-2.0
#
#   Unless required by applicable law or agreed to in writing, software
#   distributed under the License is distributed on an "AS IS" BASIS,
#   WITHOUT WARRANTIES OR CONDITIONS OF ANY KIND, either express or implied.
#   See the License for the specific language governing permissions and
#   limitations under the License.
#
# ------------------------------------------------------------------------------
"""Implementation of the 'aea install' subcommand."""

import sys
from typing import Optional, cast

import click

from aea.cli.utils.context import Context
from aea.cli.utils.decorators import check_aea_project
from aea.cli.utils.loggers import logger
from aea.exceptions import AEAException, enforce
from aea.helpers.install_dependency import install_dependency, run_install_subprocess


@click.command()
@click.option(
    "-r",
    "--requirement",
    type=click.Path(exists=True, file_okay=True, dir_okay=False, readable=True),
    required=False,
    default=None,
    help="Install from the given requirements file.",
)
@click.pass_context
@check_aea_project
def install(click_context, requirement: Optional[str]):
    """Install the dependencies."""
    ctx = cast(Context, click_context.obj)
    do_install(ctx, requirement)


def do_install(ctx: Context, requirement: Optional[str] = None) -> None:
    """
    Install necessary dependencies.

    :param ctx: context object.
    :param requirement: optional str requirement.

    :return: None
    :raises: ClickException if AEAException occurres.
    """
    try:
        if requirement:
            logger.debug("Installing the dependencies in '{}'...".format(requirement))
            _install_from_requirement(requirement)
        else:
            logger.debug("Installing all the dependencies...")
            dependencies = ctx.get_dependencies()
            for name, d in dependencies.items():
<<<<<<< HEAD
                install_dependency(name, d, logger=logger)
=======
                install_dependency(name, d, logger)
>>>>>>> 375c8e9b
    except AEAException as e:
        raise click.ClickException(str(e))


def _install_from_requirement(file: str, install_timeout: float = 300) -> None:
    """
    Install from requirements.

    :param file: requirement.txt file path
    :param install_timeout: timeout to wait pip to install

    :return: None
    """
    try:
        returncode = run_install_subprocess(
            [sys.executable, "-m", "pip", "install", "-r", file], install_timeout
        )
        enforce(returncode == 0, "Return code != 0.")
    except Exception:
        raise AEAException(
            "An error occurred while installing requirement file {}. Stopping...".format(
                file
            )
        )<|MERGE_RESOLUTION|>--- conflicted
+++ resolved
@@ -65,11 +65,7 @@
             logger.debug("Installing all the dependencies...")
             dependencies = ctx.get_dependencies()
             for name, d in dependencies.items():
-<<<<<<< HEAD
-                install_dependency(name, d, logger=logger)
-=======
                 install_dependency(name, d, logger)
->>>>>>> 375c8e9b
     except AEAException as e:
         raise click.ClickException(str(e))
 
