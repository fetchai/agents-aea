# -*- coding: utf-8 -*-
# ------------------------------------------------------------------------------
#
#   Copyright 2018-2020 Fetch.AI Limited
#
#   Licensed under the Apache License, Version 2.0 (the "License");
#   you may not use this file except in compliance with the License.
#   You may obtain a copy of the License at
#
#       http://www.apache.org/licenses/LICENSE-2.0
#
#   Unless required by applicable law or agreed to in writing, software
#   distributed under the License is distributed on an "AS IS" BASIS,
#   WITHOUT WARRANTIES OR CONDITIONS OF ANY KIND, either express or implied.
#   See the License for the specific language governing permissions and
#   limitations under the License.
#
# ------------------------------------------------------------------------------
"""Implementation of the 'aea issue_certificates' subcommand."""
import os
from pathlib import Path
from typing import Dict, List, cast

import click
from click import ClickException

from aea.cli.utils.context import Context
from aea.cli.utils.decorators import check_aea_project
from aea.cli.utils.loggers import logger
from aea.cli.utils.package_utils import get_dotted_package_path_unified
from aea.configurations.base import AgentConfig, PublicId
from aea.configurations.constants import CONNECTION
from aea.configurations.manager import AgentConfigManager, VariableDoesNotExist
from aea.crypto.helpers import make_certificate
from aea.crypto.registries import crypto_registry
from aea.exceptions import enforce
from aea.helpers.base import CertRequest


@click.command()
@click.pass_context
@check_aea_project
def issue_certificates(click_context):
    """Issue certificates for connections that require them."""
    ctx = cast(Context, click_context.obj)
    agent_config_manager = AgentConfigManager.load(ctx.cwd)
    issue_certificates_(ctx.cwd, agent_config_manager)
    click.echo("All certificates have been issued.")


def issue_certificates_(path: str, agent_config_manager: AgentConfigManager):
    """Issue certificates for connections that require them."""
<<<<<<< HEAD
    # agent_config_manager.
    for connection_id in agent_config_manager.agent_config.connections:
        _process_connection(path, agent_config_manager, connection_id)
=======
    for connection_id in ctx.agent_config.connections:
        cert_requests = _get_cert_requests(ctx, connection_id)
        _process_connection(ctx, cert_requests, connection_id)

    click.echo("All certificates have been issued.")
>>>>>>> cb8f5659


def _get_cert_requests(ctx: Context, connection_id: PublicId) -> List[CertRequest]:
    """
    Get certificate requests, taking the overrides into account.

    :param ctx: the CLI context.
    :param connection_id: the connection id.
    :return: the list of cert requests.
    """
    directory = cast(Path, ctx.cwd)
    manager = AgentConfigManager(ctx.agent_config, directory)
    path = get_dotted_package_path_unified(ctx, CONNECTION, connection_id)
    path_to_cert_requests = f"{path}.cert_requests"

    try:
        cert_requests = manager.get_variable(path_to_cert_requests)
    except VariableDoesNotExist:
        return []

    cert_requests = cast(List[Dict], cert_requests)
    return [
        CertRequest.from_json(cert_request_json) for cert_request_json in cert_requests
    ]


def _process_certificate(
    path: str,
    agent_config: AgentConfig,
    cert_request: CertRequest,
    connection_id: PublicId,
):
    """Process a single certificate request."""
    ledger_id = cert_request.ledger_id
    output_path = cert_request.save_path
    if cert_request.key_identifier is not None:
        key_identifier = cert_request.key_identifier
        connection_private_key_path = agent_config.connection_private_key_paths.read(
            key_identifier
        )
        if connection_private_key_path is None:
            raise ClickException(
                f"Cannot find connection private key with id '{key_identifier}'. Connection '{connection_id}' requires this. Please use `aea generate-key {key_identifier} connection_{key_identifier}_private_key.txt` and `aea add-key {key_identifier} connection_{key_identifier}_private_key.txt --connection` to add a connection private key with id '{key_identifier}'."
            )
        connection_crypto = crypto_registry.make(
            key_identifier, private_key_path=connection_private_key_path
        )
        public_key = connection_crypto.public_key
    else:
        public_key = cast(str, cert_request.public_key)
        enforce(
            public_key is not None,
            "Internal error - one of key_identifier or public_key must be not None.",
        )
    crypto_private_key_path = agent_config.private_key_paths.read(ledger_id)
    if crypto_private_key_path is None:
        raise ClickException(
            f"Cannot find private key with id '{ledger_id}'. Please use `aea generate-key {key_identifier}` and `aea add-key {key_identifier}` to add a private key with id '{key_identifier}'."
        )
    message = cert_request.get_message(public_key)
    cert = make_certificate(
        ledger_id, crypto_private_key_path, message, os.path.join(path, output_path)
    )
    click.echo(f"Generated signature: '{cert}'")


def _process_connection(
<<<<<<< HEAD
    base_path: str, agent_config_manager: AgentConfigManager, connection_id: PublicId
):
    path = get_dotted_package_path_unified(
        base_path, agent_config_manager.agent_config, CONNECTION, connection_id
    )
    path_to_cert_requests = f"{path}.cert_requests"

    try:
        cert_requests = agent_config_manager.get_variable(path_to_cert_requests)
    except VariableDoesNotExist:
=======
    ctx: Context, cert_requests: List[CertRequest], connection_id: PublicId
):
    if len(cert_requests) == 0:
>>>>>>> cb8f5659
        logger.debug("No certificates to process.")
        return

    logger.debug(f"Processing connection '{connection_id}'...")
    for cert_request in cert_requests:
        click.echo(
            f"Issuing certificate '{cert_request.identifier}' for connection {connection_id}..."
        )
        _process_certificate(
            base_path, agent_config_manager.agent_config, cert_request, connection_id
        )
        click.echo(
            f"Dumped certificate '{cert_request.identifier}' in '{cert_request.save_path}' for connection {connection_id}."
        )<|MERGE_RESOLUTION|>--- conflicted
+++ resolved
@@ -18,7 +18,6 @@
 # ------------------------------------------------------------------------------
 """Implementation of the 'aea issue_certificates' subcommand."""
 import os
-from pathlib import Path
 from typing import Dict, List, cast
 
 import click
@@ -48,32 +47,36 @@
     click.echo("All certificates have been issued.")
 
 
-def issue_certificates_(path: str, agent_config_manager: AgentConfigManager):
+def issue_certificates_(
+    project_directory: str, agent_config_manager: AgentConfigManager
+):
     """Issue certificates for connections that require them."""
-<<<<<<< HEAD
-    # agent_config_manager.
     for connection_id in agent_config_manager.agent_config.connections:
-        _process_connection(path, agent_config_manager, connection_id)
-=======
-    for connection_id in ctx.agent_config.connections:
-        cert_requests = _get_cert_requests(ctx, connection_id)
-        _process_connection(ctx, cert_requests, connection_id)
+        cert_requests = _get_cert_requests(
+            project_directory, agent_config_manager, connection_id
+        )
+        _process_connection(
+            project_directory, agent_config_manager, cert_requests, connection_id
+        )
 
     click.echo("All certificates have been issued.")
->>>>>>> cb8f5659
 
 
-def _get_cert_requests(ctx: Context, connection_id: PublicId) -> List[CertRequest]:
+def _get_cert_requests(
+    project_directory: str, manager: AgentConfigManager, connection_id: PublicId
+) -> List[CertRequest]:
     """
     Get certificate requests, taking the overrides into account.
 
-    :param ctx: the CLI context.
+    :param project_directory: aea project directory.
+    :param manager: AgentConfigManager
     :param connection_id: the connection id.
+
     :return: the list of cert requests.
     """
-    directory = cast(Path, ctx.cwd)
-    manager = AgentConfigManager(ctx.agent_config, directory)
-    path = get_dotted_package_path_unified(ctx, CONNECTION, connection_id)
+    path = get_dotted_package_path_unified(
+        project_directory, manager.agent_config, CONNECTION, connection_id
+    )
     path_to_cert_requests = f"{path}.cert_requests"
 
     try:
@@ -88,7 +91,7 @@
 
 
 def _process_certificate(
-    path: str,
+    project_directory: str,
     agent_config: AgentConfig,
     cert_request: CertRequest,
     connection_id: PublicId,
@@ -122,28 +125,22 @@
         )
     message = cert_request.get_message(public_key)
     cert = make_certificate(
-        ledger_id, crypto_private_key_path, message, os.path.join(path, output_path)
+        ledger_id,
+        crypto_private_key_path,
+        message,
+        os.path.join(project_directory, output_path),
     )
     click.echo(f"Generated signature: '{cert}'")
 
 
 def _process_connection(
-<<<<<<< HEAD
-    base_path: str, agent_config_manager: AgentConfigManager, connection_id: PublicId
+    project_directory: str,
+    agent_config_manager: AgentConfigManager,
+    cert_requests: List[CertRequest],
+    connection_id: PublicId,
 ):
-    path = get_dotted_package_path_unified(
-        base_path, agent_config_manager.agent_config, CONNECTION, connection_id
-    )
-    path_to_cert_requests = f"{path}.cert_requests"
 
-    try:
-        cert_requests = agent_config_manager.get_variable(path_to_cert_requests)
-    except VariableDoesNotExist:
-=======
-    ctx: Context, cert_requests: List[CertRequest], connection_id: PublicId
-):
     if len(cert_requests) == 0:
->>>>>>> cb8f5659
         logger.debug("No certificates to process.")
         return
 
@@ -153,7 +150,10 @@
             f"Issuing certificate '{cert_request.identifier}' for connection {connection_id}..."
         )
         _process_certificate(
-            base_path, agent_config_manager.agent_config, cert_request, connection_id
+            project_directory,
+            agent_config_manager.agent_config,
+            cert_request,
+            connection_id,
         )
         click.echo(
             f"Dumped certificate '{cert_request.identifier}' in '{cert_request.save_path}' for connection {connection_id}."
