--- conflicted
+++ resolved
@@ -1158,11 +1158,9 @@
                 "is_abstract": self.is_abstract,
             }
         )
-<<<<<<< HEAD
         if result["is_abstract"] is False:
             result.pop("is_abstract")
-=======
->>>>>>> 4f12e823
+
         return result
 
     @classmethod
