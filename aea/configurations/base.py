--- conflicted
+++ resolved
@@ -19,21 +19,17 @@
 
 """Classes to handle AEA configurations."""
 
+import packaging
 import re
 from abc import ABC, abstractmethod
 from enum import Enum
-from typing import Dict, Generic, List, Optional, Set, Tuple, TypeVar, Union, cast
-
-<<<<<<< HEAD
-import packaging
 from packaging.specifiers import SpecifierSet
 from packaging.version import Version
+from typing import Dict, Generic, List, Optional, Set, Tuple, TypeVar, Union, cast
 
 import aea
 
-=======
 T = TypeVar("T")
->>>>>>> d15aea64
 DEFAULT_AEA_CONFIG_FILE = "aea-config.yaml"
 DEFAULT_SKILL_CONFIG_FILE = "skill.yaml"
 DEFAULT_CONNECTION_CONFIG_FILE = "connection.yaml"
