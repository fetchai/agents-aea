--- conflicted
+++ resolved
@@ -26,12 +26,7 @@
 from aea.common import Address
 from aea.configurations.base import PublicId
 from aea.identity.base import Identity
-<<<<<<< HEAD
-from aea.multiplexer import ConnectionStatus, OutBox
-=======
-from aea.mail.base import Address
 from aea.multiplexer import MultiplexerStatus, OutBox
->>>>>>> 2eb78958
 from aea.skills.tasks import TaskManager
 
 
