# -*- coding: utf-8 -*-
# ------------------------------------------------------------------------------
#
#   Copyright 2018-2022 Fetch.AI Limited
#
#   Licensed under the Apache License, Version 2.0 (the "License");
#   you may not use this file except in compliance with the License.
#   You may obtain a copy of the License at
#
#       http://www.apache.org/licenses/LICENSE-2.0
#
#   Unless required by applicable law or agreed to in writing, software
#   distributed under the License is distributed on an "AS IS" BASIS,
#   WITHOUT WARRANTIES OR CONDITIONS OF ANY KIND, either express or implied.
#   See the License for the specific language governing permissions and
#   limitations under the License.
#
# ------------------------------------------------------------------------------
"""This module contains the protocol generator."""
import itertools
import os
import re
import shutil

# pylint: skip-file
from pathlib import Path
from typing import Optional, Tuple

# pylint: skip-file
from aea.__version__ import __version__ as __aea_version__
from aea.configurations.base import ProtocolSpecificationParseError
from aea.configurations.constants import (
    PROTOCOL_LANGUAGE_PYTHON,
    SUPPORTED_PROTOCOL_LANGUAGES,
)
from aea.configurations.data_types import PublicId
from aea.protocols.generator.common import (
    CUSTOM_TYPES_DOT_PY_FILE_NAME,
    DIALOGUE_DOT_PY_FILE_NAME,
    INIT_FILE_NAME,
    MESSAGE_DOT_PY_FILE_NAME,
    MESSAGE_IMPORT,
    PATH_TO_PACKAGES,
    PROTOCOL_YAML_FILE_NAME,
    PYTHON_TYPE_TO_PROTO_TYPE,
    SERIALIZATION_DOT_PY_FILE_NAME,
    SERIALIZER_IMPORT,
    _camel_case_to_snake_case,
    _create_protocol_file,
    _get_sub_types_of_compositional_types,
    _includes_custom_type,
    _is_compositional_type,
    _python_pt_or_ct_type_to_proto_type,
    _to_camel_case,
    _union_sub_type_to_protobuf_variable_name,
    apply_protolint,
    check_prerequisites,
    compile_protobuf_using_protoc,
    get_protoc_version,
    load_protocol_specification,
    try_run_black_formatting,
    try_run_isort_formatting,
)
from aea.protocols.generator.extract_specification import extract
from aea.protocols.generator.validate import validate


PYLINT_DISABLE_SERIALIZATION_PY = [
    "too-many-statements",
    "too-many-locals",
    "no-member",
    "too-few-public-methods",
    "redefined-builtin",
]
PYLINT_DISABLE_MESSAGE_PY = [
    "too-many-statements",
    "too-many-locals",
    "no-member",
    "too-few-public-methods",
    "too-many-branches",
    "not-an-iterable",
    "unidiomatic-typecheck",
    "unsubscriptable-object",
]


def _type_check(variable_name: str, variable_type: str) -> str:
    """
    Return the type check Python instruction.

    If variable_type == int:

        type(variable_name) == int

    else:

        isinstance(variable_name, variable_type)

    :param variable_name: the variable name.
    :param variable_type: the variable type.
    :return: the Python instruction to check the type, in string form.
    """
    if variable_type != "int":
        return f"isinstance({variable_name}, {variable_type})"
    else:
        return f"type({variable_name}) is {variable_type}"


copy_right_str = "# -*- coding: utf-8 -*-\n"


def _copyright_header_str(author: str) -> str:
    """
    Produce the copyright header text for a protocol.

    :param author: the author of the protocol.
    :return: The copyright header text.
    """
    return copy_right_str


class ProtocolGenerator:
    """This class generates a protocol_verification package from a ProtocolTemplate object."""

    def __init__(
        self,
        path_to_protocol_specification: str,
        output_path: str = ".",
        dotted_path_to_protocol_package: Optional[str] = None,
    ) -> None:
        """
        Instantiate a protocol generator.

        :param path_to_protocol_specification: path to protocol specification file
        :param output_path: the path to the location in which the protocol module is to be generated.
        :param dotted_path_to_protocol_package: the path to the protocol package

        :raises FileNotFoundError if any prerequisite application is not installed
        :raises yaml.YAMLError if yaml parser encounters an error condition
        :raises ProtocolSpecificationParseError if specification fails generator's validation
        """
        # Check the prerequisite applications are installed
        try:
            check_prerequisites()
        except FileNotFoundError:
            raise

        self.protoc_version = get_protoc_version()

        # Load protocol specification yaml file
        self.protocol_specification = load_protocol_specification(
            path_to_protocol_specification
        )

        # Validate the specification
        result_bool, result_msg = validate(self.protocol_specification)
        if not result_bool:
            raise ProtocolSpecificationParseError(result_msg)

        # Extract specification fields
        self.spec = extract(self.protocol_specification)

        # Helper fields
        self.path_to_protocol_specification = path_to_protocol_specification
        self.protocol_specification_in_camel_case = _to_camel_case(
            self.protocol_specification.name
        )
        self.path_to_generated_protocol_package = os.path.join(
            output_path, self.protocol_specification.name
        )
        self.dotted_path_to_protocol_package = (
            dotted_path_to_protocol_package + self.protocol_specification.name
            if dotted_path_to_protocol_package is not None
            else "{}.{}.protocols.{}".format(
                PATH_TO_PACKAGES,
                self.protocol_specification.author,
                self.protocol_specification.name,
            )
        )
        self.indent = ""

    def _change_indent(self, number: int, mode: str = None) -> None:
        """
        Update the value of 'indent' global variable.

        This function controls the indentation of the code produced throughout the generator.

        There are two modes:
        - Setting the indent to a desired 'number' level. In this case, 'mode' has to be set to "s".
        - Updating the incrementing/decrementing the indentation level by 'number' amounts. In this case 'mode' is None.

        :param number: the number of indentation levels to set/increment/decrement
        :param mode: the mode of indentation change
        """
        if mode and mode == "s":
            if number >= 0:
                self.indent = number * "    "
            else:
                raise ValueError("Error: setting indent to be a negative number.")
        else:
            if number >= 0:
                for _ in itertools.repeat(None, number):
                    self.indent += "    "
            else:
                if abs(number) <= len(self.indent) / 4:
                    self.indent = self.indent[abs(number) * 4 :]
                else:
                    raise ValueError(
                        "Not enough spaces in the 'indent' variable to remove."
                    )

    def _import_from_typing_module(self) -> str:
        """
        Manage import statement for the typing package.

        :return: import statement for the typing package
        """
        ordered_packages = [
            "Dict",
            "FrozenSet",
            "Optional",
            "Set",
            "Tuple",
            "Union",
            "cast",
        ]
        import_str = "from typing import Any, "
        for package in ordered_packages:
            if self.spec.typing_imports[package]:
                import_str += "{}, ".format(package)
        import_str = import_str[:-2]
        return import_str

    def _import_from_custom_types_module(self) -> str:
        """
        Manage import statement from custom_types module.

        :return: import statement for the custom_types module
        """
        import_str = ""
        if len(self.spec.all_custom_types) == 0:
            pass
        else:
            for custom_class in self.spec.all_custom_types:
                import_str += "from {}.custom_types import {} as Custom{}\n".format(
                    self.dotted_path_to_protocol_package,
                    custom_class,
                    custom_class,
                )
            import_str = import_str[:-1]
        return import_str

    def _performatives_str(self) -> str:
        """
        Generate the performatives instance property string, a set containing all valid performatives of this protocol.

        :return: the performatives set string
        """
        performatives_str = "{"
        for performative in self.spec.all_performatives:
            performatives_str += '"{}", '.format(performative)
        performatives_str = performatives_str[:-2]
        performatives_str += "}"
        return performatives_str

    def _performatives_enum_str(self) -> str:
        """
        Generate the performatives Enum class.

        :return: the performatives Enum string
        """
        enum_str = self.indent + "class Performative(Message.Performative):\n"
        self._change_indent(1)
        enum_str += self.indent + '"""Performatives for the {} protocol."""\n\n'.format(
            self.protocol_specification.name
        )
        for performative in self.spec.all_performatives:
            enum_str += self.indent + '{} = "{}"\n'.format(
                performative.upper(), performative
            )
        enum_str += "\n"
        enum_str += self.indent + "def __str__(self) -> str:\n"
        self._change_indent(1)
        enum_str += self.indent + '"""Get the string representation."""\n'
        enum_str += self.indent + "return str(self.value)\n"
        self._change_indent(-1)
        enum_str += "\n"
        self._change_indent(-1)

        return enum_str

    def _to_custom_custom(self, content_type: str) -> str:
        """
        Evaluate whether a content type is a custom type or has a custom type as a sub-type.

        :param content_type: the content type.
        :return: Boolean result
        """
        new_content_type = content_type
        if _includes_custom_type(content_type):
            for custom_type in self.spec.all_custom_types:
                new_content_type = re.sub(
                    fr"(^|[ \[\,])({custom_type})($|[, \]])",
                    fr"\g<1>{self.spec.custom_custom_types[custom_type]}\g<3>",
                    new_content_type,
                )
        return new_content_type

    def _check_content_type_str(self, content_name: str, content_type: str) -> str:
        """
        Produce the checks of elements of compositional types.

        :param content_name: the name of the content to be checked
        :param content_type: the type of the content to be checked

        :return: the string containing the checks.
        """
        check_str = ""
        if content_type.startswith("Optional["):
            optional = True
            check_str += self.indent + 'if self.is_set("{}"):\n'.format(content_name)
            self._change_indent(1)
            check_str += self.indent + "expected_nb_of_contents += 1\n"
            content_type = _get_sub_types_of_compositional_types(content_type)[0]
            check_str += self.indent + "{} = cast({}, self.{})\n".format(
                content_name, self._to_custom_custom(content_type), content_name
            )
            content_variable = content_name
        else:
            optional = False
            content_variable = "self." + content_name
        if content_type.startswith("Union["):
            element_types = _get_sub_types_of_compositional_types(content_type)
            unique_standard_types_set = set()
            for typing_content_type in element_types:
                if typing_content_type.startswith("FrozenSet"):
                    unique_standard_types_set.add("frozenset")
                elif typing_content_type.startswith("Tuple"):
                    unique_standard_types_set.add("tuple")
                elif typing_content_type.startswith("Dict"):
                    unique_standard_types_set.add("dict")
                else:
                    unique_standard_types_set.add(typing_content_type)
            unique_standard_types_list = sorted(unique_standard_types_set)
            check_str += self.indent
            check_str += "enforce("
            for unique_type in unique_standard_types_list:
                check_str += "{} or ".format(
                    _type_check(content_variable, self._to_custom_custom(unique_type))
                )
            check_str = check_str[:-4]
            check_str += ", \"Invalid type for content '{}'. Expected either of '{}'. Found '{{}}'.\".format(type({})))\n".format(
                content_name,
                [
                    unique_standard_type
                    for unique_standard_type in unique_standard_types_list
                ],
                content_variable,
            )
            if "frozenset" in unique_standard_types_list:
                check_str += self.indent + "if isinstance({}, frozenset):\n".format(
                    content_variable
                )
                self._change_indent(1)
                check_str += self.indent + "enforce(\n"
                self._change_indent(1)
                frozen_set_element_types_set = set()
                for element_type in element_types:
                    if element_type.startswith("FrozenSet"):
                        frozen_set_element_types_set.add(
                            _get_sub_types_of_compositional_types(element_type)[0]
                        )
                frozen_set_element_types = sorted(frozen_set_element_types_set)
                for frozen_set_element_type in frozen_set_element_types:
                    check_str += self.indent + "all({} for element in {}) or\n".format(
                        _type_check(
                            "element", self._to_custom_custom(frozen_set_element_type)
                        ),
                        content_variable,
                    )
                check_str = check_str[:-4]
                check_str += "\n"
                self._change_indent(-1)
                if len(frozen_set_element_types) == 1:
                    check_str += (
                        self.indent
                        + ", \"Invalid type for elements of content '{}'. Expected ".format(
                            content_name
                        )
                    )
                    for frozen_set_element_type in frozen_set_element_types:
                        check_str += "'{}'".format(
                            self._to_custom_custom(frozen_set_element_type)
                        )
                    check_str += '.")\n'
                else:
                    check_str += (
                        self.indent
                        + ", \"Invalid type for frozenset elements in content '{}'. Expected either ".format(
                            content_name
                        )
                    )
                    for frozen_set_element_type in frozen_set_element_types:
                        check_str += "'{}' or ".format(
                            self._to_custom_custom(frozen_set_element_type)
                        )
                    check_str = check_str[:-4]
                    check_str += '.")\n'
                self._change_indent(-1)
            if "tuple" in unique_standard_types_list:
                check_str += self.indent + "if isinstance({}, tuple):\n".format(
                    content_variable
                )
                self._change_indent(1)
                check_str += self.indent + "enforce(\n"
                self._change_indent(1)
                tuple_element_types_set = set()
                for element_type in element_types:
                    if element_type.startswith("Tuple"):
                        tuple_element_types_set.add(
                            _get_sub_types_of_compositional_types(element_type)[0]
                        )
                tuple_element_types = sorted(tuple_element_types_set)
                for tuple_element_type in tuple_element_types:
                    check_str += self.indent + "all({} for element in {}) or \n".format(
                        _type_check(
                            "element", self._to_custom_custom(tuple_element_type)
                        ),
                        content_variable,
                    )
                check_str = check_str[:-4]
                check_str += "\n"
                self._change_indent(-1)
                if len(tuple_element_types) == 1:
                    check_str += (
                        self.indent
                        + ", \"Invalid type for tuple elements in content '{}'. Expected ".format(
                            content_name
                        )
                    )
                    for tuple_element_type in tuple_element_types:
                        check_str += "'{}'".format(
                            self._to_custom_custom(tuple_element_type)
                        )
                    check_str += '.")\n'
                else:
                    check_str += (
                        self.indent
                        + ", \"Invalid type for tuple elements in content '{}'. Expected either ".format(
                            content_name
                        )
                    )
                    for tuple_element_type in tuple_element_types:
                        check_str += "'{}' or ".format(
                            self._to_custom_custom(tuple_element_type)
                        )
                    check_str = check_str[:-4]
                    check_str += '.")\n'
                self._change_indent(-1)
            if "dict" in unique_standard_types_list:
                check_str += self.indent + "if isinstance({}, dict):\n".format(
                    content_variable
                )
                self._change_indent(1)
                check_str += (
                    self.indent
                    + "for key_of_{}, value_of_{} in {}.items():\n".format(
                        content_name, content_name, content_variable
                    )
                )
                self._change_indent(1)
                check_str += self.indent + "enforce(\n"
                self._change_indent(1)
                dict_key_value_types = dict()
                for element_type in element_types:
                    if element_type.startswith("Dict"):
                        dict_key_value_types[
                            _get_sub_types_of_compositional_types(element_type)[0]
                        ] = _get_sub_types_of_compositional_types(element_type)[1]
                for element1_type in sorted(dict_key_value_types.keys()):
                    check_str += self.indent + "({} and {}) or\n".format(
                        _type_check(
                            "key_of_" + content_name,
                            self._to_custom_custom(element1_type),
                        ),
                        _type_check(
                            "value_of_" + content_name,
                            self._to_custom_custom(dict_key_value_types[element1_type]),
                        ),
                    )
                check_str = check_str[:-4]
                check_str += "\n"
                self._change_indent(-1)

                if len(dict_key_value_types) == 1:
                    check_str += (
                        self.indent
                        + ", \"Invalid type for dictionary key, value in content '{}'. Expected ".format(
                            content_name
                        )
                    )
                    for key in sorted(dict_key_value_types.keys()):
                        check_str += "'{}', '{}'".format(key, dict_key_value_types[key])
                    check_str += '.")\n'
                else:
                    check_str += (
                        self.indent
                        + ", \"Invalid type for dictionary key, value in content '{}'. Expected ".format(
                            content_name
                        )
                    )
                    for key in sorted(dict_key_value_types.keys()):
                        check_str += "'{}','{}' or ".format(
                            key, dict_key_value_types[key]
                        )
                    check_str = check_str[:-4]
                    check_str += '.")\n'
                self._change_indent(-2)
        elif content_type.startswith("FrozenSet["):
            # check the type
            check_str += (
                self.indent
                + "enforce(isinstance({}, frozenset), \"Invalid type for content '{}'. Expected 'frozenset'. Found '{{}}'.\".format(type({})))\n".format(
                    content_variable, content_name, content_variable
                )
            )
            element_type = _get_sub_types_of_compositional_types(content_type)[0]
            check_str += self.indent + "enforce(all(\n"
            self._change_indent(1)
            check_str += self.indent + "{} for element in {}\n".format(
                _type_check("element", self._to_custom_custom(element_type)),
                content_variable,
            )
            self._change_indent(-1)
            check_str += (
                self.indent
                + "), \"Invalid type for frozenset elements in content '{}'. Expected '{}'.\")\n".format(
                    content_name, element_type
                )
            )
        elif content_type.startswith("Tuple["):
            # check the type
            check_str += (
                self.indent
                + "enforce(isinstance({}, tuple), \"Invalid type for content '{}'. Expected 'tuple'. Found '{{}}'.\".format(type({})))\n".format(
                    content_variable, content_name, content_variable
                )
            )
            element_type = _get_sub_types_of_compositional_types(content_type)[0]
            check_str += self.indent + "enforce(all(\n"
            self._change_indent(1)
            check_str += self.indent + "{} for element in {}\n".format(
                _type_check("element", self._to_custom_custom(element_type)),
                content_variable,
            )
            self._change_indent(-1)
            check_str += (
                self.indent
                + "), \"Invalid type for tuple elements in content '{}'. Expected '{}'.\")\n".format(
                    content_name, element_type
                )
            )
        elif content_type.startswith("Dict["):
            # check the type
            check_str += (
                self.indent
                + "enforce(isinstance({}, dict), \"Invalid type for content '{}'. Expected 'dict'. Found '{{}}'.\".format(type({})))\n".format(
                    content_variable, content_name, content_variable
                )
            )
            element_type_1 = _get_sub_types_of_compositional_types(content_type)[0]
            element_type_2 = _get_sub_types_of_compositional_types(content_type)[1]
            # check the keys type then check the values type
            check_str += (
                self.indent
                + "for key_of_{}, value_of_{} in {}.items():\n".format(
                    content_name, content_name, content_variable
                )
            )
            self._change_indent(1)
            check_str += self.indent + "enforce(\n"
            self._change_indent(1)
            check_str += self.indent + "{}\n".format(
                _type_check(
                    "key_of_" + content_name, self._to_custom_custom(element_type_1)
                )
            )
            self._change_indent(-1)
            check_str += (
                self.indent
                + ", \"Invalid type for dictionary keys in content '{}'. Expected '{}'. Found '{{}}'.\".format(type(key_of_{})))\n".format(
                    content_name, element_type_1, content_name
                )
            )

            check_str += self.indent + "enforce(\n"
            self._change_indent(1)
            check_str += self.indent + "{}\n".format(
                _type_check(
                    "value_of_" + content_name, self._to_custom_custom(element_type_2)
                )
            )
            self._change_indent(-1)
            check_str += (
                self.indent
                + ", \"Invalid type for dictionary values in content '{}'. Expected '{}'. Found '{{}}'.\".format(type(value_of_{})))\n".format(
                    content_name, element_type_2, content_name
                )
            )
            self._change_indent(-1)
        else:
            check_str += (
                self.indent
                + "enforce({}, \"Invalid type for content '{}'. Expected '{}'. Found '{{}}'.\".format(type({})))\n".format(
                    _type_check(content_variable, self._to_custom_custom(content_type)),
                    content_name,
                    content_type,
                    content_variable,
                )
            )
        if optional:
            self._change_indent(-1)
        return check_str

    def _message_class_str(self) -> str:
        """
        Produce the content of the Message class.

        :return: the message.py file content
        """
        self._change_indent(0, "s")

        # Header
        cls_str = _copyright_header_str(self.protocol_specification.author) + "\n"

        # Module docstring
        cls_str += (
            self.indent
            + '"""This module contains {}\'s message definition."""\n\n'.format(
                self.protocol_specification.name
            )
        )

        cls_str += f"# pylint: disable={','.join(PYLINT_DISABLE_MESSAGE_PY)}\n"

        # Imports
        cls_str += self.indent + "import logging\n"
        cls_str += self._import_from_typing_module() + "\n\n"
        cls_str += self.indent + "from aea.configurations.base import PublicId\n"
        cls_str += self.indent + "from aea.exceptions import AEAEnforceError, enforce\n"
        cls_str += MESSAGE_IMPORT + "\n"
        if self._import_from_custom_types_module() != "":
            cls_str += "\n" + self._import_from_custom_types_module() + "\n"
        else:
            cls_str += self._import_from_custom_types_module()
        cls_str += (
            self.indent
            + '\n_default_logger = logging.getLogger("aea.packages.{}.protocols.{}.message")\n'.format(
                self.protocol_specification.author, self.protocol_specification.name
            )
        )
        cls_str += self.indent + "\nDEFAULT_BODY_SIZE = 4\n"

        # Class Header
        cls_str += self.indent + "\n\nclass {}Message(Message):\n".format(
            self.protocol_specification_in_camel_case
        )
        self._change_indent(1)
        cls_str += self.indent + '"""{}"""\n\n'.format(
            self.protocol_specification.description
        )

        # Class attributes
        cls_str += self.indent + 'protocol_id = PublicId.from_str("{}/{}:{}")\n'.format(
            self.protocol_specification.author,
            self.protocol_specification.name,
            self.protocol_specification.version,
        )

        cls_str += (
            self.indent
            + 'protocol_specification_id = PublicId.from_str("{}/{}:{}")\n'.format(
                self.protocol_specification.protocol_specification_id.author,
                self.protocol_specification.protocol_specification_id.name,
                self.protocol_specification.protocol_specification_id.version,
            )
        )

        for custom_type in self.spec.all_custom_types:
            cls_str += "\n"
            cls_str += self.indent + "{} = Custom{}\n".format(custom_type, custom_type)

        # Performatives Enum
        cls_str += "\n" + self._performatives_enum_str()
        cls_str += self.indent + "_performatives = {}\n".format(
            self._performatives_str()
        )

        # slots
        cls_str += self.indent + "__slots__: Tuple[str, ...] = tuple()\n"

        cls_str += self.indent + "class _SlotsCls():\n"
        self._change_indent(1)
        cls_str += self.indent + "__slots__ = (\n"
        self._change_indent(1)
        # default fields
        default_slots = ["performative", "dialogue_reference", "message_id", "target"]
        slots = list(self.spec.all_unique_contents.keys()) + default_slots
        for field_name in sorted(slots):
            cls_str += self.indent + f'"{field_name}",'
        self._change_indent(-1)
        cls_str += self.indent + ")\n"
        self._change_indent(-1)

        # __init__
        cls_str += self.indent + "def __init__(\n"
        self._change_indent(1)
        cls_str += self.indent + "self,\n"
        cls_str += self.indent + "performative: Performative,\n"
        cls_str += self.indent + 'dialogue_reference: Tuple[str, str] = ("", ""),\n'
        cls_str += self.indent + "message_id: int = 1,\n"
        cls_str += self.indent + "target: int = 0,\n"
        cls_str += self.indent + "**kwargs: Any,\n"
        self._change_indent(-1)
        cls_str += self.indent + "):\n"
        self._change_indent(1)
        cls_str += self.indent + '"""\n'
        cls_str += self.indent + "Initialise an instance of {}Message.\n\n".format(
            self.protocol_specification_in_camel_case
        )
        cls_str += self.indent + ":param message_id: the message id.\n"
        cls_str += self.indent + ":param dialogue_reference: the dialogue reference.\n"
        cls_str += self.indent + ":param target: the message target.\n"
        cls_str += self.indent + ":param performative: the message performative.\n"
        cls_str += self.indent + ":param **kwargs: extra options.\n"
        cls_str += self.indent + '"""\n'

        cls_str += self.indent + "super().__init__(\n"
        self._change_indent(1)
        cls_str += self.indent + "dialogue_reference=dialogue_reference,\n"
        cls_str += self.indent + "message_id=message_id,\n"
        cls_str += self.indent + "target=target,\n"
        cls_str += (
            self.indent
            + "performative={}Message.Performative(performative),\n".format(
                self.protocol_specification_in_camel_case
            )
        )
        cls_str += self.indent + "**kwargs,\n"
        self._change_indent(-1)
        cls_str += self.indent + ")\n"

        self._change_indent(-1)

        # Instance properties
        cls_str += self.indent + "@property\n"
        cls_str += self.indent + "def valid_performatives(self) -> Set[str]:\n"
        self._change_indent(1)
        cls_str += self.indent + '"""Get valid performatives."""\n'
        cls_str += self.indent + "return self._performatives\n\n"
        self._change_indent(-1)
        cls_str += self.indent + "@property\n"
        cls_str += self.indent + "def dialogue_reference(self) -> Tuple[str, str]:\n"
        self._change_indent(1)
        cls_str += self.indent + '"""Get the dialogue_reference of the message."""\n'
        cls_str += (
            self.indent
            + 'enforce(self.is_set("dialogue_reference"), "dialogue_reference is not set.")\n'
        )
        cls_str += (
            self.indent
            + 'return cast(Tuple[str, str], self.get("dialogue_reference"))\n\n'
        )
        self._change_indent(-1)
        cls_str += self.indent + "@property\n"
        cls_str += self.indent + "def message_id(self) -> int:\n"
        self._change_indent(1)
        cls_str += self.indent + '"""Get the message_id of the message."""\n'
        cls_str += (
            self.indent
            + 'enforce(self.is_set("message_id"), "message_id is not set.")\n'
        )
        cls_str += self.indent + 'return cast(int, self.get("message_id"))\n\n'
        self._change_indent(-1)
        cls_str += self.indent + "@property\n"
        cls_str += (
            self.indent
            + "def performative(self) -> Performative:  # type: ignore # noqa: F821\n"
        )
        self._change_indent(1)
        cls_str += self.indent + '"""Get the performative of the message."""\n'
        cls_str += (
            self.indent
            + 'enforce(self.is_set("performative"), "performative is not set.")\n'
        )
        cls_str += (
            self.indent
            + 'return cast({}Message.Performative, self.get("performative"))\n\n'.format(
                self.protocol_specification_in_camel_case
            )
        )
        self._change_indent(-1)
        cls_str += self.indent + "@property\n"
        cls_str += self.indent + "def target(self) -> int:\n"
        self._change_indent(1)
        cls_str += self.indent + '"""Get the target of the message."""\n'
        cls_str += (
            self.indent + 'enforce(self.is_set("target"), "target is not set.")\n'
        )
        cls_str += self.indent + 'return cast(int, self.get("target"))\n\n'
        self._change_indent(-1)

        for content_name in sorted(self.spec.all_unique_contents.keys()):
            content_type = self.spec.all_unique_contents[content_name]
            cls_str += self.indent + "@property\n"
            cls_str += self.indent + "def {}(self) -> {}:\n".format(
                content_name, self._to_custom_custom(content_type)
            )
            self._change_indent(1)
            cls_str += (
                self.indent
                + '"""Get the \'{}\' content from the message."""\n'.format(
                    content_name
                )
            )
            if not content_type.startswith("Optional"):
                cls_str += (
                    self.indent
                    + 'enforce(self.is_set("{}"), "\'{}\' content is not set.")\n'.format(
                        content_name, content_name
                    )
                )
            cls_str += self.indent + 'return cast({}, self.get("{}"))\n\n'.format(
                self._to_custom_custom(content_type), content_name
            )
            self._change_indent(-1)

        # check_consistency method
        cls_str += self.indent + "def _is_consistent(self) -> bool:\n"
        self._change_indent(1)
        cls_str += (
            self.indent
            + '"""Check that the message follows the {} protocol."""\n'.format(
                self.protocol_specification.name
            )
        )
        cls_str += self.indent + "try:\n"
        self._change_indent(1)
        cls_str += (
            self.indent
            + "enforce(isinstance(self.dialogue_reference, tuple), \"Invalid type for 'dialogue_reference'. Expected 'tuple'. Found '{}'.\""
            ".format(type(self.dialogue_reference)))\n"
        )
        cls_str += (
            self.indent
            + "enforce(isinstance(self.dialogue_reference[0], str), \"Invalid type for 'dialogue_reference[0]'. Expected 'str'. Found '{}'.\""
            ".format(type(self.dialogue_reference[0])))\n"
        )
        cls_str += (
            self.indent
            + "enforce(isinstance(self.dialogue_reference[1], str), \"Invalid type for 'dialogue_reference[1]'. Expected 'str'. Found '{}'.\""
            ".format(type(self.dialogue_reference[1])))\n"
        )
        cls_str += (
            self.indent
            + "enforce("
            + _type_check("self.message_id", "int")
            + ", \"Invalid type for 'message_id'. Expected 'int'. Found '{}'.\""
            ".format(type(self.message_id)))\n"
        )
        cls_str += (
            self.indent
            + "enforce("
            + _type_check("self.target", "int")
            + ", \"Invalid type for 'target'. Expected 'int'. Found '{}'.\""
            ".format(type(self.target)))\n\n"
        )

        cls_str += self.indent + "# Light Protocol Rule 2\n"
        cls_str += self.indent + "# Check correct performative\n"
        cls_str += (
            self.indent
            + "enforce(isinstance(self.performative, {}Message.Performative)".format(
                self.protocol_specification_in_camel_case
            )
        )
        cls_str += (
            ", \"Invalid 'performative'. Expected either of '{}'. Found '{}'.\".format("
        )
        cls_str += "self.valid_performatives, self.performative"
        cls_str += "))\n\n"

        cls_str += self.indent + "# Check correct contents\n"
        cls_str += (
            self.indent
            + "actual_nb_of_contents = len(self._body) - DEFAULT_BODY_SIZE\n"
        )
        cls_str += self.indent + "expected_nb_of_contents = 0\n"
        counter = 1
        for performative, contents in self.spec.speech_acts.items():
            if counter == 1:
                cls_str += self.indent + "if "
            else:
                cls_str += self.indent + "elif "
            cls_str += "self.performative == {}Message.Performative.{}:\n".format(
                self.protocol_specification_in_camel_case,
                performative.upper(),
            )
            self._change_indent(1)
            nb_of_non_optional_contents = 0
            for content_type in contents.values():
                if not content_type.startswith("Optional"):
                    nb_of_non_optional_contents += 1

            cls_str += self.indent + "expected_nb_of_contents = {}\n".format(
                nb_of_non_optional_contents
            )
            for content_name, content_type in contents.items():
                cls_str += self._check_content_type_str(content_name, content_type)
            counter += 1
            self._change_indent(-1)

        cls_str += "\n"
        cls_str += self.indent + "# Check correct content count\n"
        cls_str += (
            self.indent + "enforce(expected_nb_of_contents == actual_nb_of_contents, "
            '"Incorrect number of contents. Expected {}. Found {}"'
            ".format(expected_nb_of_contents, actual_nb_of_contents))\n\n"
        )

        cls_str += self.indent + "# Light Protocol Rule 3\n"
        cls_str += self.indent + "if self.message_id == 1:\n"
        self._change_indent(1)
        cls_str += (
            self.indent
            + "enforce(self.target == 0, \"Invalid 'target'. Expected 0 (because 'message_id' is 1). Found {}.\".format(self.target))\n"
        )
        self._change_indent(-2)
        cls_str += (
            self.indent + "except (AEAEnforceError, ValueError, KeyError) as e:\n"
        )
        self._change_indent(1)
        cls_str += self.indent + "_default_logger.error(str(e))\n"
        cls_str += self.indent + "return False\n\n"
        self._change_indent(-1)
        cls_str += self.indent + "return True\n"

        return cls_str

    def _valid_replies_str(self) -> str:
        """
        Generate the `valid replies` dictionary.

        :return: the `valid replies` dictionary string
        """
        valid_replies_str = (
            self.indent
            + "VALID_REPLIES: Dict[Message.Performative, FrozenSet[Message.Performative]] = {\n"
        )
        self._change_indent(1)
        for performative in sorted(self.spec.reply.keys()):
            valid_replies_str += (
                self.indent
                + "{}Message.Performative.{}: frozenset(".format(
                    self.protocol_specification_in_camel_case, performative.upper()
                )
            )
            if len(self.spec.reply[performative]) > 0:
                valid_replies_str += "\n"
                self._change_indent(1)
                valid_replies_str += self.indent + "{"
                for reply in self.spec.reply[performative]:
                    valid_replies_str += "{}Message.Performative.{}, ".format(
                        self.protocol_specification_in_camel_case, reply.upper()
                    )
                valid_replies_str = valid_replies_str[:-2]
                valid_replies_str += "}\n"
                self._change_indent(-1)
            valid_replies_str += self.indent + "),\n"

        self._change_indent(-1)
        valid_replies_str += self.indent + "}"
        return valid_replies_str

    def _end_state_enum_str(self) -> str:
        """
        Generate the end state Enum class.

        :return: the end state Enum string
        """
        enum_str = self.indent + "class EndState(Dialogue.EndState):\n"
        self._change_indent(1)
        enum_str += (
            self.indent
            + '"""This class defines the end states of a {} dialogue."""\n\n'.format(
                self.protocol_specification.name
            )
        )
        tag = 0
        for end_state in self.spec.end_states:
            enum_str += self.indent + "{} = {}\n".format(end_state.upper(), tag)
            tag += 1
        self._change_indent(-1)
        return enum_str

    def _agent_role_enum_str(self) -> str:
        """
        Generate the agent role Enum class.

        :return: the agent role Enum string
        """
        enum_str = self.indent + "class Role(Dialogue.Role):\n"
        self._change_indent(1)
        enum_str += (
            self.indent
            + '"""This class defines the agent\'s role in a {} dialogue."""\n\n'.format(
                self.protocol_specification.name
            )
        )
        for role in self.spec.roles:
            enum_str += self.indent + '{} = "{}"\n'.format(role.upper(), role)
        self._change_indent(-1)
        return enum_str

    def _dialogue_class_str(self) -> str:
        """
        Produce the content of the Message class.

        :return: the message.py file content
        """
        self._change_indent(0, "s")

        # Header
        cls_str = _copyright_header_str(self.protocol_specification.author) + "\n"

        # Module docstring
        cls_str += self.indent + '"""\n'
        cls_str += (
            self.indent
            + "This module contains the classes required for {} dialogue management.\n\n".format(
                self.protocol_specification.name
            )
        )
        cls_str += (
            self.indent
            + "- {}Dialogue: The dialogue class maintains state of a dialogue and manages it.\n".format(
                self.protocol_specification_in_camel_case
            )
        )
        cls_str += (
            self.indent
            + "- {}Dialogues: The dialogues class keeps track of all dialogues.\n".format(
                self.protocol_specification_in_camel_case
            )
        )
        cls_str += self.indent + '"""\n\n'

        # Imports
        cls_str += self.indent + "from abc import ABC\n"
        cls_str += (
            self.indent + "from typing import Callable, Dict, FrozenSet, Type, cast\n\n"
        )
        cls_str += self.indent + "from aea.common import Address\n"
        cls_str += self.indent + "from aea.protocols.base import Message\n"
        cls_str += (
            self.indent
            + "from aea.protocols.dialogue.base import Dialogue, DialogueLabel, Dialogues\n\n"
        )
        cls_str += self.indent + "from {}.message import {}Message\n".format(
            self.dotted_path_to_protocol_package,
            self.protocol_specification_in_camel_case,
        )

        # Class Header
        cls_str += "\nclass {}Dialogue(Dialogue):\n".format(
            self.protocol_specification_in_camel_case
        )
        self._change_indent(1)
        cls_str += (
            self.indent
            + '"""The {} dialogue class maintains state of a dialogue and manages it."""\n'.format(
                self.protocol_specification.name
            )
        )

        # Class Constants
        initial_performatives_str = ", ".join(
            [
                "{}Message.Performative.{}".format(
                    self.protocol_specification_in_camel_case, initial_performative
                )
                for initial_performative in self.spec.initial_performatives
            ]
        )
        terminal_performatives_str = ", ".join(
            [
                "{}Message.Performative.{}".format(
                    self.protocol_specification_in_camel_case, terminal_performative
                )
                for terminal_performative in self.spec.terminal_performatives
            ]
        )
        cls_str += (
            self.indent
            + "INITIAL_PERFORMATIVES: FrozenSet[Message.Performative] = frozenset({"
            + initial_performatives_str
            + "})\n"
            + self.indent
            + "TERMINAL_PERFORMATIVES: FrozenSet[Message.Performative] = frozenset({"
            + terminal_performatives_str
            + "})\n"
            + self._valid_replies_str()
        )

        # Enums
        cls_str += "\n" + self._agent_role_enum_str()
        cls_str += "\n" + self._end_state_enum_str()
        cls_str += "\n"

        # initializer
        cls_str += self.indent + "def __init__(\n"
        self._change_indent(1)
        cls_str += self.indent + "self,\n"
        cls_str += self.indent + "dialogue_label: DialogueLabel,\n"
        cls_str += self.indent + "self_address: Address,\n"
        cls_str += self.indent + "role: Dialogue.Role,\n"
        cls_str += self.indent + "message_class: Type[{}Message] = {}Message,\n".format(
            self.protocol_specification_in_camel_case,
            self.protocol_specification_in_camel_case,
        )
        self._change_indent(-1)
        cls_str += self.indent + ") -> None:\n"
        self._change_indent(1)
        cls_str += self.indent + '"""\n'
        cls_str += self.indent + "Initialize a dialogue.\n\n"
        cls_str += (
            self.indent + ":param dialogue_label: the identifier of the dialogue\n"
        )
        cls_str += (
            self.indent
            + ":param self_address: the address of the entity for whom this dialogue is maintained\n"
        )
        cls_str += (
            self.indent
            + ":param role: the role of the agent this dialogue is maintained for\n"
        )
        cls_str += self.indent + ":param message_class: the message class used\n"
        cls_str += self.indent + '"""\n'
        cls_str += self.indent + "Dialogue.__init__(\n"
        cls_str += self.indent + "self,\n"
        cls_str += self.indent + "dialogue_label=dialogue_label,\n"
        cls_str += self.indent + "message_class=message_class,\n"
        cls_str += self.indent + "self_address=self_address,\n"
        cls_str += self.indent + "role=role,\n"
        cls_str += self.indent + ")\n"
        self._change_indent(-2)

        # dialogues class
        cls_str += self.indent + "class {}Dialogues(Dialogues, ABC):\n".format(
            self.protocol_specification_in_camel_case
        )
        self._change_indent(1)
        cls_str += (
            self.indent
            + '"""This class keeps track of all {} dialogues."""\n\n'.format(
                self.protocol_specification.name
            )
        )
        end_states_str = ", ".join(
            [
                "{}Dialogue.EndState.{}".format(
                    self.protocol_specification_in_camel_case, end_state.upper()
                )
                for end_state in self.spec.end_states
            ]
        )
        cls_str += self.indent + "END_STATES = frozenset(\n"
        cls_str += self.indent + "{" + end_states_str + "}"
        cls_str += self.indent + ")\n\n"

        cls_str += (
            self.indent
            + f"_keep_terminal_state_dialogues = {repr(self.spec.keep_terminal_state_dialogues)}\n\n"
        )

        cls_str += self.indent + "def __init__(\n"
        self._change_indent(1)
        cls_str += self.indent + "self,\n"
        cls_str += self.indent + "self_address: Address,\n"
        cls_str += (
            self.indent
            + "role_from_first_message: Callable[[Message, Address], Dialogue.Role],\n"
        )
        cls_str += (
            self.indent
            + "dialogue_class: Type[{}Dialogue] = {}Dialogue,\n".format(
                self.protocol_specification_in_camel_case,
                self.protocol_specification_in_camel_case,
            )
        )
        self._change_indent(-1)
        cls_str += self.indent + ") -> None:\n"
        self._change_indent(1)
        cls_str += self.indent + '"""\n'
        cls_str += self.indent + "Initialize dialogues.\n\n"
        cls_str += (
            self.indent
            + ":param self_address: the address of the entity for whom dialogues are maintained\n"
        )
        cls_str += self.indent + ":param dialogue_class: the dialogue class used\n"
        cls_str += (
            self.indent
            + ":param role_from_first_message: the callable determining role from first message\n"
        )
        cls_str += self.indent + '"""\n'
        cls_str += self.indent + "Dialogues.__init__(\n"
        self._change_indent(1)
        cls_str += self.indent + "self,\n"
        cls_str += self.indent + "self_address=self_address,\n"
        cls_str += (
            self.indent
            + "end_states=cast(FrozenSet[Dialogue.EndState], self.END_STATES),\n"
        )
        cls_str += self.indent + "message_class={}Message,\n".format(
            self.protocol_specification_in_camel_case
        )
        cls_str += self.indent + "dialogue_class=dialogue_class,\n"
        cls_str += self.indent + "role_from_first_message=role_from_first_message,\n"
        self._change_indent(-1)
        cls_str += self.indent + ")\n"
        self._change_indent(-2)
        cls_str += self.indent + "\n"

        return cls_str

    def _custom_types_module_str(self) -> str:
        """
        Produce the contents of the custom_types module, containing classes corresponding to every custom type in the protocol specification.

        :return: the custom_types.py file content
        """
        self._change_indent(0, "s")

        # Header
        cls_str = _copyright_header_str(self.protocol_specification.author) + "\n"

        # Module docstring
        cls_str += '"""This module contains class representations corresponding to every custom type in the protocol specification."""\n'

        # class code per custom type
        for custom_type in self.spec.all_custom_types:
            cls_str += self.indent + "\n\nclass {}:\n".format(custom_type)
            self._change_indent(1)
            cls_str += (
                self.indent
                + '"""This class represents an instance of {}."""\n\n'.format(
                    custom_type
                )
            )
            cls_str += self.indent + "def __init__(self):\n"
            self._change_indent(1)
            cls_str += self.indent + '"""Initialise an instance of {}."""\n'.format(
                custom_type
            )
            cls_str += self.indent + "raise NotImplementedError\n\n"
            self._change_indent(-1)
            cls_str += self.indent + "@staticmethod\n"
            cls_str += (
                self.indent
                + 'def encode({}_protobuf_object, {}_object: "{}") -> None:\n'.format(
                    _camel_case_to_snake_case(custom_type),
                    _camel_case_to_snake_case(custom_type),
                    custom_type,
                )
            )
            self._change_indent(1)
            cls_str += self.indent + '"""\n'
            cls_str += (
                self.indent
                + "Encode an instance of this class into the protocol buffer object.\n\n"
            )
            cls_str += (
                self.indent
                + "The protocol buffer object in the {}_protobuf_object argument is matched with the instance of this class in the '{}_object' argument.\n\n".format(
                    _camel_case_to_snake_case(custom_type),
                    _camel_case_to_snake_case(custom_type),
                )
            )
            cls_str += (
                self.indent
                + ":param {}_protobuf_object: the protocol buffer object whose type corresponds with this class.\n".format(
                    _camel_case_to_snake_case(custom_type)
                )
            )
            cls_str += (
                self.indent
                + ":param {}_object: an instance of this class to be encoded in the protocol buffer object.\n".format(
                    _camel_case_to_snake_case(custom_type)
                )
            )
            cls_str += self.indent + '"""\n'
            cls_str += self.indent + "raise NotImplementedError\n\n"
            self._change_indent(-1)

            cls_str += self.indent + "@classmethod\n"
            cls_str += (
                self.indent
                + 'def decode(cls, {}_protobuf_object) -> "{}":\n'.format(
                    _camel_case_to_snake_case(custom_type),
                    custom_type,
                )
            )
            self._change_indent(1)
            cls_str += self.indent + '"""\n'
            cls_str += (
                self.indent
                + "Decode a protocol buffer object that corresponds with this class into an instance of this class.\n\n"
            )
            cls_str += (
                self.indent
                + "A new instance of this class is created that matches the protocol buffer object in the '{}_protobuf_object' argument.\n\n".format(
                    _camel_case_to_snake_case(custom_type)
                )
            )
            cls_str += (
                self.indent
                + ":param {}_protobuf_object: the protocol buffer object whose type corresponds with this class.\n".format(
                    _camel_case_to_snake_case(custom_type)
                )
            )
            cls_str += (
                self.indent
                + ":return: A new instance of this class that matches the protocol buffer object in the '{}_protobuf_object' argument.\n".format(
                    _camel_case_to_snake_case(custom_type)
                )
            )
            cls_str += self.indent + '"""\n'
            cls_str += self.indent + "raise NotImplementedError\n\n"
            self._change_indent(-1)

            cls_str += self.indent + "def __eq__(self, other):\n"
            self._change_indent(1)
            cls_str += self.indent + "raise NotImplementedError\n"
            self._change_indent(-2)
        return cls_str

    def _encoding_message_content_from_python_to_protobuf(
        self,
        content_name: str,
        content_type: str,
<<<<<<< HEAD
        performative_name: Optional[str] = None,
=======
>>>>>>> 43997da7
    ) -> str:
        """
        Produce the encoding of message contents for the serialisation class.

        :param content_name: the name of the content to be encoded
        :param content_type: the type of the content to be encoded
        :param performative_name: optional performative name of the content to be encoded

        :return: the encoding string
        """
        performative_name = performative_name or content_name
        encoding_str = ""
        if content_type in PYTHON_TYPE_TO_PROTO_TYPE.keys():
            encoding_str += self.indent + "{} = msg.{}\n".format(
                performative_name, content_name
            )
            encoding_str += self.indent + "performative.{} = {}\n".format(
                performative_name, performative_name
            )
        elif content_type.startswith("FrozenSet") or content_type.startswith("Tuple"):
            encoding_str += self.indent + "{} = msg.{}\n".format(
                content_name, content_name
            )
            encoding_str += self.indent + "performative.{}.extend({})\n".format(
                content_name, content_name
            )
        elif content_type.startswith("Dict"):
            encoding_str += self.indent + "{} = msg.{}\n".format(
                content_name, content_name
            )
            encoding_str += self.indent + "performative.{}.update({})\n".format(
                content_name, content_name
            )

        elif content_type.startswith("Union"):
            sub_types = _get_sub_types_of_compositional_types(content_type)
            encoding_str += self.indent + f'if msg.is_set("{content_name}"):\n'
            self._change_indent(1)
            filtered_sub_types = [i for i in sub_types if not _is_compositional_type(i)]
            if len(sub_types) != len(filtered_sub_types):
                raise ValueError(f"Bad Union content type: {content_type}")
            for sub_type in sub_types:
                sub_type_name_in_protobuf = _union_sub_type_to_protobuf_variable_name(
                    content_name, sub_type
                )
                encoding_str += (
                    self.indent + f"if isinstance(msg.{content_name}, {sub_type}):\n"
                )
                self._change_indent(1)
                encoding_str += self.indent + "performative.{}_is_set = True\n".format(
                    sub_type_name_in_protobuf
                )
                encoding_str += self._encoding_message_content_from_python_to_protobuf(
                    content_name, sub_type, performative_name=sub_type_name_in_protobuf
                )
                self._change_indent(-1)

            self._change_indent(-1)
        elif content_type.startswith("Optional"):
            sub_type = _get_sub_types_of_compositional_types(content_type)[0]
            if not sub_type.startswith("Union"):
                encoding_str += self.indent + 'if msg.is_set("{}"):\n'.format(
                    content_name
                )
                self._change_indent(1)
                encoding_str += self.indent + "performative.{}_is_set = True\n".format(
                    content_name
                )
            encoding_str += self._encoding_message_content_from_python_to_protobuf(
                content_name, sub_type
            )
            if not sub_type.startswith("Union"):
                self._change_indent(-1)
        else:
            encoding_str += self.indent + "{} = msg.{}\n".format(
                performative_name, content_name
            )
            encoding_str += self.indent + "{}.encode(performative.{}, {})\n".format(
                content_type, performative_name, performative_name
            )
        return encoding_str

    def _decoding_message_content_from_protobuf_to_python(
        self,
        performative: str,
        content_name: str,
        content_type: str,
        variable_name_in_protobuf: Optional[str] = "",
    ) -> str:
        """
        Produce the decoding of message contents for the serialisation class.

        :param performative: the performative to which the content belongs
        :param content_name: the name of the content to be decoded
        :param content_type: the type of the content to be decoded
        :param variable_name_in_protobuf: the name of the variable in the protobuf schema

        :return: the decoding string
        """
        decoding_str = ""
        variable_name = (
            content_name
            if variable_name_in_protobuf == ""
            else variable_name_in_protobuf
        )
        if content_type in PYTHON_TYPE_TO_PROTO_TYPE.keys():
            decoding_str += self.indent + "{} = {}_pb.{}.{}\n".format(
                content_name,
                self.protocol_specification.name,
                performative,
                variable_name,
            )
            decoding_str += self.indent + 'performative_content["{}"] = {}\n'.format(
                content_name, content_name
            )
        elif content_type.startswith("FrozenSet"):
            decoding_str += self.indent + "{} = {}_pb.{}.{}\n".format(
                content_name,
                self.protocol_specification.name,
                performative,
                content_name,
            )
            decoding_str += self.indent + "{}_frozenset = frozenset({})\n".format(
                content_name, content_name
            )
            decoding_str += (
                self.indent
                + 'performative_content["{}"] = {}_frozenset\n'.format(
                    content_name, content_name
                )
            )
        elif content_type.startswith("Tuple"):
            decoding_str += self.indent + "{} = {}_pb.{}.{}\n".format(
                content_name,
                self.protocol_specification.name,
                performative,
                content_name,
            )
            decoding_str += self.indent + "{}_tuple = tuple({})\n".format(
                content_name, content_name
            )
            decoding_str += (
                self.indent
                + 'performative_content["{}"] = {}_tuple\n'.format(
                    content_name, content_name
                )
            )
        elif content_type.startswith("Dict"):
            decoding_str += self.indent + "{} = {}_pb.{}.{}\n".format(
                content_name,
                self.protocol_specification.name,
                performative,
                content_name,
            )
            decoding_str += self.indent + "{}_dict = dict({})\n".format(
                content_name, content_name
            )
            decoding_str += (
                self.indent
                + 'performative_content["{}"] = {}_dict\n'.format(
                    content_name, content_name
                )
            )
        elif content_type.startswith("Union"):
            sub_types = _get_sub_types_of_compositional_types(content_type)
            for sub_type in sub_types:
                sub_type_name_in_protobuf = _union_sub_type_to_protobuf_variable_name(
                    content_name, sub_type
                )
                decoding_str += self.indent + "if {}_pb.{}.{}_is_set:\n".format(
                    self.protocol_specification.name,
                    performative,
                    sub_type_name_in_protobuf,
                )
                self._change_indent(1)
                decoding_str += self._decoding_message_content_from_protobuf_to_python(
                    performative=performative,
                    content_name=content_name,
                    content_type=sub_type,
                    variable_name_in_protobuf=sub_type_name_in_protobuf,
                )
                self._change_indent(-1)
        elif content_type.startswith("Optional"):
            sub_type = _get_sub_types_of_compositional_types(content_type)[0]
            if not sub_type.startswith("Union"):
                decoding_str += self.indent + "if {}_pb.{}.{}_is_set:\n".format(
                    self.protocol_specification.name, performative, content_name
                )
                self._change_indent(1)
            decoding_str += self._decoding_message_content_from_protobuf_to_python(
                performative, content_name, sub_type
            )
            if not sub_type.startswith("Union"):
                self._change_indent(-1)
        else:
            decoding_str += self.indent + "pb2_{} = {}_pb.{}.{}\n".format(
                variable_name,
                self.protocol_specification.name,
                performative,
                variable_name,
            )
            decoding_str += self.indent + "{} = {}.decode(pb2_{})\n".format(
                content_name,
                content_type,
                variable_name,
            )
            decoding_str += self.indent + 'performative_content["{}"] = {}\n'.format(
                content_name, content_name
            )
        return decoding_str

    def _serialization_class_str(self) -> str:
        """
        Produce the content of the Serialization class.

        :return: the serialization.py file content
        """
        self._change_indent(0, "s")

        # Header
        cls_str = _copyright_header_str(self.protocol_specification.author) + "\n"

        # Module docstring
        cls_str += (
            self.indent
            + '"""Serialization module for {} protocol."""\n\n'.format(
                self.protocol_specification.name
            )
        )

        cls_str += f"# pylint: disable={','.join(PYLINT_DISABLE_SERIALIZATION_PY)}\n"

        # Imports
        cls_str += self.indent + "from typing import Any, Dict, cast\n\n"
        cls_str += (
            self.indent
            + "from aea.mail.base_pb2 import DialogueMessage, Message as ProtobufMessage\n"
        )
        cls_str += MESSAGE_IMPORT + "\n"
        cls_str += SERIALIZER_IMPORT + "\n\n"
        cls_str += self.indent + "from {} import (\n    {}_pb2,\n)\n".format(
            self.dotted_path_to_protocol_package,
            self.protocol_specification.name,
        )
        for custom_type in self.spec.all_custom_types:
            cls_str += (
                self.indent
                + "from {}.custom_types import (\n    {},\n)\n".format(
                    self.dotted_path_to_protocol_package,
                    custom_type,
                )
            )
        cls_str += self.indent + "from {}.message import (\n    {}Message,\n)\n".format(
            self.dotted_path_to_protocol_package,
            self.protocol_specification_in_camel_case,
        )

        # Class Header
        cls_str += self.indent + "\n\nclass {}Serializer(Serializer):\n".format(
            self.protocol_specification_in_camel_case,
        )
        self._change_indent(1)
        cls_str += (
            self.indent
            + '"""Serialization for the \'{}\' protocol."""\n\n'.format(
                self.protocol_specification.name,
            )
        )

        # encoder
        cls_str += self.indent + "@staticmethod\n"
        cls_str += self.indent + "def encode(msg: Message) -> bytes:\n"
        self._change_indent(1)
        cls_str += self.indent + '"""\n'
        cls_str += self.indent + "Encode a '{}' message into bytes.\n\n".format(
            self.protocol_specification_in_camel_case,
        )
        cls_str += self.indent + ":param msg: the message object.\n"
        cls_str += self.indent + ":return: the bytes.\n"
        cls_str += self.indent + '"""\n'
        cls_str += self.indent + "msg = cast({}Message, msg)\n".format(
            self.protocol_specification_in_camel_case
        )
        cls_str += self.indent + "message_pb = ProtobufMessage()\n"
        cls_str += self.indent + "dialogue_message_pb = DialogueMessage()\n"
        cls_str += self.indent + "{}_msg = {}_pb2.{}Message()\n\n".format(
            self.protocol_specification.name,
            self.protocol_specification.name,
            self.protocol_specification_in_camel_case,
        )
        cls_str += self.indent + "dialogue_message_pb.message_id = msg.message_id\n"
        cls_str += self.indent + "dialogue_reference = msg.dialogue_reference\n"
        cls_str += (
            self.indent
            + "dialogue_message_pb.dialogue_starter_reference = dialogue_reference[0]\n"
        )
        cls_str += (
            self.indent
            + "dialogue_message_pb.dialogue_responder_reference = dialogue_reference[1]\n"
        )
        cls_str += self.indent + "dialogue_message_pb.target = msg.target\n\n"
        cls_str += self.indent + "performative_id = msg.performative\n"
        counter = 1
        for performative, contents in self.spec.speech_acts.items():
            if counter == 1:
                cls_str += self.indent + "if "
            else:
                cls_str += self.indent + "elif "
            cls_str += "performative_id == {}Message.Performative.{}:\n".format(
                self.protocol_specification_in_camel_case, performative.upper()
            )
            self._change_indent(1)
            cls_str += (
                self.indent
                + "performative = {}_pb2.{}Message.{}_Performative()  # type: ignore\n".format(
                    self.protocol_specification.name,
                    self.protocol_specification_in_camel_case,
                    performative.title(),
                )
            )
            for content_name, content_type in contents.items():
                cls_str += self._encoding_message_content_from_python_to_protobuf(
                    content_name, content_type
                )
            cls_str += self.indent + "{}_msg.{}.CopyFrom(performative)\n".format(
                self.protocol_specification.name, performative
            )

            counter += 1
            self._change_indent(-1)
        cls_str += self.indent + "else:\n"
        self._change_indent(1)
        cls_str += (
            self.indent
            + 'raise ValueError("Performative not valid: {}".format(performative_id))\n\n'
        )
        self._change_indent(-1)

        cls_str += (
            self.indent
            + "dialogue_message_pb.content = {}_msg.SerializeToString()\n\n".format(
                self.protocol_specification.name,
            )
        )
        cls_str += (
            self.indent + "message_pb.dialogue_message.CopyFrom(dialogue_message_pb)\n"
        )
        cls_str += self.indent + "message_bytes = message_pb.SerializeToString()\n"
        cls_str += self.indent + "return message_bytes\n"
        self._change_indent(-1)

        # decoder
        cls_str += self.indent + "@staticmethod\n"
        cls_str += self.indent + "def decode(obj: bytes) -> Message:\n"
        self._change_indent(1)
        cls_str += self.indent + '"""\n'
        cls_str += self.indent + "Decode bytes into a '{}' message.\n\n".format(
            self.protocol_specification_in_camel_case,
        )
        cls_str += self.indent + ":param obj: the bytes object.\n"
        cls_str += self.indent + ":return: the '{}' message.\n".format(
            self.protocol_specification_in_camel_case
        )
        cls_str += self.indent + '"""\n'
        cls_str += self.indent + "message_pb = ProtobufMessage()\n"
        cls_str += self.indent + "{}_pb = {}_pb2.{}Message()\n".format(
            self.protocol_specification.name,
            self.protocol_specification.name,
            self.protocol_specification_in_camel_case,
        )
        cls_str += self.indent + "message_pb.ParseFromString(obj)\n"
        cls_str += self.indent + "message_id = message_pb.dialogue_message.message_id\n"
        cls_str += (
            self.indent
            + "dialogue_reference = (message_pb.dialogue_message.dialogue_starter_reference, message_pb.dialogue_message.dialogue_responder_reference)\n"
        )
        cls_str += self.indent + "target = message_pb.dialogue_message.target\n\n"
        cls_str += (
            self.indent
            + "{}_pb.ParseFromString(message_pb.dialogue_message.content)\n".format(
                self.protocol_specification.name
            )
        )
        cls_str += (
            self.indent
            + 'performative = {}_pb.WhichOneof("performative")\n'.format(
                self.protocol_specification.name
            )
        )
        cls_str += (
            self.indent
            + "performative_id = {}Message.Performative(str(performative))\n".format(
                self.protocol_specification_in_camel_case
            )
        )
        cls_str += (
            self.indent + "performative_content = dict()  # type: Dict[str, Any]\n"
        )
        counter = 1
        for performative, contents in self.spec.speech_acts.items():
            if counter == 1:
                cls_str += self.indent + "if "
            else:
                cls_str += self.indent + "elif "
            cls_str += "performative_id == {}Message.Performative.{}:\n".format(
                self.protocol_specification_in_camel_case, performative.upper()
            )
            self._change_indent(1)
            if len(contents.keys()) == 0:
                cls_str += self.indent + "pass\n"
            else:
                for content_name, content_type in contents.items():
                    cls_str += self._decoding_message_content_from_protobuf_to_python(
                        performative, content_name, content_type
                    )
            counter += 1
            self._change_indent(-1)
        cls_str += self.indent + "else:\n"
        self._change_indent(1)
        cls_str += (
            self.indent
            + 'raise ValueError("Performative not valid: {}.".format(performative_id))\n\n'
        )
        self._change_indent(-1)

        cls_str += self.indent + "return {}Message(\n".format(
            self.protocol_specification_in_camel_case,
        )
        self._change_indent(1)
        cls_str += self.indent + "message_id=message_id,\n"
        cls_str += self.indent + "dialogue_reference=dialogue_reference,\n"
        cls_str += self.indent + "target=target,\n"
        cls_str += self.indent + "performative=performative,\n"
        cls_str += self.indent + "**performative_content\n"
        self._change_indent(-1)
        cls_str += self.indent + ")\n"
        self._change_indent(-2)

        return cls_str

    def _content_to_proto_field_str(
        self,
        content_name: str,
        content_type: str,
        tag_no: int,
    ) -> Tuple[str, int]:
        """
        Convert a message content to its representation in a protocol buffer schema.

        :param content_name: the name of the content
        :param content_type: the type of the content
        :param tag_no: the tag number

        :return: the content in protocol buffer schema and the next tag number to be used
        """
        entry = ""

        if content_type.startswith("FrozenSet") or content_type.startswith(
            "Tuple"
        ):  # it is a <PCT>
            element_type = _get_sub_types_of_compositional_types(content_type)[0]
            proto_type = _python_pt_or_ct_type_to_proto_type(element_type)
            entry = self.indent + "repeated {} {} = {};\n".format(
                proto_type, content_name, tag_no
            )
            tag_no += 1
        elif content_type.startswith("Dict"):  # it is a <PMT>
            key_type = _get_sub_types_of_compositional_types(content_type)[0]
            value_type = _get_sub_types_of_compositional_types(content_type)[1]
            proto_key_type = _python_pt_or_ct_type_to_proto_type(key_type)
            proto_value_type = _python_pt_or_ct_type_to_proto_type(value_type)
            entry = self.indent + "map<{}, {}> {} = {};\n".format(
                proto_key_type, proto_value_type, content_name, tag_no
            )
            tag_no += 1
        elif content_type.startswith("Union"):  # it is an <MT>
            sub_types = _get_sub_types_of_compositional_types(content_type)
            for sub_type in sub_types:
                sub_type_name = _union_sub_type_to_protobuf_variable_name(
                    content_name, sub_type
                )
                content_to_proto_field_str, tag_no = self._content_to_proto_field_str(
                    sub_type_name, f"Optional[{sub_type}]", tag_no
                )
                entry += content_to_proto_field_str
        elif content_type.startswith("Optional"):  # it is an <O>
            sub_type = _get_sub_types_of_compositional_types(content_type)[0]
            content_to_proto_field_str, tag_no = self._content_to_proto_field_str(
                content_name, sub_type, tag_no
            )
            entry = content_to_proto_field_str
            entry += self.indent + "bool {}_is_set = {};\n".format(content_name, tag_no)
            tag_no += 1
        else:  # it is a <CT> or <PT>
            proto_type = _python_pt_or_ct_type_to_proto_type(content_type)
            entry = self.indent + "{} {} = {};\n".format(
                proto_type, content_name, tag_no
            )
            tag_no += 1
        return entry, tag_no

    def _protocol_buffer_schema_str(self) -> str:
        """
        Produce the content of the Protocol Buffers schema.

        :return: the protocol buffers schema content
        """
        self._change_indent(0, "s")

        # heading
        proto_buff_schema_str = self.indent + 'syntax = "proto3";\n\n'
        proto_buff_schema_str += self.indent + "package {};\n\n".format(
            public_id_to_package_name(
                self.protocol_specification.protocol_specification_id
            )
        )
        proto_buff_schema_str += self.indent + "message {}Message{{\n\n".format(
            self.protocol_specification_in_camel_case
        )
        self._change_indent(1)

        # custom types
        if (
            (len(self.spec.all_custom_types) != 0)
            and (self.protocol_specification.protobuf_snippets is not None)
            and (self.protocol_specification.protobuf_snippets != "")
        ):
            proto_buff_schema_str += self.indent + "// Custom Types\n"
            for custom_type in self.spec.all_custom_types:
                proto_buff_schema_str += self.indent + "message {}{{\n".format(
                    custom_type
                )
                self._change_indent(1)

                # formatting and adding the custom type protobuf entry
                specification_custom_type = "ct:" + custom_type
                proto_part = self.protocol_specification.protobuf_snippets[
                    specification_custom_type
                ]
                number_of_new_lines = proto_part.count("\n")
                if number_of_new_lines != 0:
                    formatted_proto_part = proto_part.replace(
                        "\n", "\n" + self.indent, number_of_new_lines - 1
                    )
                else:
                    formatted_proto_part = proto_part
                proto_buff_schema_str += self.indent + formatted_proto_part
                self._change_indent(-1)

                proto_buff_schema_str += self.indent + "}\n\n"
            proto_buff_schema_str += "\n"

        # performatives
        proto_buff_schema_str += self.indent + "// Performatives and contents\n"
        for performative, contents in self.spec.speech_acts.items():
            proto_buff_schema_str += self.indent + "message {}_Performative{{".format(
                performative.title()
            )
            self._change_indent(1)
            tag_no = 1
            if len(contents) == 0:
                proto_buff_schema_str += "}\n\n"
                self._change_indent(-1)
            else:
                proto_buff_schema_str += "\n"
                for content_name, content_type in contents.items():
                    (
                        content_to_proto_field_str,
                        tag_no,
                    ) = self._content_to_proto_field_str(
                        content_name, content_type, tag_no
                    )
                    proto_buff_schema_str += content_to_proto_field_str
                self._change_indent(-1)
                proto_buff_schema_str += self.indent + "}\n\n"
        proto_buff_schema_str += "\n"

        proto_buff_schema_str += self.indent + "oneof performative{\n"
        self._change_indent(1)
        tag_no = 5
        for performative in self.spec.all_performatives:
            proto_buff_schema_str += self.indent + "{}_Performative {} = {};\n".format(
                performative.title(), performative, tag_no
            )
            tag_no += 1
        self._change_indent(-1)
        proto_buff_schema_str += self.indent + "}\n"
        self._change_indent(-1)

        proto_buff_schema_str += self.indent + "}\n"
        return proto_buff_schema_str

    def _protocol_yaml_str(self) -> str:
        """
        Produce the content of the protocol.yaml file.

        :return: the protocol.yaml content
        """
        protocol_yaml_str = "name: {}\n".format(self.protocol_specification.name)
        protocol_yaml_str += "author: {}\n".format(self.protocol_specification.author)
        protocol_yaml_str += "version: {}\n".format(self.protocol_specification.version)
        protocol_yaml_str += "protocol_specification_id: {}\n".format(
            str(self.protocol_specification.protocol_specification_id)
        )
        protocol_yaml_str += "type: {}\n".format(
            self.protocol_specification.component_type
        )
        protocol_yaml_str += "description: {}\n".format(
            self.protocol_specification.description
        )
        protocol_yaml_str += "license: {}\n".format(self.protocol_specification.license)
        protocol_yaml_str += "aea_version: '{}'\n".format(
            self.protocol_specification.aea_version
        )
        protocol_yaml_str += "fingerprint: {}\n"
        protocol_yaml_str += "fingerprint_ignore_patterns: []\n"
        protocol_yaml_str += "dependencies:\n"
        protocol_yaml_str += "    protobuf: {}\n"

        return protocol_yaml_str

    def _init_str(self) -> str:
        """
        Produce the content of the __init__.py file.

        :return: the __init__.py content
        """
        init_str = _copyright_header_str(self.protocol_specification.author)
        init_str += "\n"
        init_str += '"""\nThis module contains the support resources for the {} protocol.\n\nIt was created with protocol buffer compiler version `{}` and aea version `{}`.\n"""\n\n'.format(
            self.protocol_specification.name, self.protoc_version, __aea_version__
        )
        init_str += "from {}.message import {}Message\n".format(
            self.dotted_path_to_protocol_package,
            self.protocol_specification_in_camel_case,
        )
        init_str += "from {}.serialization import {}Serializer\n".format(
            self.dotted_path_to_protocol_package,
            self.protocol_specification_in_camel_case,
        )
        init_str += "{}Message.serializer = {}Serializer\n".format(
            self.protocol_specification_in_camel_case,
            self.protocol_specification_in_camel_case,
        )

        return init_str

    def generate_protobuf_only_mode(
        self,
        language: str = PROTOCOL_LANGUAGE_PYTHON,
        run_protolint: bool = True,
    ) -> Optional[str]:
        """
        Run the generator in "protobuf only" mode:

        a) validate the protocol specification.
        b) create the protocol buffer schema file.
        c) create the protocol buffer implementation file via 'protoc'.

        :param language: the target language in which to generate the package.
        :param run_protolint: whether to run protolint or not.

        :return: None
        """
        if language not in SUPPORTED_PROTOCOL_LANGUAGES:
            raise ValueError(
                f"Unsupported language. Expected one of {SUPPORTED_PROTOCOL_LANGUAGES}. Found {language}."
            )

        protobuf_output = None  # type: Optional[str]

        # Create the output folder
        output_folder = Path(self.path_to_generated_protocol_package)
        if not output_folder.exists():
            os.mkdir(output_folder)

        # Generate protocol buffer schema file
        _create_protocol_file(
            self.path_to_generated_protocol_package,
            "{}.proto".format(self.protocol_specification.name),
            self._protocol_buffer_schema_str(),
        )

        # Try to compile protobuf schema file
        is_compiled, msg = compile_protobuf_using_protoc(
            self.path_to_generated_protocol_package,
            self.protocol_specification.name,
            language,
        )
        if not is_compiled:
            # Remove the generated folder and files
            shutil.rmtree(output_folder)
            raise SyntaxError(
                "Error when trying to compile the protocol buffer schema file:\n" + msg
            )

        # Run protolint
        if run_protolint:
            is_correctly_formatted, protolint_output = apply_protolint(
                self.path_to_generated_protocol_package,
                self.protocol_specification.name,
            )
            if not is_correctly_formatted and protolint_output != "":
                protobuf_output = "Protolint warnings:\n" + protolint_output

        # Run black and isort formatting for python
        if language == PROTOCOL_LANGUAGE_PYTHON:
            try_run_black_formatting(self.path_to_generated_protocol_package)
            try_run_isort_formatting(self.path_to_generated_protocol_package)

        return protobuf_output

    def generate_full_mode(self, language: str) -> Optional[str]:
        """
        Run the generator in "full" mode:

        Runs the generator in protobuf only mode:
            a) validate the protocol specification.
            b) create the protocol buffer schema file.
            c) create the protocol buffer implementation file via 'protoc'.
        Additionally:
        d) generates python modules.
        e) applies black formatting
        f) applies isort formatting

        :param language: the language for which to create protobuf files
        :return: optional warning message
        """
        if language != PROTOCOL_LANGUAGE_PYTHON:
            raise ValueError(
                f"Unsupported language. Expected 'python' because currently the framework supports full generation of protocols only in Python. Found {language}."
            )

        # Run protobuf only mode
        full_mode_output = self.generate_protobuf_only_mode(
            language=PROTOCOL_LANGUAGE_PYTHON
        )

        # Generate Python protocol package
        _create_protocol_file(
            self.path_to_generated_protocol_package, INIT_FILE_NAME, self._init_str()
        )
        _create_protocol_file(
            self.path_to_generated_protocol_package,
            PROTOCOL_YAML_FILE_NAME,
            self._protocol_yaml_str(),
        )
        _create_protocol_file(
            self.path_to_generated_protocol_package,
            MESSAGE_DOT_PY_FILE_NAME,
            self._message_class_str(),
        )
        if (
            self.protocol_specification.dialogue_config is not None
            and self.protocol_specification.dialogue_config != {}
        ):
            _create_protocol_file(
                self.path_to_generated_protocol_package,
                DIALOGUE_DOT_PY_FILE_NAME,
                self._dialogue_class_str(),
            )
        if len(self.spec.all_custom_types) > 0:
            _create_protocol_file(
                self.path_to_generated_protocol_package,
                CUSTOM_TYPES_DOT_PY_FILE_NAME,
                self._custom_types_module_str(),
            )
        _create_protocol_file(
            self.path_to_generated_protocol_package,
            SERIALIZATION_DOT_PY_FILE_NAME,
            self._serialization_class_str(),
        )

        # Run black formatting
        try_run_black_formatting(self.path_to_generated_protocol_package)

        # Run isort formatting
        try_run_isort_formatting(self.path_to_generated_protocol_package)

        # Warn if specification has custom types
        if len(self.spec.all_custom_types) > 0:
            incomplete_generation_warning_msg = "The generated protocol is incomplete, because the protocol specification contains the following custom types: {}. Update the generated '{}' file with the appropriate implementations of these custom types.".format(
                self.spec.all_custom_types, CUSTOM_TYPES_DOT_PY_FILE_NAME
            )
            if full_mode_output is not None:
                full_mode_output += incomplete_generation_warning_msg
            else:
                full_mode_output = incomplete_generation_warning_msg
        return full_mode_output

    def generate(
        self, protobuf_only: bool = False, language: str = PROTOCOL_LANGUAGE_PYTHON
    ) -> Optional[str]:
        """
        Run the generator either in "full" or "protobuf only" mode.

        :param protobuf_only: mode of running the generator.
        :param language: the target language in which to generate the protocol package.

        :return: optional warning message.
        """
        if protobuf_only:
            output = self.generate_protobuf_only_mode(language)  # type: Optional[str]

            # Warn about the protobuf only mode
            protobuf_mode_warning_msg = (
                "The generated protocol is incomplete. It only includes the protocol buffer definitions. "
                + "You must implement and add other definitions (e.g. messages, serialisation, dialogue, etc) to this package."
            )
            if output is not None:
                output += protobuf_mode_warning_msg
            else:
                output = protobuf_mode_warning_msg
        else:
            output = self.generate_full_mode(language)
        return output


def public_id_to_package_name(public_id: PublicId) -> str:
    """Make package name string from public_id provided."""
    return f'aea.{public_id.author}.{public_id.name}.v{public_id.version.replace(".", "_")}'<|MERGE_RESOLUTION|>--- conflicted
+++ resolved
@@ -300,8 +300,8 @@
         if _includes_custom_type(content_type):
             for custom_type in self.spec.all_custom_types:
                 new_content_type = re.sub(
-                    fr"(^|[ \[\,])({custom_type})($|[, \]])",
-                    fr"\g<1>{self.spec.custom_custom_types[custom_type]}\g<3>",
+                    rf"(^|[ \[\,])({custom_type})($|[, \]])",
+                    rf"\g<1>{self.spec.custom_custom_types[custom_type]}\g<3>",
                     new_content_type,
                 )
         return new_content_type
@@ -1348,10 +1348,7 @@
         self,
         content_name: str,
         content_type: str,
-<<<<<<< HEAD
         performative_name: Optional[str] = None,
-=======
->>>>>>> 43997da7
     ) -> str:
         """
         Produce the encoding of message contents for the serialisation class.
