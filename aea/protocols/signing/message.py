# -*- coding: utf-8 -*-
# ------------------------------------------------------------------------------
#
#   Copyright 2020 fetchai
#
#   Licensed under the Apache License, Version 2.0 (the "License");
#   you may not use this file except in compliance with the License.
#   You may obtain a copy of the License at
#
#       http://www.apache.org/licenses/LICENSE-2.0
#
#   Unless required by applicable law or agreed to in writing, software
#   distributed under the License is distributed on an "AS IS" BASIS,
#   WITHOUT WARRANTIES OR CONDITIONS OF ANY KIND, either express or implied.
#   See the License for the specific language governing permissions and
#   limitations under the License.
#
# ------------------------------------------------------------------------------

"""This module contains signing's message definition."""

import logging
from typing import Set, Tuple, cast

from aea.configurations.base import PublicId
from aea.exceptions import AEAEnforceError, enforce
from aea.protocols.base import Message
from aea.protocols.signing.custom_types import ErrorCode as CustomErrorCode
from aea.protocols.signing.custom_types import RawMessage as CustomRawMessage
from aea.protocols.signing.custom_types import RawTransaction as CustomRawTransaction
from aea.protocols.signing.custom_types import SignedMessage as CustomSignedMessage
from aea.protocols.signing.custom_types import (
    SignedTransaction as CustomSignedTransaction,
)
from aea.protocols.signing.custom_types import Terms as CustomTerms


<<<<<<< HEAD
_default_logger = logging.getLogger("aea.protocols.signing.message")
=======
_default_logger = logging.getLogger("aea.packages.fetchai.protocols.signing.message")
>>>>>>> 375c8e9b

DEFAULT_BODY_SIZE = 4


class SigningMessage(Message):
    """A protocol for communication between skills and decision maker."""

<<<<<<< HEAD
    protocol_id = ProtocolId.from_str("fetchai/signing:0.5.0")
=======
    protocol_id = PublicId.from_str("fetchai/signing:0.5.0")
>>>>>>> 375c8e9b

    ErrorCode = CustomErrorCode

    RawMessage = CustomRawMessage

    RawTransaction = CustomRawTransaction

    SignedMessage = CustomSignedMessage

    SignedTransaction = CustomSignedTransaction

    Terms = CustomTerms

    class Performative(Message.Performative):
        """Performatives for the signing protocol."""

        ERROR = "error"
        SIGN_MESSAGE = "sign_message"
        SIGN_TRANSACTION = "sign_transaction"
        SIGNED_MESSAGE = "signed_message"
        SIGNED_TRANSACTION = "signed_transaction"

        def __str__(self):
            """Get the string representation."""
            return str(self.value)

    def __init__(
        self,
        performative: Performative,
        dialogue_reference: Tuple[str, str] = ("", ""),
        message_id: int = 1,
        target: int = 0,
        **kwargs,
    ):
        """
        Initialise an instance of SigningMessage.

        :param message_id: the message id.
        :param dialogue_reference: the dialogue reference.
        :param target: the message target.
        :param performative: the message performative.
        """
        self._performatives = {
            "error",
            "sign_message",
            "sign_transaction",
            "signed_message",
            "signed_transaction",
        }
        super().__init__(
            dialogue_reference=dialogue_reference,
            message_id=message_id,
            target=target,
            performative=SigningMessage.Performative(performative),
            **kwargs,
        )

    @property
    def valid_performatives(self) -> Set[str]:
        """Get valid performatives."""
        return self._performatives

    @property
    def dialogue_reference(self) -> Tuple[str, str]:
        """Get the dialogue_reference of the message."""
        enforce(self.is_set("dialogue_reference"), "dialogue_reference is not set.")
        return cast(Tuple[str, str], self.get("dialogue_reference"))

    @property
    def message_id(self) -> int:
        """Get the message_id of the message."""
        enforce(self.is_set("message_id"), "message_id is not set.")
        return cast(int, self.get("message_id"))

    @property
    def performative(self) -> Performative:  # type: ignore # noqa: F821
        """Get the performative of the message."""
        enforce(self.is_set("performative"), "performative is not set.")
        return cast(SigningMessage.Performative, self.get("performative"))

    @property
    def target(self) -> int:
        """Get the target of the message."""
        enforce(self.is_set("target"), "target is not set.")
        return cast(int, self.get("target"))

    @property
    def error_code(self) -> CustomErrorCode:
        """Get the 'error_code' content from the message."""
        enforce(self.is_set("error_code"), "'error_code' content is not set.")
        return cast(CustomErrorCode, self.get("error_code"))

    @property
    def raw_message(self) -> CustomRawMessage:
        """Get the 'raw_message' content from the message."""
        enforce(self.is_set("raw_message"), "'raw_message' content is not set.")
        return cast(CustomRawMessage, self.get("raw_message"))

    @property
    def raw_transaction(self) -> CustomRawTransaction:
        """Get the 'raw_transaction' content from the message."""
        enforce(self.is_set("raw_transaction"), "'raw_transaction' content is not set.")
        return cast(CustomRawTransaction, self.get("raw_transaction"))

    @property
    def signed_message(self) -> CustomSignedMessage:
        """Get the 'signed_message' content from the message."""
        enforce(self.is_set("signed_message"), "'signed_message' content is not set.")
        return cast(CustomSignedMessage, self.get("signed_message"))

    @property
    def signed_transaction(self) -> CustomSignedTransaction:
        """Get the 'signed_transaction' content from the message."""
        enforce(
            self.is_set("signed_transaction"),
            "'signed_transaction' content is not set.",
        )
        return cast(CustomSignedTransaction, self.get("signed_transaction"))

    @property
    def terms(self) -> CustomTerms:
        """Get the 'terms' content from the message."""
        enforce(self.is_set("terms"), "'terms' content is not set.")
        return cast(CustomTerms, self.get("terms"))

    def _is_consistent(self) -> bool:
        """Check that the message follows the signing protocol."""
        try:
            enforce(
                type(self.dialogue_reference) == tuple,
                "Invalid type for 'dialogue_reference'. Expected 'tuple'. Found '{}'.".format(
                    type(self.dialogue_reference)
                ),
            )
            enforce(
                type(self.dialogue_reference[0]) == str,
                "Invalid type for 'dialogue_reference[0]'. Expected 'str'. Found '{}'.".format(
                    type(self.dialogue_reference[0])
                ),
            )
            enforce(
                type(self.dialogue_reference[1]) == str,
                "Invalid type for 'dialogue_reference[1]'. Expected 'str'. Found '{}'.".format(
                    type(self.dialogue_reference[1])
                ),
            )
            enforce(
                type(self.message_id) == int,
                "Invalid type for 'message_id'. Expected 'int'. Found '{}'.".format(
                    type(self.message_id)
                ),
            )
            enforce(
                type(self.target) == int,
                "Invalid type for 'target'. Expected 'int'. Found '{}'.".format(
                    type(self.target)
                ),
            )

            # Light Protocol Rule 2
            # Check correct performative
            enforce(
                type(self.performative) == SigningMessage.Performative,
                "Invalid 'performative'. Expected either of '{}'. Found '{}'.".format(
                    self.valid_performatives, self.performative
                ),
            )

            # Check correct contents
            actual_nb_of_contents = len(self.body) - DEFAULT_BODY_SIZE
            expected_nb_of_contents = 0
            if self.performative == SigningMessage.Performative.SIGN_TRANSACTION:
                expected_nb_of_contents = 2
                enforce(
                    type(self.terms) == CustomTerms,
                    "Invalid type for content 'terms'. Expected 'Terms'. Found '{}'.".format(
                        type(self.terms)
                    ),
                )
                enforce(
                    type(self.raw_transaction) == CustomRawTransaction,
                    "Invalid type for content 'raw_transaction'. Expected 'RawTransaction'. Found '{}'.".format(
                        type(self.raw_transaction)
                    ),
                )
            elif self.performative == SigningMessage.Performative.SIGN_MESSAGE:
                expected_nb_of_contents = 2
                enforce(
                    type(self.terms) == CustomTerms,
                    "Invalid type for content 'terms'. Expected 'Terms'. Found '{}'.".format(
                        type(self.terms)
                    ),
                )
                enforce(
                    type(self.raw_message) == CustomRawMessage,
                    "Invalid type for content 'raw_message'. Expected 'RawMessage'. Found '{}'.".format(
                        type(self.raw_message)
                    ),
                )
            elif self.performative == SigningMessage.Performative.SIGNED_TRANSACTION:
                expected_nb_of_contents = 1
                enforce(
                    type(self.signed_transaction) == CustomSignedTransaction,
                    "Invalid type for content 'signed_transaction'. Expected 'SignedTransaction'. Found '{}'.".format(
                        type(self.signed_transaction)
                    ),
                )
            elif self.performative == SigningMessage.Performative.SIGNED_MESSAGE:
                expected_nb_of_contents = 1
                enforce(
                    type(self.signed_message) == CustomSignedMessage,
                    "Invalid type for content 'signed_message'. Expected 'SignedMessage'. Found '{}'.".format(
                        type(self.signed_message)
                    ),
                )
            elif self.performative == SigningMessage.Performative.ERROR:
                expected_nb_of_contents = 1
                enforce(
                    type(self.error_code) == CustomErrorCode,
                    "Invalid type for content 'error_code'. Expected 'ErrorCode'. Found '{}'.".format(
                        type(self.error_code)
                    ),
                )

            # Check correct content count
            enforce(
                expected_nb_of_contents == actual_nb_of_contents,
                "Incorrect number of contents. Expected {}. Found {}".format(
                    expected_nb_of_contents, actual_nb_of_contents
                ),
            )

            # Light Protocol Rule 3
            if self.message_id == 1:
                enforce(
                    self.target == 0,
                    "Invalid 'target'. Expected 0 (because 'message_id' is 1). Found {}.".format(
                        self.target
                    ),
                )
            else:
                enforce(
                    0 < self.target < self.message_id,
                    "Invalid 'target'. Expected an integer between 1 and {} inclusive. Found {}.".format(
                        self.message_id - 1, self.target,
                    ),
                )
        except (AEAEnforceError, ValueError, KeyError) as e:
            _default_logger.error(str(e))
            return False

        return True<|MERGE_RESOLUTION|>--- conflicted
+++ resolved
@@ -35,11 +35,7 @@
 from aea.protocols.signing.custom_types import Terms as CustomTerms
 
 
-<<<<<<< HEAD
-_default_logger = logging.getLogger("aea.protocols.signing.message")
-=======
 _default_logger = logging.getLogger("aea.packages.fetchai.protocols.signing.message")
->>>>>>> 375c8e9b
 
 DEFAULT_BODY_SIZE = 4
 
@@ -47,11 +43,7 @@
 class SigningMessage(Message):
     """A protocol for communication between skills and decision maker."""
 
-<<<<<<< HEAD
-    protocol_id = ProtocolId.from_str("fetchai/signing:0.5.0")
-=======
     protocol_id = PublicId.from_str("fetchai/signing:0.5.0")
->>>>>>> 375c8e9b
 
     ErrorCode = CustomErrorCode
 
