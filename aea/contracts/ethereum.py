--- conflicted
+++ resolved
@@ -93,19 +93,12 @@
         self, ledger_api: EthereumApi, contract_address: str
     ) -> None:
         """
-                Set the contract address.
+        Set the contract address.
 
-                :param ledger_api: the ledger_api we are using.
-                :param contract_address: the contract address
-                """
-<<<<<<< HEAD
+        :param ledger_api: the ledger_api we are using.
+        :param contract_address: the contract address
+        """
         assert self._instance is None, "Instance already set!"
         self._instance = ledger_api.api.eth.contract(
-            address=contract_address, abi=self.abi
-        )
-=======
-assert self._instance is None, "Instance already set!"
-self._instance = ledger_api.api.eth.contract(
-  address=contract_address, abi=self.abi, bytecode=self.bytecode
-)
->>>>>>> 597c2f3c
+            address=contract_address, abi=self._abi, bytecode=self.bytecode
+        )