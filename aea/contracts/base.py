--- conflicted
+++ resolved
@@ -32,12 +32,8 @@
     ContractId,
 )
 from aea.crypto.base import LedgerApi
-<<<<<<< HEAD
 from aea.exceptions import enforce
 from aea.helpers.base import load_aea_package, load_module
-=======
-from aea.helpers.base import load_module
->>>>>>> 8a344fae
 
 logger = logging.getLogger(__name__)
 
