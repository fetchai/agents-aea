--- conflicted
+++ resolved
@@ -24,11 +24,7 @@
 
 from aea.agent import Agent
 from aea.mail.base import Envelope, MailBox
-<<<<<<< HEAD
-from aea.skills.base import Resources, AgentContext
-=======
-from aea.skills.base.core import Context, Resources
->>>>>>> 376cffd0
+from aea.skills.base import AgentContext, Resources
 from aea.skills.default.handler import DefaultHandler
 
 logger = logging.getLogger(__name__)
