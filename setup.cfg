[bdist_wheel]
# we dont support py2
universal = 0

[flake8]
paths=aea,examples,packages,scripts,tests
exclude=.md,
    *_pb2.py,
    aea/__init__.py,
    aea/cli/__init__.py,
    tests/common/oef_search_pluto_scripts,
    tests/common/click_testing.py,
    scripts/oef/launch.py
max-line-length = 88
select = B,C,D,E,F,I,W,
ignore = E203,E501,W503,D202,B014,D400,D401,DAR
application-import-names = aea,packages,tests,scripts
per-file-ignores =
    tests/test_cli/test_upgrade.py:E800
    tests/test_protocols/test_generator/test_end_to_end.py:E800,F401
    tests/test_cli/test_launch_end_to_end.py:E800
    **/aea_ledger_cosmos/cosmos.py:F401
    **/aea_ledger_fetchai/_cosmos.py:F401

# ignore as too restrictive for our needs:
# D400: First line should end with a period
# D401: First line should be in imperative mood
# E501: https://www.flake8rules.com/rules/E501.html (Line too long)
# E203: https://www.flake8rules.com/rules/E203.html (Whitespace)
# W503: https://www.flake8rules.com/rules/W503.html (Line break)
# D202: blank lines
# B014: redundant exception

[isort]
# for black compatibility
multi_line_output=3
include_trailing_comma=True
force_grid_wrap=0
use_parentheses=True
ensure_newline_before_comments = True
line_length=88
# custom configurations
order_by_type=False
case_sensitive=True
lines_after_imports=2
skip =
    tests/data/dummy_aea/vendor/
    tests/data/dummy_aea/skills/dummy
skip_glob = **/*_pb2.py
known_first_party=aea
known_packages=packages
known_local_folder=tests
sections=FUTURE,STDLIB,THIRDPARTY,FIRSTPARTY,PACKAGES,LOCALFOLDER

[mypy]
python_version = 3.7
strict_optional = True

# temporary until fixed
exclude=contract_api/tests/test_contract_api.py|fipa/tests/test_fipa.py|default/tests/test_default.py|gym/tests/test_gym.py|http/tests/test_http.py|ledger_api/tests/test_ledger_api.py|oef_search/tests/test_oef_search.py|state_update/tests/test_state_update.py|tac/tests/test_tac.py|erc1155/tests/test_contract.py|gym/tests/test_handlers.py|gym/tests/test_rl_agent.py|gym/tests/test_task.py|gym/tests/test_helpers.py|gym/tests/test_dialogues.py|gym/tests/intermediate_class.py|erc1155_deploy/tests/test_behaviours.p|erc1155_deploy/tests/test_dialogues.py|erc1155_deploy/tests/test_handlers.py|erc1155_deploy/tests/test_handlers.py|erc1155_deploy/tests/test_strategy.py|erc1155_client/tests/test_behaviours.py|erc1155_client/tests/test_handlers.py|erc1155_client/tests/test_dialogues.py|erc1155_client/tests/test_strategy.py|generic_buyer/tests/test_handlers.py|generic_buyer/tests/test_behaviours.py|generic_buyer/tests/test_dialogues.py|generic_buyer/tests/test_models.py|erc1155_deploy/tests/intermediate_class.py|generic_seller/tests/test_handlers.py|generic_seller/tests/test_models.py|generic_seller/tests/test_dialogues.py|generic_seller/tests/test_behaviours.py|ledger/tests/test_ledger_api.py|local/tests/test_search_services.py|echo/tests/test_handlers.py|http_echo/tests/test_dialogues.py|http_client/tests/test_http_client.py|http_server/tests/test_http_server.py|echo/tests/test_dialogues.py|echo/tests/test_behaviours.py|local/tests/test_misc.py|signing/tests/test_signing.py|tendermint/tests/test_tendermint.py|stub/tests/test_stub.py|ledger/tests/conftest.py|erc1155_client/tests/intermediate_class.py|gym/tests/helpers.py

# Before adding a module here, make sure it does not support type hints

# Per-module options for aea dir:

[mypy-aea/mail/base_pb2]
ignore_errors = True

[mypy-aea/helpers/multiaddr/crypto_pb2]
ignore_errors = True

[mypy-aea/helpers/search/models_pb2]
ignore_errors = True

[mypy-oef.*]
ignore_missing_imports = True

[mypy-semver.*]
ignore_missing_imports = True

[mypy-eth_keys.*]
ignore_missing_imports = True

[mypy-jsonschema.*]
ignore_missing_imports = True

[mypy-dotenv]
ignore_missing_imports = True

[mypy-connexion]
ignore_missing_imports = True

[mypy-eth_account.*]
ignore_missing_imports = True

[mypy-ipfshttpclient.*]
ignore_missing_imports = True

[mypy-aea/helpers/ipfs/pb/unixfs_pb2]
ignore_errors = True

[mypy-aea/helpers/ipfs/pb/merkledag_pb2]
ignore_errors = True

[mypy-win32con.*]
ignore_missing_imports = True

[mypy-win32file.*]
ignore_missing_imports = True

[mypy-pywintypes.*]
ignore_missing_imports = True

[mypy-ecdsa.*]
ignore_missing_imports = True

[mypy-urllib3.*]
ignore_missing_imports = True

[mypy-aea_ledger_fetchai.*]
ignore_missing_imports = True

[mypy-aea_ledger_ethereum.*]
ignore_missing_imports = True

[mypy-aea_ledger_cosmos.*]
ignore_missing_imports = True

# Per-module options for examples dir:

[mypy-numpy]
ignore_missing_imports = True

[mypy-gym.*]
ignore_missing_imports = True

# Per-module options for tests dir:

[mypy-pytest]
ignore_missing_imports = True

[mypy-docker.*]
ignore_missing_imports = True

[mypy-tests/data/generator/t_protocol/*]
ignore_errors = True

[mypy-tests/data/generator/t_protocol_no_ct/*]
ignore_errors = True

[mypy-tests/data/dummy_aea/vendor/*]
ignore_errors = True

[mypy-mistune]
ignore_missing_imports = True

[mypy-git.*]
ignore_missing_imports = True

[mypy-packaging.*]
ignore_missing_imports = True

[mypy-aiohttp.*]
ignore_missing_imports = True

[mypy-base58.*]
ignore_missing_imports = True

[mypy-multidict.*]
ignore_missing_imports = True

[mypy-web3.*]
ignore_missing_imports = True

# Per-module options for packages dir:

[mypy-packages/fetchai/protocols/contract_api/contract_api_pb2]
ignore_errors = True

[mypy-packages/fetchai/protocols/default/default_pb2]
ignore_errors = True

[mypy-packages/fetchai/protocols/fipa/fipa_pb2]
ignore_errors = True

[mypy-packages/fetchai/protocols/gym/gym_pb2]
ignore_errors = True

[mypy-packages/fetchai/protocols/http/http_pb2]
ignore_errors = True

[mypy-packages/fetchai/protocols/ledger_api/ledger_api_pb2]
ignore_errors = True

[mypy-packages/fetchai/protocols/oef_search/oef_search_pb2]
ignore_errors = True

[mypy-packages/open_aea/protocols/signing/signing_pb2]
ignore_errors = True

[mypy-packages/fetchai/protocols/state_update/state_update_pb2]
ignore_errors = True

[mypy-packages/fetchai/protocols/tac/tac_pb2]
ignore_errors = True

[mypy-packages/valory/protocols/acn/acn_pb2]
ignore_errors = True

[mypy-packages/valory/protocols/tendermint/tendermint_pb2]
ignore_errors = True

[mypy-tests/data/packages/fetchai/protocols/t_protocol/t_protocol_pb2]
ignore_errors = True

[mypy-tests/data/packages/fetchai/protocols/t_protocol_no_ct/t_protocol_no_ct_pb2]
ignore_errors = True

[mypy-tests/data/packages/fetchai/protocols/t_protocol/serialization]
ignore_errors = True

[mypy-tests/data/packages/fetchai/protocols/t_protocol_no_ct/serialization]
ignore_errors = True

[mypy-tensorflow.*]
ignore_missing_imports = True

[mypy-temper.*]
ignore_missing_imports = True

[mypy-openapi_core.*]
ignore_missing_imports = True

[mypy-openapi_spec_validator.*]
ignore_missing_imports = True

[mypy-sqlalchemy]
ignore_missing_imports = True

[mypy-defusedxml.*]
ignore_missing_imports = True

[mypy-cosmpy.*]
ignore_missing_imports = True

[mypy-google.*]
ignore_missing_imports = True

[mypy-click.*]
ignore_missing_imports = True

[mypy-yaml.*]
ignore_missing_imports = True

[mypy-requests.*]
ignore_missing_imports = True

[mypy-certifi.*]
ignore_missing_imports = True

[mypy-werkzeug.*]
ignore_missing_imports = True

[mypy-pkg_resources.*]
ignore_missing_imports = True

[mypy-gyms.*]
ignore_missing_imports = True

[mypy-rl.*]
ignore_missing_imports = True

[mypy-multibase.*]
ignore_missing_imports = True

[mypy-multicodec.*]
ignore_missing_imports = True

[mypy-morphys.*]
ignore_missing_imports = True

[mypy-multihash.*]
ignore_missing_imports = True

<<<<<<< HEAD
[mypy-coverage.*]
=======
[mypy-Crypto.*]
ignore_missing_imports = True

[mypy-eth_typing.*]
ignore_missing_imports = True

[mypy-bech32.*]
ignore_missing_imports = True

[mypy-eth_utils.*]
>>>>>>> b9d70011
ignore_missing_imports = True

[darglint]
docstring_style=sphinx
strictness=short
ignore_regex=.*_pb2\.py
ignore=DAR401<|MERGE_RESOLUTION|>--- conflicted
+++ resolved
@@ -282,9 +282,9 @@
 [mypy-multihash.*]
 ignore_missing_imports = True
 
-<<<<<<< HEAD
 [mypy-coverage.*]
-=======
+ignore_missing_imports = True
+
 [mypy-Crypto.*]
 ignore_missing_imports = True
 
@@ -295,7 +295,6 @@
 ignore_missing_imports = True
 
 [mypy-eth_utils.*]
->>>>>>> b9d70011
 ignore_missing_imports = True
 
 [darglint]
