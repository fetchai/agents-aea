--- conflicted
+++ resolved
@@ -189,14 +189,10 @@
 # update copyright headers
 .PHONY: generators
 generators:
-<<<<<<< HEAD
-	python -m aea.cli generate-all-protocols --test-data=tests/data/
+	python -m aea.cli generate-all-protocols
 	python -m aea.cli hash all 
 	python -m aea.cli hash all --packages-dir=./tests/data/ 
-=======
-	python -m aea.cli generate-all-protocols
 	python scripts/generate_ipfs_hashes.py
->>>>>>> 89932a72
 	python scripts/generate_api_docs.py
 	python scripts/check_copyright_notice.py
 
