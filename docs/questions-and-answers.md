<details><summary>What is the Open Economic Framework (OEF)?</summary>
The 'Open Economic Framework' (OEF) is a node that enables search, discovery and communicate with possible clients or services. 
<br><br>
You can read more about the ledgers and the OEF <a href="/oef-ledger/"> here </a>
</details>

<details><summary>What is the AEA?</summary>
AEA is short for Autonomous Economic Agents. AEAs act independently of constant user input and autonomously execute actions to achieve their objective.
Their goal is to create economic value for you, their owner. 
<br><br>
You can read more about the AEAs <a href="/app-areas/"> here </a>
</details>

<details><summary>How do agents talk to others when they don't know each other?</summary>
For the Autonomous Economic Agents (AEAs) to be able to talk to others, firstly they need to find them, 
and then, implement the same protocols in order to be able to deserialize the envelops they receive.
<br><br>
You can read more about the Search and Discovery <a href="/oef-ledger/">here</a> and more about envelops and protocols <a href="/core-components/">here</a>

</details>

<details><summary>How does an AEA use blockchain?</summary>
The AEA framework enables the agents to interact with public blockchains to complete transactions. Currently, the framework supports
two different networks natively: the `Fetch.ai` network and the `Ethereum` network. 
<br><br>
You can read more about the intergration of ledger <a href="/ledger-integration/">here</a>

</details>

<details><summary>How does one install third party libraries?</summary>
The framework supports the use of third-party libraries hosted on PyPI we can directly reference the external dependencies.
The `aea install` command will install each dependency that the specific AEA needs and is listed in the skill's YAML file.
</details>

<details><summary>How does one connect to a database?</summary>
You have two options to connect to a database:
- Creating a wrapper that communicates with the database and imports a Model. You can find an example implementation in the `weather_station` package
- Using an ORM (object-relational mapping) library, and implementing the logic inside a class that inherits from the Model abstract class.
<br><br>
For a detailed example of how to use an ORM follow the <a href='/orm-integration/'>ORM use case</a>  
</details>

<details><summary>How does one connect to a live-stream of data?</summary>
You can create a wrapper class that communicates with the source and import this class in your skill,
or you can use a third-party library by listing the dependency in the skill's `.yaml` file. Then you can import this library in a strategy class that inherits
from the Model abstract class.
<br><br>
You can find example of this implementation in the <a href='/thermometer-skills-step-by-step/#step4-create-the-strategy_1'> thermometer step by step guide </a>
</details>

<details><summary>How does one connect a frontend?</summary>
There are two options that one could connect a frontend. The first option would be to create an HTTP connection and then create an app that will communicate with this
connections.
The other option is to create a frontend client that will communicate with the agent via the [OEF communication network](../oef-ledger).
<br><br>
You can find a more detailed approach <a href="/connect-a-frontend/">here</a>
</details>

<details><summary>Is the AEA framework ideal for agent-based modeling?</summary>
The goal of agent-based modeling is to search for explanatory insight into the collective behavior of agents obeying simple rules, typically in natural systems rather than in designing agents or solving specific practical or engineering problems. 
Although it would be potentially possible, it would be inefficient to use the AEA framework for that kind of problem.
<br><br>
You can find more details <a href="/app-areas/">here</a>
</details>

<details><summary>Can you manage multiple AEA projects at once with the CLI?</summary>
Individual CLI calls are currently scoped to a single project. You can have multiple AEA projects in a given root directory but you will have to use the CLI for each project independently.
<br>
We are looking to add support for interacting with multiple AEA projects via a single CLI call in the future.
<br><br>
You can find more details about the CLI commands <a href="/cli-commands/">here</a>
</details>

<details><summary>When a new AEA is created, is the `vendor` folder populated with some default packages?</summary>
<<<<<<< HEAD
All AEA projects by default hold the `fetchai/stub:0.4.0` connection, the `fetchai/default:0.2.0` protocol and the `fetchai/error:0.1.0` skill. These (as all other packages installed from the registry) are placed in the vendor's folder.
=======
All AEA projects by default hold the `fetchai/stub:0.5.0` connection, the `fetchai/default:0.1.0` protocol and the `fetchai/error:0.1.0` skill. These (as all other packages installed from the registry) are placed in the vendor's folder.
>>>>>>> 758674ce
<br><br>
You can find more details about the file structure <a href="/package-imports/">here</a>
</details>

<details><summary>Is there a standardization for private key files?</summary>
Currently, the private keys are stored in `.txt` files. This is temporary and will be improved soon.
</details>

<details><summary>How to use the same protocol in different skills?</summary>
By default, envelopes of a given protocol get routed to all skills which have a handler supporting that protocol.

The `URI` in the `EnvelopeContext` can be used to route envelopes of a given protocol to a specific skill. The `URI` path needs to be set to the skill's `public_id.to_uri_path`.
</details><|MERGE_RESOLUTION|>--- conflicted
+++ resolved
@@ -72,11 +72,7 @@
 </details>
 
 <details><summary>When a new AEA is created, is the `vendor` folder populated with some default packages?</summary>
-<<<<<<< HEAD
-All AEA projects by default hold the `fetchai/stub:0.4.0` connection, the `fetchai/default:0.2.0` protocol and the `fetchai/error:0.1.0` skill. These (as all other packages installed from the registry) are placed in the vendor's folder.
-=======
-All AEA projects by default hold the `fetchai/stub:0.5.0` connection, the `fetchai/default:0.1.0` protocol and the `fetchai/error:0.1.0` skill. These (as all other packages installed from the registry) are placed in the vendor's folder.
->>>>>>> 758674ce
+All AEA projects by default hold the `fetchai/stub:0.5.0` connection, the `fetchai/default:0.2.0` protocol and the `fetchai/error:0.1.0` skill. These (as all other packages installed from the registry) are placed in the vendor's folder.
 <br><br>
 You can find more details about the file structure <a href="/package-imports/">here</a>
 </details>
