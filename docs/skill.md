An AEA developer writes skills that the framework can call.

When you add a skill with the CLI, a directory is created which includes modules for the `Behaviour,` `Task`, and `Handler` classes as well as a configuration file `skill.yaml`.


## Context

The skill has a `SkillContext` object which is shared by all `Handler`, `Behaviour`, and `Task` objects. The skill context also has a link to the `AgentContext`. The `AgentContext` provides read access to AEA specific information like the public key and address of the AEA, its preferences and ownership state. It also provides access to the `OutBox`.

This means it is possible to, at any point, grab the `context` and have access to the code in other parts of the skill and the AEA.

For example, in the `ErrorHandler(Handler)` class, the code often grabs a reference to its context and by doing so can access initialised and running framework objects such as an `OutBox` for putting messages into.

``` python
self.context.outbox.put_message(to=recipient, sender=self.context.agent_address, protocol_id=DefaultMessage.protocol_id, message=DefaultSerializer().encode(reply))
``` 

Importantly, however, a skill does not have access to the context of another skill or protected AEA components like the `DecisionMaker`.


## What to code

Each of the skill classes has three methods that must be implemented. All of them include a `setup()` and `teardown()` method which the developer must implement. 

Then there is a specific method that the framework requires for each class.

### `handlers.py`

There can be none, one or more `Handler` class per skill.

`Handler` classes can receive `Message` objects of one protocol type only. However, `Handler` classes can send `Envelope` objects of any type of protocol they require.

* `handle(self, message: Message)`: is where the skill receives a `Message` of the specified protocol and decides what to do with it.


!!!	Todo
	For example.


### `behaviours.py`

Conceptually, a `Behaviour`  class contains the business logic specific to initial actions initiated by the AEA rather than reactions to other events.

There can be one or more `Behaviour` classes per skill. The developer must create a subclass from the abstract class `Behaviour` to create a new `Behaviour`.

A behaviour can be registered in two ways:

- By declaring it in the skill configuration file `skill.yaml` (see [below](#skill-config))
- In any part of the code of the skill, by enqueuing new `Behaviour` instances in the queue `context.new_behaviours`.


* `act(self)`: is how the framework calls the `Behaviour` code.

<<<<<<< HEAD
The framework supports different types of behaviours:
- `OneShotBehaviour`: this behaviour is executed only once.
- `CyclicBehaviour`: this behaviour is executed many times, 
  as long as `done()` returns `True`.)
- `TickerBehaviour`: the `act()` method is called every `tick_interval`.
 E.g. if the `TickerBehaviour` subclass is instantiated
 
There is another category of behaviours, called `CompositeBehaviour`. 
- `SequenceBehaviour`: a sequence of `Behaviour` classes, executed 
  one after the other.
- `FSMBehaviour`_`: a state machine of `State` behaviours. 
    A state is in charge of scheduling the next state.


If your behaviour fits one of the above, we suggest subclassing your
behaviour class with that behaviour class. Otherwise, you
can always subclass the general-purpose `Behaviour` class.

!!!	Todo
	For example.
=======
Follows an example of a custom behaviour:

```python

from aea.skills.base import Behaviour

class MyBehaviour(Behaviour):
            
    def setup(self):
        """This method is called once, when the behaviour gets loaded."""

    def act(self): 
        """This methods is called in every iteration of the agent main loop."""
>>>>>>> 46388c5c

    def teardown(self): 
        """This method is called once, when the behaviour is teared down."""

```

If we want to register this behaviour dynamically, in any part of the skill code
(i.e. wherever the skill context is available), we can write:

```python
self.context.new_behaviours.put(MyBehaviour())
```

The framework is then in charge of registering the behaviour and scheduling it 
for execution.

### `tasks.py`

Conceptually, a `Task` is where the developer codes any internal tasks the AEA requires.

There can be one or more `Task` classes per skill. The developer subclasses abstract class `Task` to create a new `Task`.

* `execute(self)`: is how the framework calls a `Task`. 

<<<<<<< HEAD
The `Task` class implements the [functor pattern](https://en.wikipedia.org/wiki/Function_object).
An instance of the `Task` class can be invoked as if it 
were an ordinary function. Once completed, it will store the
result in the property `result`. Raises error if the task has not been executed yet,
or an error occurred during computation.

We suggest using the `task_manager`, accessible through the skill context,
to manage long-running tasks. The task manager uses `multiprocessing` to 
schedule tasks, so be aware that the changes on the task object will 
not be updated.

Here's an example:

In `tasks.py`:
```python

from aea.skills.behaviours import TickerBehaviour
from myagent.skills.my_skill.tasks import LongTask


class MyBehaviour(TickerBehaviour):

    def setup(self):
        my_task = LongTask()
        self.task_id = self.context.task_manager.enqueue_task(my_task, args=(10000, ))
        self.async_result = self.context.task_manager.get_task_result(self.task_id)

    def act(self):
        if self.async_result.ready() is False:
            print("The task is not finished yet.")
        else:
            completed_task = self.async_result.get()  # type: LongTask
            print("The result is:", completed_task.result)

    def teardown(self):
        pass


```

In `behaviours.py`:
```python

from aea.skills.behaviours import TickerBehaviour
from packages.my_author_name.skills.my_skill.tasks import LongTask


class MyBehaviour(TickerBehaviour):

    def setup(self):
        my_task = LongTask()
        self.async_result = self.context.task_manager.enqueue_task(my_task, args=(10000, ))

    def act(self):
        if self.async_result.ready() is False:
            print("The task is not finished yet.")
        else:
            completed_task = self.async_result.get()  # type: LongTask
            print("The result is:", completed_task.result)
            # Stop the skill
            self.context.is_active = False

    def teardown(self):
        pass


```
=======
>>>>>>> 46388c5c

### Shared classes

The developer might want to add other classes on the context level which are shared equally across the `Handler`, `Behaviour` and `Task` classes. To this end the developer can subclass an abstract `SharedClass`. These shared classes are made available on the context level upon initialization of the AEA.

Say, the developer has a class called `SomeClass`
``` python
class SomeClass(SharedClass):
    ...
```

Then, an instance of this class is available on the context level like so:
``` python
some_class = self.context.some_class
``` 

### Skill config

Each skill has a `skill.yaml` configuration file which lists all `Behaviour`, `Handler`, and `Task` objects pertaining to the skill.

It also details the protocol types used in the skill and points to shared modules, i.e. modules of type `SharedClass`, which allow custom classes within the skill to be accessible in the skill context.

``` yaml
name: echo
authors: fetchai
version: 0.1.0
license: Apache 2.0
behaviours:
  echo:
    class_name: EchoBehaviour
    args:
      tick_interval: 1.0
handlers:
  echo:
    class_name: EchoHandler
    args:
      foo: bar
shared_classes: {}
dependencies: {}
protocols: ["fetchai/default:0.1.0"]
```


## Error skill

All top level AEA `skills` directories receive a default `error` skill that contains error handling code for a number of scenarios:

* Received envelopes with unsupported protocols 
* Received envelopes with unsupported skills (i.e. protocols for which no handler is registered)
* Envelopes with decoding errors
* Invalid messages with respect to the registered protocol

The error skill relies on the `default` protocol which provides error codes for the above.


<br /><|MERGE_RESOLUTION|>--- conflicted
+++ resolved
@@ -51,7 +51,6 @@
 
 * `act(self)`: is how the framework calls the `Behaviour` code.
 
-<<<<<<< HEAD
 The framework supports different types of behaviours:
 - `OneShotBehaviour`: this behaviour is executed only once.
 - `CyclicBehaviour`: this behaviour is executed many times, 
@@ -70,9 +69,7 @@
 behaviour class with that behaviour class. Otherwise, you
 can always subclass the general-purpose `Behaviour` class.
 
-!!!	Todo
-	For example.
-=======
+!!
 Follows an example of a custom behaviour:
 
 ```python
@@ -86,7 +83,6 @@
 
     def act(self): 
         """This methods is called in every iteration of the agent main loop."""
->>>>>>> 46388c5c
 
     def teardown(self): 
         """This method is called once, when the behaviour is teared down."""
@@ -111,7 +107,6 @@
 
 * `execute(self)`: is how the framework calls a `Task`. 
 
-<<<<<<< HEAD
 The `Task` class implements the [functor pattern](https://en.wikipedia.org/wiki/Function_object).
 An instance of the `Task` class can be invoked as if it 
 were an ordinary function. Once completed, it will store the
@@ -179,8 +174,6 @@
 
 
 ```
-=======
->>>>>>> 46388c5c
 
 ### Shared classes
 
