<a id="aea.configurations.data_types"></a>

# aea.configurations.data`_`types

Base config data types.

<a id="aea.configurations.data_types.JSONSerializable"></a>

## JSONSerializable Objects

```python
class JSONSerializable(ABC)
```

Interface for JSON-serializable objects.

<a id="aea.configurations.data_types.JSONSerializable.json"></a>

#### json

```python
@property
@abstractmethod
def json() -> Dict
```

Compute the JSON representation.

<a id="aea.configurations.data_types.JSONSerializable.from_json"></a>

#### from`_`json

```python
@classmethod
def from_json(cls, obj: Dict) -> "JSONSerializable"
```

Build from a JSON object.

<a id="aea.configurations.data_types.PackageVersion"></a>

## PackageVersion Objects

```python
@functools.total_ordering
class PackageVersion()
```

A package version.

<a id="aea.configurations.data_types.PackageVersion.__init__"></a>

#### `__`init`__`

```python
def __init__(version_like: PackageVersionLike) -> None
```

Initialize a package version.

**Arguments**:

- `version_like`: a string, os a semver.VersionInfo object.

<a id="aea.configurations.data_types.PackageVersion.is_latest"></a>

#### is`_`latest

```python
@property
def is_latest() -> bool
```

Check whether the version is 'latest'.

<a id="aea.configurations.data_types.PackageVersion.__str__"></a>

#### `__`str`__`

```python
def __str__() -> str
```

Get the string representation.

<a id="aea.configurations.data_types.PackageVersion.__eq__"></a>

#### `__`eq`__`

```python
def __eq__(other: Any) -> bool
```

Check equality.

<a id="aea.configurations.data_types.PackageVersion.__lt__"></a>

#### `__`lt`__`

```python
def __lt__(other: Any) -> bool
```

Compare with another object.

<a id="aea.configurations.data_types.PackageType"></a>

## PackageType Objects

```python
class PackageType(Enum)
```

Package types.

<a id="aea.configurations.data_types.PackageType.to_plural"></a>

#### to`_`plural

```python
def to_plural() -> str
```

Get the plural name.

>>> PackageType.AGENT.to_plural()
'agents'
>>> PackageType.PROTOCOL.to_plural()
'protocols'
>>> PackageType.CONNECTION.to_plural()
'connections'
>>> PackageType.SKILL.to_plural()
'skills'
>>> PackageType.CONTRACT.to_plural()
'contracts'

**Returns**:

pluralised package type

<a id="aea.configurations.data_types.PackageType.__str__"></a>

#### `__`str`__`

```python
def __str__() -> str
```

Convert to string.

<a id="aea.configurations.data_types.ComponentType"></a>

## ComponentType Objects

```python
class ComponentType(Enum)
```

Enum of component types supported.

<a id="aea.configurations.data_types.ComponentType.to_package_type"></a>

#### to`_`package`_`type

```python
def to_package_type() -> PackageType
```

Get package type for component type.

<a id="aea.configurations.data_types.ComponentType.plurals"></a>

#### plurals

```python
@staticmethod
def plurals() -> Collection[str]
```

Get the collection of type names, plural.

>>> ComponentType.plurals()
['protocols', 'connections', 'skills', 'contracts']

**Returns**:

list of all pluralised component types

<a id="aea.configurations.data_types.ComponentType.to_plural"></a>

#### to`_`plural

```python
def to_plural() -> str
```

Get the plural version of the component type.

>>> ComponentType.PROTOCOL.to_plural()
'protocols'
>>> ComponentType.CONNECTION.to_plural()
'connections'
>>> ComponentType.SKILL.to_plural()
'skills'
>>> ComponentType.CONTRACT.to_plural()
'contracts'

**Returns**:

pluralised component type

<a id="aea.configurations.data_types.ComponentType.__str__"></a>

#### `__`str`__`

```python
def __str__() -> str
```

Get the string representation.

<a id="aea.configurations.data_types.PublicId"></a>

## PublicId Objects

```python
class PublicId(JSONSerializable)
```

This class implement a public identifier.

A public identifier is composed of three elements:
- author
- name
- version

The concatenation of those three elements gives the public identifier:

    author/name:version

>>> public_id = PublicId("author", "my_package", "0.1.0")
>>> assert public_id.author == "author"
>>> assert public_id.name == "my_package"
>>> assert public_id.version == "0.1.0"
>>> another_public_id = PublicId("author", "my_package", "0.1.0")
>>> assert hash(public_id) == hash(another_public_id)
>>> assert public_id == another_public_id
>>> latest_public_id = PublicId("author", "my_package", "latest")
>>> latest_public_id
<author/my_package:latest>
>>> latest_public_id.package_version.is_latest
True

<a id="aea.configurations.data_types.PublicId.__init__"></a>

#### `__`init`__`

```python
def __init__(author: SimpleIdOrStr,
             name: SimpleIdOrStr,
             version: Optional[PackageVersionLike] = None) -> None
```

Initialize the public identifier.

<a id="aea.configurations.data_types.PublicId.author"></a>

#### author

```python
@property
def author() -> str
```

Get the author.

<a id="aea.configurations.data_types.PublicId.name"></a>

#### name

```python
@property
def name() -> str
```

Get the name.

<a id="aea.configurations.data_types.PublicId.version"></a>

#### version

```python
@property
def version() -> str
```

Get the version string.

<a id="aea.configurations.data_types.PublicId.package_version"></a>

#### package`_`version

```python
@property
def package_version() -> PackageVersion
```

Get the package version object.

<a id="aea.configurations.data_types.PublicId.to_any"></a>

#### to`_`any

```python
def to_any() -> "PublicId"
```

Return the same public id, but with any version.

<a id="aea.configurations.data_types.PublicId.same_prefix"></a>

#### same`_`prefix

```python
def same_prefix(other: "PublicId") -> bool
```

Check if the other public id has the same author and name of this.

<a id="aea.configurations.data_types.PublicId.to_latest"></a>

#### to`_`latest

```python
def to_latest() -> "PublicId"
```

Return the same public id, but with latest version.

<a id="aea.configurations.data_types.PublicId.is_valid_str"></a>

#### is`_`valid`_`str

```python
@classmethod
def is_valid_str(cls, public_id_string: str) -> bool
```

Check if a string is a public id.

**Arguments**:

- `public_id_string`: the public id in string format.

**Returns**:

bool indicating validity

<a id="aea.configurations.data_types.PublicId.from_str"></a>

#### from`_`str

```python
@classmethod
def from_str(cls, public_id_string: str) -> "PublicId"
```

Initialize the public id from the string.

>>> str(PublicId.from_str("author/package_name:0.1.0"))
'author/package_name:0.1.0'

A bad formatted input raises value error:
>>> PublicId.from_str("bad/formatted:input")
Traceback (most recent call last):
...
ValueError: Input 'bad/formatted:input' is not well formatted.

**Arguments**:

- `public_id_string`: the public id in string format.

**Raises**:

- `ValueError`: if the string in input is not well formatted.

**Returns**:

the public id object.

<a id="aea.configurations.data_types.PublicId.try_from_str"></a>

#### try`_`from`_`str

```python
@classmethod
def try_from_str(cls, public_id_string: str) -> Optional["PublicId"]
```

Safely try to get public id from string.

**Arguments**:

- `public_id_string`: the public id in string format.

**Returns**:

the public id object or None

<a id="aea.configurations.data_types.PublicId.from_uri_path"></a>

#### from`_`uri`_`path

```python
@classmethod
def from_uri_path(cls, public_id_uri_path: str) -> "PublicId"
```

Initialize the public id from the string.

>>> str(PublicId.from_uri_path("author/package_name/0.1.0"))
'author/package_name:0.1.0'

A bad formatted input raises value error:
>>> PublicId.from_uri_path("bad/formatted:input")
Traceback (most recent call last):
...
ValueError: Input 'bad/formatted:input' is not well formatted.

**Arguments**:

- `public_id_uri_path`: the public id in uri path string format.

**Raises**:

- `ValueError`: if the string in input is not well formatted.

**Returns**:

the public id object.

<a id="aea.configurations.data_types.PublicId.to_uri_path"></a>

#### to`_`uri`_`path

```python
@property
def to_uri_path() -> str
```

Turn the public id into a uri path string.

**Returns**:

uri path string

<a id="aea.configurations.data_types.PublicId.json"></a>

#### json

```python
@property
def json() -> Dict
```

Compute the JSON representation.

<a id="aea.configurations.data_types.PublicId.from_json"></a>

#### from`_`json

```python
@classmethod
def from_json(cls, obj: Dict) -> "PublicId"
```

Build from a JSON object.

<a id="aea.configurations.data_types.PublicId.__hash__"></a>

#### `__`hash`__`

```python
def __hash__() -> int
```

Get the hash.

<a id="aea.configurations.data_types.PublicId.__str__"></a>

#### `__`str`__`

```python
def __str__() -> str
```

Get the string representation.

<a id="aea.configurations.data_types.PublicId.__repr__"></a>

#### `__`repr`__`

```python
def __repr__() -> str
```

Get the representation.

<a id="aea.configurations.data_types.PublicId.__eq__"></a>

#### `__`eq`__`

```python
def __eq__(other: Any) -> bool
```

Compare with another object.

<a id="aea.configurations.data_types.PublicId.__lt__"></a>

#### `__`lt`__`

```python
def __lt__(other: Any) -> bool
```

Compare two public ids.

>>> public_id_1 = PublicId("author_1", "name_1", "0.1.0")
>>> public_id_2 = PublicId("author_1", "name_1", "0.1.1")
>>> public_id_3 = PublicId("author_1", "name_2", "0.1.0")
>>> public_id_1 > public_id_2
False
>>> public_id_1 < public_id_2
True

>>> public_id_1 < public_id_3
Traceback (most recent call last):
...
ValueError: The public IDs author_1/name_1:0.1.0 and author_1/name_2:0.1.0 cannot be compared. Their author or name attributes are different.

**Arguments**:

- `other`: the object to compate to

**Raises**:

- `ValueError`: if the public ids cannot be confirmed

**Returns**:

whether or not the inequality is satisfied

<<<<<<< HEAD
=======
<a id="aea.configurations.data_types.ExtendedPublicId"></a>

## ExtendedPublicId Objects

```python
class ExtendedPublicId(PublicId)
```

Extended public id for hash.

<a id="aea.configurations.data_types.ExtendedPublicId.__init__"></a>

#### `__`init`__`

```python
def __init__(author: SimpleIdOrStr,
             name: SimpleIdOrStr,
             package_hash: IPFSHashOrStr,
             version: Optional[PackageVersionLike] = None) -> None
```

Initialize object.

<a id="aea.configurations.data_types.ExtendedPublicId.hash"></a>

#### hash

```python
@property
def hash() -> str
```

Returns the hash for the package.

<a id="aea.configurations.data_types.ExtendedPublicId.to_any"></a>

#### to`_`any

```python
def to_any() -> "ExtendedPublicId"
```

Return the same public id, but with any version.

<a id="aea.configurations.data_types.ExtendedPublicId.to_latest"></a>

#### to`_`latest

```python
def to_latest() -> "ExtendedPublicId"
```

Return the same public id, but with latest version.

<a id="aea.configurations.data_types.ExtendedPublicId.from_str"></a>

#### from`_`str

```python
@classmethod
def from_str(cls, public_id_string: str) -> "ExtendedPublicId"
```

Initialize the public id from the string.

**Arguments**:

- `public_id_string`: the public id in string format.

**Raises**:

- `ValueError`: if the string in input is not well formatted.

**Returns**:

the public id object.

<a id="aea.configurations.data_types.ExtendedPublicId.try_from_str"></a>

#### try`_`from`_`str

```python
@classmethod
def try_from_str(cls, public_id_string: str) -> Optional["ExtendedPublicId"]
```

Safely try to get public id from string.

**Arguments**:

- `public_id_string`: the public id in string format.

**Returns**:

the public id object or None

<a id="aea.configurations.data_types.ExtendedPublicId.from_uri_path"></a>

#### from`_`uri`_`path

```python
@classmethod
def from_uri_path(cls, public_id_uri_path: str) -> "ExtendedPublicId"
```

Initialize the public id from the string.

<a id="aea.configurations.data_types.ExtendedPublicId.to_uri_path"></a>

#### to`_`uri`_`path

```python
@property
def to_uri_path() -> str
```

Turn the public id into a uri path string.

<a id="aea.configurations.data_types.ExtendedPublicId.json"></a>

#### json

```python
@property
def json() -> Dict
```

Compute the JSON representation.

<a id="aea.configurations.data_types.ExtendedPublicId.from_json"></a>

#### from`_`json

```python
@classmethod
def from_json(cls, obj: Dict) -> "ExtendedPublicId"
```

Build from a JSON object.

<a id="aea.configurations.data_types.ExtendedPublicId.__hash__"></a>

#### `__`hash`__`

```python
def __hash__() -> int
```

Get the hash.

<a id="aea.configurations.data_types.ExtendedPublicId.__str__"></a>

#### `__`str`__`

```python
def __str__() -> str
```

Get the string representation.

>>>>>>> 4e44eca4
<a id="aea.configurations.data_types.PackageId"></a>

## PackageId Objects

```python
class PackageId()
```

A package identifier.

<a id="aea.configurations.data_types.PackageId.__init__"></a>

#### `__`init`__`

```python
def __init__(package_type: Union[PackageType, str],
             public_id: PublicId) -> None
```

Initialize the package id.

**Arguments**:

- `package_type`: the package type.
- `public_id`: the public id.

<a id="aea.configurations.data_types.PackageId.package_type"></a>

#### package`_`type

```python
@property
def package_type() -> PackageType
```

Get the package type.

<a id="aea.configurations.data_types.PackageId.public_id"></a>

#### public`_`id

```python
@property
def public_id() -> PublicId
```

Get the public id.

<a id="aea.configurations.data_types.PackageId.author"></a>

#### author

```python
@property
def author() -> str
```

Get the author of the package.

<a id="aea.configurations.data_types.PackageId.name"></a>

#### name

```python
@property
def name() -> str
```

Get the name of the package.

<a id="aea.configurations.data_types.PackageId.version"></a>

#### version

```python
@property
def version() -> str
```

Get the version of the package.

<a id="aea.configurations.data_types.PackageId.package_prefix"></a>

#### package`_`prefix

```python
@property
def package_prefix() -> Tuple[PackageType, str, str]
```

Get the package identifier without the version.

<a id="aea.configurations.data_types.PackageId.from_uri_path"></a>

#### from`_`uri`_`path

```python
@classmethod
def from_uri_path(cls, package_id_uri_path: str) -> "PackageId"
```

Initialize the package id from the string.

>>> str(PackageId.from_uri_path("skill/author/package_name/0.1.0"))
'(skill, author/package_name:0.1.0)'

A bad formatted input raises value error:
>>> PackageId.from_uri_path("very/bad/formatted:input")
Traceback (most recent call last):
...
ValueError: Input 'very/bad/formatted:input' is not well formatted.

**Arguments**:

- `package_id_uri_path`: the package id in uri path string format.

**Raises**:

- `ValueError`: if the string in input is not well formatted.

**Returns**:

the package id object.

<a id="aea.configurations.data_types.PackageId.to_uri_path"></a>

#### to`_`uri`_`path

```python
@property
def to_uri_path() -> str
```

Turn the package id into a uri path string.

**Returns**:

uri path string

<a id="aea.configurations.data_types.PackageId.__hash__"></a>

#### `__`hash`__`

```python
def __hash__() -> int
```

Get the hash.

<a id="aea.configurations.data_types.PackageId.__str__"></a>

#### `__`str`__`

```python
def __str__() -> str
```

Get the string representation.

<a id="aea.configurations.data_types.PackageId.__repr__"></a>

#### `__`repr`__`

```python
def __repr__() -> str
```

Get the object representation in string.

<a id="aea.configurations.data_types.PackageId.__eq__"></a>

#### `__`eq`__`

```python
def __eq__(other: Any) -> bool
```

Compare with another object.

<a id="aea.configurations.data_types.PackageId.__lt__"></a>

#### `__`lt`__`

```python
def __lt__(other: Any) -> bool
```

Compare two public ids.

<a id="aea.configurations.data_types.ComponentId"></a>

## ComponentId Objects

```python
class ComponentId(PackageId)
```

Class to represent a component identifier.

A component id is a package id, but excludes the case when the package is an agent.
>>> pacakge_id = PackageId(PackageType.PROTOCOL, PublicId("author", "name", "0.1.0"))
>>> component_id = ComponentId(ComponentType.PROTOCOL, PublicId("author", "name", "0.1.0"))
>>> pacakge_id == component_id
True

>>> component_id2 = ComponentId(ComponentType.PROTOCOL, PublicId("author", "name", "0.1.1"))
>>> pacakge_id == component_id2
False

<a id="aea.configurations.data_types.ComponentId.__init__"></a>

#### `__`init`__`

```python
def __init__(component_type: Union[ComponentType, str],
             public_id: PublicId) -> None
```

Initialize the component id.

**Arguments**:

- `component_type`: the component type.
- `public_id`: the public id.

<a id="aea.configurations.data_types.ComponentId.component_type"></a>

#### component`_`type

```python
@property
def component_type() -> ComponentType
```

Get the component type.

<a id="aea.configurations.data_types.ComponentId.component_prefix"></a>

#### component`_`prefix

```python
@property
def component_prefix() -> PackageIdPrefix
```

Get the component identifier without the version.

<a id="aea.configurations.data_types.ComponentId.same_prefix"></a>

#### same`_`prefix

```python
def same_prefix(other: "ComponentId") -> bool
```

Check if the other component id has the same type, author and name of this.

<a id="aea.configurations.data_types.ComponentId.prefix_import_path"></a>

#### prefix`_`import`_`path

```python
@property
def prefix_import_path() -> str
```

Get the prefix import path for this component.

<a id="aea.configurations.data_types.ComponentId.json"></a>

#### json

```python
@property
def json() -> Dict
```

Get the JSON representation.

<a id="aea.configurations.data_types.ComponentId.from_json"></a>

#### from`_`json

```python
@classmethod
def from_json(cls, json_data: Dict) -> "ComponentId"
```

Create  component id from json data.

<a id="aea.configurations.data_types.PyPIPackageName"></a>

## PyPIPackageName Objects

```python
class PyPIPackageName(RegexConstrainedString)
```

A PyPI Package name.

<a id="aea.configurations.data_types.GitRef"></a>

## GitRef Objects

```python
class GitRef(RegexConstrainedString)
```

A Git reference.

It can be a branch name, a commit hash or a tag.

<a id="aea.configurations.data_types.Dependency"></a>

## Dependency Objects

```python
class Dependency()
```

This class represents a PyPI dependency.

It contains the following information:
- version: a version specifier(s) (e.g. '==0.1.0').
- index: the PyPI index where to download the package from (default: https://pypi.org)
- git: the URL to the Git repository (e.g. https://github.com/fetchai/agents-aea.git)
- ref: either the branch name, the tag, the commit number or a Git reference (default: 'master'.)

If the 'git' field is set, the 'version' field will be ignored.
These fields will be forwarded to the 'pip' command.

<a id="aea.configurations.data_types.Dependency.__init__"></a>

#### `__`init`__`

```python
def __init__(name: Union[PyPIPackageName, str],
             version: Union[str, SpecifierSet] = "",
             index: Optional[str] = None,
             git: Optional[str] = None,
             ref: Optional[Union[GitRef, str]] = None) -> None
```

Initialize a PyPI dependency.

**Arguments**:

- `name`: the package name.
- `version`: the specifier set object
- `index`: the URL to the PyPI server.
- `git`: the URL to a git repository.
- `ref`: the Git reference (branch/commit/tag).

<a id="aea.configurations.data_types.Dependency.name"></a>

#### name

```python
@property
def name() -> str
```

Get the name.

<a id="aea.configurations.data_types.Dependency.version"></a>

#### version

```python
@property
def version() -> str
```

Get the version.

<a id="aea.configurations.data_types.Dependency.index"></a>

#### index

```python
@property
def index() -> Optional[str]
```

Get the index.

<a id="aea.configurations.data_types.Dependency.git"></a>

#### git

```python
@property
def git() -> Optional[str]
```

Get the git.

<a id="aea.configurations.data_types.Dependency.ref"></a>

#### ref

```python
@property
def ref() -> Optional[str]
```

Get the ref.

<a id="aea.configurations.data_types.Dependency.from_json"></a>

#### from`_`json

```python
@classmethod
def from_json(cls, obj: Dict[str, Dict[str, str]]) -> "Dependency"
```

Parse a dependency object from a dictionary.

<a id="aea.configurations.data_types.Dependency.to_json"></a>

#### to`_`json

```python
def to_json() -> Dict[str, Dict[str, str]]
```

Transform the object to JSON.

<a id="aea.configurations.data_types.Dependency.get_pip_install_args"></a>

#### get`_`pip`_`install`_`args

```python
def get_pip_install_args() -> List[str]
```

Get 'pip install' arguments.

<a id="aea.configurations.data_types.Dependency.__str__"></a>

#### `__`str`__`

```python
def __str__() -> str
```

Get the string representation.

<a id="aea.configurations.data_types.Dependency.__eq__"></a>

#### `__`eq`__`

```python
def __eq__(other: Any) -> bool
```

Compare with another object.

<a id="aea.configurations.data_types.Dependencies"></a>

#### Dependencies

A dictionary from package name to dependency data structure (see above).
The package name must satisfy  <a href="https://www.python.org/dev/peps/pep-0426/`name`">the constraints on Python packages names</a>.

The main advantage of having a dictionary is that we implicitly filter out dependency duplicates.
We cannot have two items with the same package name since the keys of a YAML object form a set.

<a id="aea.configurations.data_types.CRUDCollection"></a>

## CRUDCollection Objects

```python
class CRUDCollection(Generic[T])
```

Interface of a CRUD collection.

<a id="aea.configurations.data_types.CRUDCollection.__init__"></a>

#### `__`init`__`

```python
def __init__() -> None
```

Instantiate a CRUD collection.

<a id="aea.configurations.data_types.CRUDCollection.create"></a>

#### create

```python
def create(item_id: str, item: T) -> None
```

Add an item.

**Arguments**:

- `item_id`: the item id.
- `item`: the item to be added.

**Raises**:

- `ValueError`: if the item with the same id is already in the collection.

<a id="aea.configurations.data_types.CRUDCollection.read"></a>

#### read

```python
def read(item_id: str) -> Optional[T]
```

Get an item by its name.

**Arguments**:

- `item_id`: the item id.

**Returns**:

the associated item, or None if the item id is not present.

<a id="aea.configurations.data_types.CRUDCollection.update"></a>

#### update

```python
def update(item_id: str, item: T) -> None
```

Update an existing item.

**Arguments**:

- `item_id`: the item id.
- `item`: the item to be added.

<a id="aea.configurations.data_types.CRUDCollection.delete"></a>

#### delete

```python
def delete(item_id: str) -> None
```

Delete an item.

<a id="aea.configurations.data_types.CRUDCollection.read_all"></a>

#### read`_`all

```python
def read_all() -> List[Tuple[str, T]]
```

Read all the items.

<a id="aea.configurations.data_types.CRUDCollection.keys"></a>

#### keys

```python
def keys() -> Set[str]
```

Get the set of keys.
<|MERGE_RESOLUTION|>--- conflicted
+++ resolved
@@ -551,8 +551,6 @@
 
 whether or not the inequality is satisfied
 
-<<<<<<< HEAD
-=======
 <a id="aea.configurations.data_types.ExtendedPublicId"></a>
 
 ## ExtendedPublicId Objects
@@ -713,7 +711,6 @@
 
 Get the string representation.
 
->>>>>>> 4e44eca4
 <a id="aea.configurations.data_types.PackageId"></a>
 
 ## PackageId Objects
