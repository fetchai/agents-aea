--- conflicted
+++ resolved
@@ -42,13 +42,8 @@
     denom: str
     rest_api_address: str
     rpc_api_address: str
-<<<<<<< HEAD
     faucet_url: Optional[str]
     explorer_url: Optional[str]
-=======
-    faucet_url: Optional[str] = None
-    explorer_url: Optional[str] = None
->>>>>>> 632c13e5
 
     def __init__(
         self,
@@ -103,7 +98,7 @@
 
 
 def _get_value(variable_name: str, text: str) -> str:
-    m = re.search(rf'{variable_name} = "(.*)"', text, re.MULTILINE)
+    m = re.search(fr'{variable_name} = "(.*)"', text, re.MULTILINE)
     if m:
         return m.groups()[0]
     raise ValueError("Value not found")
@@ -123,7 +118,6 @@
 
         :return: NetworkConfig instance
         """
-<<<<<<< HEAD
         code_text = FETCHAI_LEDGER_FILE.read_text()
 
         rest_api_addr = _get_value("DEFAULT_ADDRESS", code_text)
@@ -131,20 +125,6 @@
         denom = _get_value("DEFAULT_CURRENCY_DENOM", code_text)
         faucet_url = _get_value("FETCHAI_TESTNET_FAUCET_URL", code_text)
 
-=======
-        t = FETCHAI_LEDGER_FILE.read_text()
-
-        rest_api_addr = re.search(
-            r'DEFAULT_ADDRESS = "(.*)"', t, re.MULTILINE
-        ).groups()[0]
-        chain_id = re.search(r'DEFAULT_CHAIN_ID = "(.*)"', t, re.MULTILINE).groups()[0]
-        denom = re.search(r'DEFAULT_CURRENCY_DENOM = "(.*)"', t, re.MULTILINE).groups()[
-            0
-        ]
-        faucet_url = re.search(
-            r'FETCHAI_TESTNET_FAUCET_URL = "(.*)"', t, re.MULTILINE
-        ).groups()[0]
->>>>>>> 632c13e5
         m = re.match(r"https://rest-(\w+).fetch.ai:443", rest_api_addr)
         if not m:
             raise ValueError(
@@ -154,7 +134,6 @@
 
         rpc_api_addr = f"https://rpc-{net_name}.fetch.ai:443"
 
-<<<<<<< HEAD
         m = re.search(
             r'\| Block Explorer \| <a href="(.*)" target=',
             LEDGER_INTEGRATION_MD.read_text(),
@@ -163,13 +142,6 @@
         if not m:
             raise ValueError(f"REGEX search failed for {LEDGER_INTEGRATION_MD}")
         explorer_url = m.groups()[0]
-=======
-        explorer_url = re.search(
-            r'\| Block Explorer \| <a href="(.*)" target=',
-            LEDGER_INTEGRATION_MD.read_text(),
-            re.MULTILINE,
-        ).groups()[0]
->>>>>>> 632c13e5
 
         return NetworkConfig(
             net_name=net_name,
