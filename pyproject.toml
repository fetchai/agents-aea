[build-system]
requires = ["poetry-core>=1.1.0"]
build-backend = "poetry.core.masonry.api"


[tool.poetry]
name = "aea"
version = "1.2.2"
description = "Autonomous Economic Agent framework"
authors = ["Fetch.AI Limited"]
readme = "README.md"
license = "Apache-2.0"
homepage = "https://github.com/fetchai/agents-aea"
classifiers = [
    "Environment :: Console",
    "Environment :: Web Environment",
    "Development Status :: 5 - Production/Stable",
    "Intended Audience :: Developers",
    "License :: OSI Approved :: Apache Software License",
    "Natural Language :: English",
    "Operating System :: MacOS",
    "Operating System :: Microsoft",
    "Operating System :: Unix",
    "Programming Language :: Python :: 3.8",
    "Programming Language :: Python :: 3.9",
    "Programming Language :: Python :: 3.10",
    "Topic :: Communications",
    "Topic :: Internet",
    "Topic :: Scientific/Engineering",
    "Topic :: Software Development",
    "Topic :: System",
]

[tool.poetry.scripts]
aea = 'aea.cli:cli'

[tool.poetry.dependencies]
python = ">=3.8,<3.11"
base58 = ">=1.0.3,<3.0.0"
jsonschema = "^4.0.0"
packaging = "^21.0"
semver = ">=2.9.1,<3.0.0"
protobuf = ">=3.19.0,<=3.19.4"
pymultihash = "==0.8.2"
pyyaml = ">=4.2b1,<6.0"
requests = ">=2.22.0,<3.0.0"
python-dotenv = ">=0.14.0,<0.18.0"
ecdsa = ">=0.15,<0.17.0"
importlib-metadata  = ">4,<5"

pywin32 = { version = "==303", markers = "sys_platform == 'win32' or platform_system == 'Windows'" }

# cli, test_tools extras
click = { version = "^8.0.0", optional = true }


[tool.poetry.extras]
cli = ["click"]
all = ["click"]

[tool.poetry.group.dev]
optional = true

[tool.poetry.group.dev.dependencies]
<<<<<<< HEAD
tox = "^3.26"
py-sr25519-bindings = "^0.1.5"
cosmpy = ">=0.5.0,<0.6.0"
pylint = "==2.15.5"
=======
tox = "==3.25.1"
py-sr25519-bindings = "==0.1.4"
cosmpy = ">=0.6.0,<0.7.0"
pylint = "==2.6.0"
>>>>>>> ef04074c
bandit = "==1.7.4"
vulture = "==2.6"
isort = "==5.10.1"
safety = "==2.3.1"
mypy = "==0.982"
darglint = "==1.8.1"
flake8 = "==5.0.4"
flake8-bugbear = "==22.10.25"
flake8-docstrings = "==1.6.0"
flake8-eradicate = "==1.4.0"
flake8-isort = "==5.0"
liccheck = "==0.7.2"
black = "^22.10"


[tool.poetry.group.testing]
optional = true

[tool.poetry.group.testing.dependencies]
pytest = "^7.2.0"
pytest-asyncio = "^0.20.0"
pytest-cov = "^4.0.0"
pytest-custom-exit-code = "^0.3.0"
pytest-randomly = "^3.12.0"
pytest-rerunfailures = "^10.2"
docker = "^4.2.2"
pexpect = "^4.8.0"
sqlalchemy = ">=1.4.41"             # used in one test
mistune = "^2.0.4"
requests = "^2.28.0"
web3 = ">=5.31.0,<6.0.0"

[tool.poetry.group.docs]
optional = true

[tool.poetry.group.docs.dependencies]
mkdocs-material = "^8.5.7"
mkdocs-mermaid-plugin = { git = "https://github.com/pugong/mkdocs-mermaid-plugin.git" }
pydoc-markdown = "^4.6.3"
pydocstyle = "^6.1.1"
pymdown-extensions = "^9.7"
pygments = ">=2.7.4"

[tool.poetry.group.packages]
optional = true

[tool.poetry.group.packages.dependencies]
tensorflow = [{ version = "^2.9.2", python = "<3.11" }]
# openapi-core = "==0.13.2"  # problematic package for poetry. requirede by http server connection
openapi-spec-validator = "==0.2.8" # required by openapi core and best to pin it here
gym = "==0.15.6"
aiohttp = "^3.8"
aioprometheus = ">=20.0.0,<21.0.0"
numpy = ">=1.18.1"
oef = ">=0.8.1"
defusedxml = ">=0.7.1"
scikit-image = ">=0.17.2"
colorlog = ">=4.1.0"
temper-py = "==0.0.3"


[tool.poetry.group.tools]
optional = true

[tool.poetry.group.tools.dependencies]
#benchmark
matplotlib = ">=3.3.0,<3.4"
psutil = "^5.9.3"
memory-profiler = ">=0.57.0"
# scripts
gitpython = "==3.1.14"
ipfshttpclient = "==0.8.0a2"


[tool.poetry.group.types.dependencies]
# types defenitions for mypy
types-certifi = "*"
types-requests = "*"
types-setuptools = "*"
types-urllib3 = "*"
types-click = "*"
types-PyYAML = "*"<|MERGE_RESOLUTION|>--- conflicted
+++ resolved
@@ -62,17 +62,10 @@
 optional = true
 
 [tool.poetry.group.dev.dependencies]
-<<<<<<< HEAD
 tox = "^3.26"
 py-sr25519-bindings = "^0.1.5"
-cosmpy = ">=0.5.0,<0.6.0"
 pylint = "==2.15.5"
-=======
-tox = "==3.25.1"
-py-sr25519-bindings = "==0.1.4"
 cosmpy = ">=0.6.0,<0.7.0"
-pylint = "==2.6.0"
->>>>>>> ef04074c
 bandit = "==1.7.4"
 vulture = "==2.6"
 isort = "==5.10.1"
