--- conflicted
+++ resolved
@@ -66,11 +66,7 @@
 
 [tool.poetry.group.dev.dependencies]
 tox = "^3.26"
-<<<<<<< HEAD
-py-sr25519-bindings = "==0.1.5"
-=======
 py-sr25519-bindings = ">=0.1.5,<0.2"
->>>>>>> 5e13540c
 pylint = "==2.15.5"
 cosmpy = ">=0.6.1,<0.7.0"
 bandit = "==1.7.4"
