# markdown-spellcheck spelling configuration file
# Format - lines beginning # are comments
# global dictionary is at the start, file overrides afterwards
# one word per line, to define a file override use ' - filename'
# where filename is relative to this configuration file
liveness
pre-shared
Blockchain-based
Asynchronisation
asynchronisation
Wooldridge
driverless
AEA
AEAs
Fetch.ai
blockchains
blockchain
ACAs
Alice_AEA
Faber_AEA
Alice_ACA
Faber_ACA
webhook
webhooks
localhost
testnet
multiaddress
regex
scaffolded
Ethereum
stdlib
VSCode
booleans
Colab
Dockerfile
SDKs
Teardown
trustless
deployer
Ganache
Ropsten
faucet
Fetch.ai.
unregisters
teardown
unregister
Agentland
instantiable
startup
backend
SQLite
backends
stdout
sOEF
Simple-OEF
soef
OpenAI's
OpenAI
PyPI
OpenAPI
fingerprinter
Hyperledger
proactiveness
composable
reusability
Github
tradeoffs
protobuf
secp256k1
a-zA-Z_
a-zA-Z0-9_
a-zA-Z-
0-9a-zA-Z-
a-zA-Z
0-9a-zA-Z
DLTs
permissionless
libp2p
ORMs
standalone
namespaced
prometheus
toolset
deserialised
snake_case
proto3
deserialising
Rowling
subexpression
subexpressions
deserialise
frontend
plugins
MacOs
WiFi
pipenv
automobiles
IoT
positionless
11km
1.1km
mainnet
testnets
v2
75km
50km
outbox
subclassing
gotchas
trustlessness
submodules
setuptools
linters
Favorito
MarcoFavorito
Minarsch
DavidMinarsch
Hosseini
Aristotelis
Triantafyllidis
Totoual
Diarmid
dishmop
Panasevych
Panasevychol
Kevin-Chen0
Turchenkov
solarw
Lokman
Rahmani
lrahmani
Jiří
Vestfál
MissingNO57
ejfitzgerald
Riehl
jrriehl
README.md
reentrancy
serialiser
simple-oef
vendorised
white_check_mark
k8s
illustrational
OAuth
ssh
keychain
submodule
Django
Multiaddresses
Grafana
Fipa
Base64
Pi3
Raspbian
Visdom
PRs
multiaddresses
unregistration
unregistering
pipx
BibTex
Kubernetes
Golang
web3
CosmWasm
Shoham
Yoti
PowerShell
deregisters
plugin
Fetch.AI
AEALite
Pipfile
12-factor
Disposability
disposability
ad-hoc
Nuitka
Perun
1.0.0rc1
docstrings
1.0.0rc2
install.ps1
pylint
quickstart
CVE-2021-27291
AgentLand
GCloud
p2p
<<<<<<< HEAD
LookupRequest
LookupResponse
AeaEnvelope
_envelope_bytes_
AgentRecord
AgentApi
DHTPeer
sequenceDiagram
listenLoop
OutputQueue
outputLoop
SendQueue
sendLoop
DhtNode
alt
ack-timeout
conn-error
generic_error
DESERIALIZATION_ERROR
RouteEnvelope
PoR
choco
utc-0
=======
docstring
utils
>>>>>>> 23dfe12d
 - docs/language-agnostic-definition.md
fetchai
protocol_id
 - docs/simple-oef.md
_do_
CosmWasm
 - docs/ledger-integration.md
atestfet
v0.2.x
 - docs/questions-and-answers.md
state_update
txt
 - docs/protocol-generator.md
java
javascript
protoc
 - docs/acn.md
p2p_libp2p_mailbox
 - docs/cli-commands.md
aea
 - docs/contract.md
init
code_id
init_msg
fetchai
erc1155
ContractApiMessage.Performative.GET_DEPLOY_TRANSACTION
 - docs/decision-maker.md
tac_
 - docs/limits.md
spec
micropython
Subprotocols
mempool
 - docs/p2p-connection.md
p2p_libp2p
 - docs/quickstart.md
my_first_aea
output_file
AEATestCase
test.py
aea-config
yaml
 - docs/skill-guide.md
TickerBehaviour
behaviours.py
strategy.py
dialogues.py
oef_search
handlers.py
skill.yaml
packages.fetchai.skills.my_search.dialogues<|MERGE_RESOLUTION|>--- conflicted
+++ resolved
@@ -189,7 +189,6 @@
 AgentLand
 GCloud
 p2p
-<<<<<<< HEAD
 LookupRequest
 LookupResponse
 AeaEnvelope
@@ -213,10 +212,8 @@
 PoR
 choco
 utc-0
-=======
 docstring
 utils
->>>>>>> 23dfe12d
  - docs/language-agnostic-definition.md
 fetchai
 protocol_id
