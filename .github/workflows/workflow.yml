name: AEA framework sanity checks and tests

on:
  push:
    branches:
      - develop
      - main
  pull_request:

jobs:
  common_checks_1:
    continue-on-error: False
    runs-on: ubuntu-latest
    timeout-minutes: 10
    steps:
      - uses: actions/checkout@master
      - uses: actions/setup-python@v3
        with:
          python-version: 3.8
      - name: Install dependencies (ubuntu-latest)
        run: |
          sudo apt-get update --fix-missing
          sudo apt-get install libmbedtls-dev
          sudo apt-get autoremove
          sudo apt-get autoclean
          sudo pip install pipenv
      - name: Check plugin consistency
        run: |
          # these two files should not be different;
          # we vendorize main "cosmos.py" module in fetchai crypto plugin package
          diff plugins/aea-ledger-cosmos/aea_ledger_cosmos/cosmos.py plugins/aea-ledger-fetchai/aea_ledger_fetchai/_cosmos.py

          # check diff between plugins' LICENSE and main LICENSE
          diff LICENSE plugins/aea-ledger-cosmos/LICENSE
          diff LICENSE plugins/aea-ledger-ethereum/LICENSE
          diff LICENSE plugins/aea-ledger-fetchai/LICENSE
      - name: Check go code consistency
        run: |
          # check diff between go code in libs and packages
          diff libs/go/libp2p_node packages/fetchai/connections/p2p_libp2p/libp2p_node -r

  common_checks_2:
    continue-on-error: False
    runs-on: ubuntu-latest
    timeout-minutes: 20
    steps:
      - uses: actions/checkout@master
      - uses: actions/setup-python@v3
        with:
          python-version: 3.8
      - uses: actions/setup-go@v3
        with:
          go-version: '^1.17.0'
      - name: Install dependencies (ubuntu-latest)
        run: |
          sudo apt-get update --fix-missing
          sudo apt-get install libmbedtls-dev
          sudo apt-get autoremove
          sudo apt-get autoclean
          pip install tox poetry
      - name: Security Check
        run: tox -e bandit
      - name: Safety Check
        run: tox -e safety
      - name: Code style check
        run: |
          tox -e black-check
          tox -e isort-check
          tox -e flake8
      - name: Docstring check
        run: tox -e darglint
      - name: Unused code check
        run: tox -e vulture
      - name: Static type check
        run: tox -e mypy
      - name: Golang code style check (libp2p_node)
        uses: golangci/golangci-lint-action@v3.1.0
        env:
          ACTIONS_ALLOW_UNSECURE_COMMANDS: true
        with:
<<<<<<< HEAD
          version: v1.48
=======
          version: v1.48.0
>>>>>>> 3e5cf652
          working-directory: libs/go/libp2p_node
      - name: Golang code style check (aealite)
        uses: golangci/golangci-lint-action@v3.1.0
        env:
          ACTIONS_ALLOW_UNSECURE_COMMANDS: true
        with:
<<<<<<< HEAD
          version: v1.48
=======
          version: v1.48.0
>>>>>>> 3e5cf652
          working-directory: libs/go/aealite

  common_checks_3:
    continue-on-error: False
    runs-on: ubuntu-latest
    timeout-minutes: 10
    steps:
      - uses: actions/checkout@master
      - uses: actions/setup-python@v3
        with:
          python-version: 3.8
      - name: Install dependencies (ubuntu-latest)
        run: |
          sudo apt-get update --fix-missing
          sudo apt-get install libmbedtls-dev
          sudo apt-get autoremove
          sudo apt-get autoclean
          pip install tox poetry
      - name: Pylint check
        run: |
          tox -e pylint

  common_checks_4:
    continue-on-error: False
    runs-on: ubuntu-latest
    timeout-minutes: 10
    steps:
      - uses: actions/checkout@master
      - uses: actions/setup-python@v3
        with:
          python-version: 3.8
      - uses: actions/setup-go@v3
        with:
          go-version: '^1.17.0'
      - name: Install dependencies (ubuntu-latest)
        run: |
          sudo apt-get update --fix-missing
          sudo apt-get install libmbedtls-dev
          sudo apt-get autoremove
          sudo apt-get autoclean
          pip install tox poetry
          pip install --user --upgrade setuptools
          # install Protobuf compiler
          wget https://github.com/protocolbuffers/protobuf/releases/download/v3.19.4/protoc-3.19.4-linux-x86_64.zip
          unzip protoc-3.19.4-linux-x86_64.zip -d protoc
          sudo mv protoc/bin/protoc /usr/local/bin/protoc
          # install IPFS
          sudo apt-get install -y wget
          wget -O ./go-ipfs.tar.gz https://dist.ipfs.io/go-ipfs/v0.6.0/go-ipfs_v0.6.0_linux-amd64.tar.gz
          tar xvfz go-ipfs.tar.gz
          sudo mv go-ipfs/ipfs /usr/local/bin/ipfs
          ipfs init
          make protolint_install
      - name: License Check
        run: tox -e liccheck
      - name: Copyright Check
        run: tox -e copyright_check
      - name: AEA Package Hashes Check
        run: tox -e hash_check -- --timeout 40.0
      - name: Check package versions in documentation
        run: tox -e package_version_checks
      - name: Check package dependencies
        run: tox -e package_dependencies_checks
      - name: Check generate protocols
        run: tox -e check_generate_all_protocols
      - name: Generate Documentation
        run: tox -e docs
      - name: Check copyright year is up to date
        run: |
          ./scripts/bump_year.sh $(date +%Y)
          git diff --quiet||(echo "Some files have the incorrect year in their copyright header. Run ./scripts/bump_year.sh!"; exit 1)
          echo "all good"

  common_checks_5:
    continue-on-error: False
    runs-on: ubuntu-latest
    timeout-minutes: 10
    if: github.base_ref == 'main'
    steps:
      - uses: actions/checkout@master
      - uses: actions/setup-python@v3
        with:
          python-version: 3.8
      - uses: actions/setup-node@v1
        with:
          node-version: 12.x
      - name: Install dependencies (ubuntu-latest)
        run: |
          sudo apt-get update --fix-missing
          sudo apt-get install libmbedtls-dev
          sudo apt-get autoremove
          sudo apt-get autoclean
          pip install tox poetry
      - name: Install markdown-spellcheck
        run: sudo npm install -g markdown-spellcheck
      - name: Check Docs links
        run: tox -e check_doc_links
      - name: Check API Docs updated
        run: tox -e check_api_docs
      - name: Check spelling
        run: tox -e spell_check

  plugins_install_check:
    continue-on-error: False
    runs-on: ${{ matrix.sys.os }}
    strategy:
      matrix:
        sys:
          - { os: windows-latest, shell: 'msys2 {0}' }
          - { os: ubuntu-latest,  shell: bash  }
          - { os: macos-latest,   shell: bash  }
        python_version: [3.8]
    timeout-minutes: 10
    steps:
      - uses: actions/checkout@master
      - if: matrix.sys.os == 'windows-latest'
        uses: msys2/setup-msys2@v2
      - uses: actions/setup-python@v3
        with:
          python-version: ${{ matrix.python_version }}
      - if: matrix.os == 'ubuntu-latest'
        name: Install dependencies (ubuntu-latest)
        run: |
          sudo apt-get update --fix-missing
          sudo apt-get install libmbedtls-dev
          sudo apt-get autoremove
          sudo apt-get autoclean
      - name: Install tox
        run : |
          pip install tox poetry
      - name: Check plugin aea-ledger-cosmos
        run : |
          tox -r -e plugins_env -- sh -c "pip install ./plugins/aea-ledger-cosmos && aea generate-key cosmos && echo aea-ledger-cosmos checked!"
      - name: Check plugin aea-ledger-ethereum
        run : |
          tox -r -e plugins_env -- sh -c "pip install ./plugins/aea-ledger-ethereum && aea generate-key ethereum && echo aea-ledger-ethereum checked!"
      - name: Check plugin aea-ledger-fetchai
        run : |
          tox -r -e plugins_env -- sh -c "pip install ./plugins/aea-ledger-fetchai && aea generate-key fetchai && echo aea-ledger-fetchai checked!"
      - name: Check plugin aea-cli-ipfs
        run : |
          tox -r -e plugins_env -- sh -c "pip install ./plugins/aea-cli-ipfs && aea ipfs --help && echo aea-cli-ipfs checked!"

  protolint:
    continue-on-error: False
    runs-on: ubuntu-latest
    timeout-minutes: 10
    steps:
      - uses: actions/checkout@master
      - uses: actions/setup-python@v3
        with:
          python-version: 3.8
      - uses: actions/setup-go@v3
        with:
          go-version: '^1.14.0'
      - name: Install protolint (ubuntu-latest)
        run: |
          sudo apt-get update --fix-missing
          sudo apt-get autoremove
          sudo apt-get autoclean
          make protolint_install
      - name: Protolint check
        run: |
          make protolint

  integration_checks:
    continue-on-error: True
    needs:
    - common_checks_1
    - common_checks_2
    - common_checks_3
    - common_checks_4
    - plugins_install_check
    runs-on: ubuntu-latest
    timeout-minutes: 60
    steps:
    - uses: actions/checkout@master
    - uses: actions/setup-python@v3
      with:
        python-version: 3.8
    - uses: actions/setup-go@v3
      with:
        go-version: '^1.14.0'
    - name: Setup GCloud - production
      uses: google-github-actions/setup-gcloud@v0
      with:
          project_id: ${{ secrets.GCLOUD_FETCH_AI_PROD_PROJECT }}
          service_account_key: ${{ secrets.GCLOUD_FETCH_AI_PROD_KEY }}
    - name: Install dependencies (ubuntu-latest)
      run: |
        sudo apt-get update --fix-missing
        sudo apt-get install libmbedtls-dev
        sudo apt-get autoremove
        sudo apt-get autoclean
        pip install tox poetry
        # install Protobuf compiler
        wget https://github.com/protocolbuffers/protobuf/releases/download/v3.19.4/protoc-3.19.4-linux-x86_64.zip
        unzip protoc-3.19.4-linux-x86_64.zip -d protoc
        sudo mv protoc/bin/protoc /usr/local/bin/protoc
    - name: Configure Docker
      run: |
        gcloud auth configure-docker 
    - name: Pull SOEF Image
      run: |
        docker pull gcr.io/fetch-ai-images/soef:9e78611 # change this to latest tag
    - name: Sync AEA loop integration tests
      run: |
        tox -e py3.8 -- -m 'sync'  # --aea-loop sync
    - name: Async integration tests
      run: tox -e py3.8 -- -m 'integration and not unstable and not ledger'

  integration_checks_ledger:
    continue-on-error: True
    needs:
      - common_checks_1
      - common_checks_2
      - common_checks_3
      - common_checks_4
      - plugins_install_check
    runs-on: ubuntu-latest
    timeout-minutes: 60
    steps:
      - uses: actions/checkout@master
      - uses: actions/setup-python@v3
        with:
          python-version: 3.8
      - name: Setup GCloud - production
        uses: google-github-actions/setup-gcloud@v0
        with:
            project_id: ${{ secrets.GCLOUD_FETCH_AI_PROD_PROJECT }}
            service_account_key: ${{ secrets.GCLOUD_FETCH_AI_PROD_KEY }}
      - name: Install dependencies (ubuntu-latest)
        run: |
          sudo apt-get update --fix-missing
          sudo apt-get autoremove
          sudo apt-get autoclean
          pip install tox poetry
      - name: Configure Docker
        run: |
          gcloud auth configure-docker 
      - name: Pull SOEF Image
        run: |
          docker pull gcr.io/fetch-ai-images/soef:9e78611 # change this to latest tag
      - name: Integration tests
        run: tox -e py3.8 -- -m 'integration and not unstable and ledger'

  platform_checks:
    continue-on-error: True
    needs:
    - common_checks_1
    - common_checks_2
    - common_checks_3
    - common_checks_4
    - plugins_install_check
    runs-on: ${{ matrix.os }}
    strategy:
      matrix:
        os: [ubuntu-latest, macos-latest, windows-latest]
        python_version: [3.8, 3.9, '3.10']
    timeout-minutes: 90
    steps:
    - uses: actions/checkout@master
    - uses: actions/setup-python@v3
      with:
        python-version: ${{ matrix.python_version }}
    - uses: actions/setup-go@v3
      with:
        go-version: '^1.14.0'
    - if: matrix.os == 'ubuntu-latest'
      name: Install dependencies (ubuntu-latest)
      run: |
        sudo apt-get update --fix-missing
        sudo apt-get install libmbedtls-dev
        sudo apt-get autoremove
        sudo apt-get autoclean
        pip install tox poetry
        # install Protobuf compiler
        wget https://github.com/protocolbuffers/protobuf/releases/download/v3.19.4/protoc-3.19.4-linux-x86_64.zip
        unzip protoc-3.19.4-linux-x86_64.zip -d protoc
        sudo mv protoc/bin/protoc /usr/local/bin/protoc
        make protolint_install
    # sudo apt-get install -y protobuf-compiler
    # use sudo rm /var/lib/apt/lists/lock above in line above update if dependency install failures persist
    # use sudo apt-get dist-upgrade above in line below update if dependency install failures persist
    - if: matrix.os == 'macos-latest'
      name: Install dependencies (macos-latest)
      run: |
        pip install tox poetry
        brew install gcc
        # brew install protobuf
        # brew install https://raw.githubusercontent.com/Homebrew/homebrew-core/72457f0166d5619a83f508f2345b22d0617b5021/Formula/protobuf.rb
        wget https://github.com/protocolbuffers/protobuf/releases/download/v3.19.4/protoc-3.19.4-osx-x86_64.zip
        unzip protoc-3.19.4-osx-x86_64.zip -d protoc
        sudo mv protoc/bin/protoc /usr/local/bin/protoc
        brew tap yoheimuta/protolint
        brew install protolint
    - if: matrix.os == 'windows-latest'
      name: Install dependencies (windows-latest)
      env:
        ACTIONS_ALLOW_UNSECURE_COMMANDS: true
      run: |
        python -m pip install -U pip
        echo "::add-path::C:\Program Files (x86)\Windows Kits\10\bin\10.0.18362.0\x64"
        choco install protoc --version 3.19.4
        choco install mingw -y
        choco install make -y
        # to check make was installed
        make --version
        pip install tox poetry
        # wget https://github.com/protocolbuffers/protobuf/releases/download/v3.19.4/protoc-3.19.4-win64.zip
        # unzip protoc-3.19.4-win64.zip -d protoc
        # sudo mv protoc/bin/protoc /usr/local/bin/protoc
        python scripts/update_symlinks_cross_platform.py
        make protolint_install_win
        # just check protolint runs
        protolint version
    - if: True
      name: Unit tests
      run: |
        tox -e py${{ matrix.python_version }} -- -m 'not integration and not unstable'
    - name: Plugin tests
      run: |
        tox -e plugins-py${{ matrix.python_version }} -- -m 'not integration and not unstable'

  platform_checks_sync_aea_loop:
    continue-on-error: True
    needs:
    - common_checks_1
    - common_checks_2
    - common_checks_3
    - common_checks_4
    - plugins_install_check
    runs-on: ubuntu-latest
    timeout-minutes: 60
    steps:
    - uses: actions/checkout@master
    - uses: actions/setup-python@v3
      with:
        python-version: 3.8
    - uses: actions/setup-go@v3
      with:
        go-version: '^1.14.0'
    - name: Install dependencies (ubuntu-latest)
      run: |
        sudo apt-get update --fix-missing
        sudo apt-get install libmbedtls-dev
        sudo apt-get autoremove
        sudo apt-get autoclean
        pip install tox poetry
        wget https://github.com/protocolbuffers/protobuf/releases/download/v3.19.4/protoc-3.19.4-linux-x86_64.zip
        unzip protoc-3.19.4-linux-x86_64.zip -d protoc
        sudo mv protoc/bin/protoc /usr/local/bin/protoc
        make protolint_install
    - name: Unit tests with sync agent loop
      run: |
        tox -e py3.8 -- --aea-loop sync -m 'not integration and not unstable'

  golang_checks:
    continue-on-error: True
    needs:
    - common_checks_1
    - common_checks_2
    - common_checks_3
    - common_checks_4
    - plugins_install_check
    runs-on: ${{ matrix.os }}
    strategy:
      matrix:
        os: [ubuntu-latest, macos-latest, windows-latest]
        python-version: [3.8]
    timeout-minutes: 45
    steps:
    - uses: actions/checkout@master
    - uses: actions/setup-python@v3
      with:
        python-version: ${{ matrix.python-version }}
    - uses: actions/setup-go@v3
      with:
        go-version: '^1.17.0'
    - if: matrix.os == 'macos-latest'
      working-directory: ./libs/go/libp2p_node
      run: |
         export LINKPATH=`go env GOTOOLDIR`/link
         echo $LINKPATH
         sudo cp $LINKPATH ${LINKPATH}_orig
         sudo cp link $LINKPATH
         sudo chmod a+x $LINKPATH
    - if: matrix.python-version == '3.6'
      name: Golang unit tests (libp2p_node)
      working-directory: ./libs/go/libp2p_node
      run: make test
    - if: matrix.python-version == '3.6'
      name: Golang unit tests (aealite)
      working-directory: ./libs/go/aealite
      run: go test -p 1 -timeout 0 -count 1 -v ./...
  libp2p_coverage:
    name: libp2p_coverage
    runs-on: ubuntu-latest
    steps:
      - name: Set up Go 1.17
        uses: actions/setup-go@v1
        with:
          go-version: 1.17
        id: go
      - name: Check out code into the Go module directory
        uses: actions/checkout@v1
      - name: Install dependencies (ubuntu-latest)
        run: |
          sudo apt-get update --fix-missing
          sudo apt-get install libmbedtls-dev
          sudo apt-get autoremove
          sudo apt-get autoclean
          sudo apt-get install make -y
      - name: Get dependencies
        working-directory: ./libs/go/libp2p_node/
        run: |
          make install
      - name: Generate coverage report
        working-directory: ./libs/go/libp2p_node/
        run: |
          make test
      - name: Print coverage report
        working-directory: ./libs/go/libp2p_node/
        run: |
          go tool cover -func=coverage.txt
  coverage_checks:
    continue-on-error: True
    needs:
    - integration_checks
    - integration_checks_ledger
    - platform_checks
#    - platform_checks_sync_aea_loop
    runs-on: ubuntu-latest
    timeout-minutes: 60
    steps:
    - uses: actions/checkout@master
    - uses: actions/setup-python@v3
      with:
        python-version: 3.8
    - uses: actions/setup-go@v3
      with:
        go-version: '^1.17.0'
    - name: Install dependencies (ubuntu-latest)
      run: |
        sudo apt-get update --fix-missing
        sudo apt-get install libmbedtls-dev
        sudo apt-get autoremove
        sudo apt-get autoclean
        pip install tox poetry
        pip install coverage
        # install Protobuf compiler
        wget https://github.com/protocolbuffers/protobuf/releases/download/v3.19.4/protoc-3.19.4-linux-x86_64.zip
        unzip protoc-3.19.4-linux-x86_64.zip -d protoc
        sudo mv protoc/bin/protoc /usr/local/bin/protoc
        make protolint_install
    # sudo apt-get install -y protobuf-compiler
    - name: Run all tests
      run: |
        tox -e py3.8-cov -- --ignore=tests/test_docs --ignore=tests/test_examples --ignore=tests/test_packages/test_skills_integration -m 'not unstable'
        tox -e plugins-py3.8-cov -- --cov-append -m 'not unstable'
      continue-on-error: true
    - name: Show full coverage report
      run: |
        coverage report -m -i
    - name: Upload coverage to Codecov
      uses: codecov/codecov-action@v1
      with:
        token: ${{ secrets.CODECOV_TOKEN }}
        file: ./coverage.xml
        flags: unittests
        name: codecov-umbrella
        fail_ci_if_error: false<|MERGE_RESOLUTION|>--- conflicted
+++ resolved
@@ -78,22 +78,14 @@
         env:
           ACTIONS_ALLOW_UNSECURE_COMMANDS: true
         with:
-<<<<<<< HEAD
-          version: v1.48
-=======
           version: v1.48.0
->>>>>>> 3e5cf652
           working-directory: libs/go/libp2p_node
       - name: Golang code style check (aealite)
         uses: golangci/golangci-lint-action@v3.1.0
         env:
           ACTIONS_ALLOW_UNSECURE_COMMANDS: true
         with:
-<<<<<<< HEAD
-          version: v1.48
-=======
           version: v1.48.0
->>>>>>> 3e5cf652
           working-directory: libs/go/aealite
 
   common_checks_3:
