--- conflicted
+++ resolved
@@ -26,17 +26,6 @@
           sudo apt-get autoremove
           sudo apt-get autoclean
           pip install pipenv
-<<<<<<< HEAD
-#      - name: Pipenv install requirements and check it can be locked
-#        run: |
-#          pipenv --clear
-#          pipenv install --dev --skip-lock
-#          pipenv run pip install -e .[all]
-#          pipenv run pip install --no-deps file:plugins/aea-ledger-ethereum
-#          pipenv run pip install --no-deps file:plugins/aea-ledger-cosmos
-#          pipenv run pip install --no-deps file:plugins/aea-ledger-fetchai
-#          pipenv lock
-=======
       - name: Pipenv install requirements and check it can be locked
         run: |
           pipenv --clear
@@ -46,7 +35,6 @@
           time pipenv run pip install --no-deps file:plugins/aea-ledger-cosmos
           time pipenv run pip install --no-deps file:plugins/aea-ledger-fetchai
           time pipenv lock
->>>>>>> b69680df
       - name: Check plugin consistency
         run: |
           # these two files should not be different;
