# -*- coding: utf-8 -*-
# ------------------------------------------------------------------------------
#
#   Copyright 2018-2019 Fetch.AI Limited
#
#   Licensed under the Apache License, Version 2.0 (the "License");
#   you may not use this file except in compliance with the License.
#   You may obtain a copy of the License at
#
#       http://www.apache.org/licenses/LICENSE-2.0
#
#   Unless required by applicable law or agreed to in writing, software
#   distributed under the License is distributed on an "AS IS" BASIS,
#   WITHOUT WARRANTIES OR CONDITIONS OF ANY KIND, either express or implied.
#   See the License for the specific language governing permissions and
#   limitations under the License.
#
# ------------------------------------------------------------------------------

"""This test module contains the tests for the `aea list` sub-command."""

import json
import os
import shutil
import tempfile
from pathlib import Path
from unittest import TestCase, mock

import jsonschema
from jsonschema import Draft4Validator

from aea.cli import cli

from tests.test_cli.constants import FORMAT_ITEMS_SAMPLE_OUTPUT

from ..common.click_testing import CliRunner
from ..conftest import (
    AGENT_CONFIGURATION_SCHEMA,
    CLI_LOG_OPTION,
    CONFIGURATION_SCHEMA_DIR,
    CUR_PATH,
)


class TestListProtocols:
    """Test that the command 'aea list protocols' works as expected."""

    @classmethod
    def setup_class(cls):
        """Set the test up."""
        cls.schema = json.load(open(AGENT_CONFIGURATION_SCHEMA))
        cls.resolver = jsonschema.RefResolver(
            "file://{}/".format(Path(CONFIGURATION_SCHEMA_DIR).absolute()), cls.schema
        )
        cls.validator = Draft4Validator(cls.schema, resolver=cls.resolver)
        cls.cwd = os.getcwd()
        cls.t = tempfile.mkdtemp()
        # copy the 'dummy_aea' directory in the parent of the agent folder.
        shutil.copytree(Path(CUR_PATH, "data", "dummy_aea"), Path(cls.t, "dummy_aea"))
        cls.runner = CliRunner()
        os.chdir(Path(cls.t, "dummy_aea"))

        with mock.patch(
            "aea.cli.list._format_items", return_value=FORMAT_ITEMS_SAMPLE_OUTPUT
        ):
            cls.result = cls.runner.invoke(
                cli, [*CLI_LOG_OPTION, "list", "protocols"], standalone_mode=False
            )

    def test_exit_code_equal_to_zero(self):
        """Assert that the exit code is equal to zero (i.e. success)."""
        assert self.result.exit_code == 0

    def test_correct_output(self):
        """Test that the command has printed the correct output."""
        compare_text = "{}\n".format(FORMAT_ITEMS_SAMPLE_OUTPUT)
        assert self.result.output == compare_text

    @classmethod
    def teardown_class(cls):
        """Tear the test down."""
        os.chdir(cls.cwd)
        try:
            shutil.rmtree(cls.t)
        except (OSError, IOError):
            pass


class TestListConnections:
    """Test that the command 'aea list connections' works as expected."""

    @classmethod
    def setup_class(cls):
        """Set the test up."""
        cls.schema = json.load(open(AGENT_CONFIGURATION_SCHEMA))
        cls.resolver = jsonschema.RefResolver(
            "file://{}/".format(Path(CONFIGURATION_SCHEMA_DIR).absolute()), cls.schema
        )
        cls.validator = Draft4Validator(cls.schema, resolver=cls.resolver)
        cls.cwd = os.getcwd()
        cls.t = tempfile.mkdtemp()
        # copy the 'dummy_aea' directory in the parent of the agent folder.
        shutil.copytree(Path(CUR_PATH, "data", "dummy_aea"), Path(cls.t, "dummy_aea"))
        cls.runner = CliRunner()
        os.chdir(Path(cls.t, "dummy_aea"))

        with mock.patch(
            "aea.cli.list._format_items", return_value=FORMAT_ITEMS_SAMPLE_OUTPUT
        ):
            cls.result = cls.runner.invoke(
                cli, [*CLI_LOG_OPTION, "list", "connections"], standalone_mode=False
            )

    def test_exit_code_equal_to_zero(self):
        """Assert that the exit code is equal to zero (i.e. success)."""
        assert self.result.exit_code == 0

    def test_correct_output(self):
        """Test that the command has printed the correct output."""
        compare_text = "{}\n".format(FORMAT_ITEMS_SAMPLE_OUTPUT)
        assert self.result.output == compare_text

    @classmethod
    def teardown_class(cls):
        """Tear the test down."""
        os.chdir(cls.cwd)
        try:
            shutil.rmtree(cls.t)
        except (OSError, IOError):
            pass


class TestListSkills:
    """Test that the command 'aea list skills' works as expected."""

    @classmethod
    def setup_class(cls):
        """Set the test up."""
        cls.schema = json.load(open(AGENT_CONFIGURATION_SCHEMA))
        cls.resolver = jsonschema.RefResolver(
            "file://{}/".format(Path(CONFIGURATION_SCHEMA_DIR).absolute()), cls.schema
        )
        cls.validator = Draft4Validator(cls.schema, resolver=cls.resolver)
        cls.cwd = os.getcwd()
        cls.t = tempfile.mkdtemp()
        # copy the 'dummy_aea' directory in the parent of the agent folder.
        shutil.copytree(Path(CUR_PATH, "data", "dummy_aea"), Path(cls.t, "dummy_aea"))
        cls.runner = CliRunner()
        os.chdir(Path(cls.t, "dummy_aea"))

        with mock.patch(
            "aea.cli.list._format_items", return_value=FORMAT_ITEMS_SAMPLE_OUTPUT
        ):
            cls.result = cls.runner.invoke(
                cli, [*CLI_LOG_OPTION, "list", "skills"], standalone_mode=False
            )

    def test_exit_code_equal_to_zero(self):
        """Assert that the exit code is equal to zero (i.e. success)."""
        assert self.result.exit_code == 0

    def test_correct_output(self):
        """Test that the command has printed the correct output."""
        compare_text = "{}\n".format(FORMAT_ITEMS_SAMPLE_OUTPUT)
        assert self.result.output == compare_text

    @classmethod
    def teardown_class(cls):
        """Tear the test down."""
        os.chdir(cls.cwd)
        try:
            shutil.rmtree(cls.t)
        except (OSError, IOError):
            pass


@mock.patch("aea.cli.common.try_to_load_agent_config")
class ListContractsCommandTestCase(TestCase):
    """Test that the command 'aea list contracts' works as expected."""

    def setUp(self):
        """Set the test up."""
        self.runner = CliRunner()

    @mock.patch("aea.cli.list._get_item_details")
<<<<<<< HEAD
    @mock.patch("aea.cli.list.format_items")
    @mock.patch("aea.cli.common._validate_config_consistency")
=======
    @mock.patch("aea.cli.list._format_items")
>>>>>>> bda0e84c
    def test_list_contracts_positive(self, *mocks):
        """Test list contracts command positive result."""
        result = self.runner.invoke(
            cli, [*CLI_LOG_OPTION, "list", "contracts"], standalone_mode=False
        )
        self.assertEqual(result.exit_code, 0)<|MERGE_RESOLUTION|>--- conflicted
+++ resolved
@@ -183,12 +183,9 @@
         self.runner = CliRunner()
 
     @mock.patch("aea.cli.list._get_item_details")
-<<<<<<< HEAD
     @mock.patch("aea.cli.list.format_items")
     @mock.patch("aea.cli.common._validate_config_consistency")
-=======
     @mock.patch("aea.cli.list._format_items")
->>>>>>> bda0e84c
     def test_list_contracts_positive(self, *mocks):
         """Test list contracts command positive result."""
         result = self.runner.invoke(
