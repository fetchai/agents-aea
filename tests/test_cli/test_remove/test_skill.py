# -*- coding: utf-8 -*-
# ------------------------------------------------------------------------------
#
#   Copyright 2018-2019 Fetch.AI Limited
#
#   Licensed under the Apache License, Version 2.0 (the "License");
#   you may not use this file except in compliance with the License.
#   You may obtain a copy of the License at
#
#       http://www.apache.org/licenses/LICENSE-2.0
#
#   Unless required by applicable law or agreed to in writing, software
#   distributed under the License is distributed on an "AS IS" BASIS,
#   WITHOUT WARRANTIES OR CONDITIONS OF ANY KIND, either express or implied.
#   See the License for the specific language governing permissions and
#   limitations under the License.
#
# ------------------------------------------------------------------------------

"""This test module contains the tests for the `aea remove skill` sub-command."""

import os
import shutil
import tempfile
import unittest.mock
from pathlib import Path

import yaml

import aea
import aea.configurations.base
from aea.cli import cli
from aea.configurations.base import AgentConfig, DEFAULT_AEA_CONFIG_FILE
from aea.test_tools.click_testing import CliRunner

from ...conftest import AUTHOR, CLI_LOG_OPTION, ROOT_DIR


class TestRemoveSkillWithPublicId:
    """Test that the command 'aea remove skill' works correctly when using the public id."""

    @classmethod
    def setup_class(cls):
        """Set the test up."""
        cls.runner = CliRunner()
        cls.agent_name = "myagent"
        cls.cwd = os.getcwd()
        cls.t = tempfile.mkdtemp()
        cls.skill_id = "fetchai/gym:0.2.0"
        cls.skill_name = "gym"
<<<<<<< HEAD
=======
        cls.patch = unittest.mock.patch.object(aea.cli.common.logger, "error")
        cls.mocked_logger_error = cls.patch.start()
>>>>>>> fd65b7d6

        os.chdir(cls.t)
        result = cls.runner.invoke(
            cli, [*CLI_LOG_OPTION, "init", "--local", "--author", AUTHOR]
        )
        assert result.exit_code == 0

        result = cls.runner.invoke(
            cli,
            [*CLI_LOG_OPTION, "create", "--local", cls.agent_name],
            standalone_mode=False,
        )
        assert result.exit_code == 0
        os.chdir(cls.agent_name)

        # change default registry path
        config = AgentConfig.from_json(yaml.safe_load(open(DEFAULT_AEA_CONFIG_FILE)))
        config.registry_path = os.path.join(ROOT_DIR, "packages")
        yaml.safe_dump(dict(config.json), open(DEFAULT_AEA_CONFIG_FILE, "w"))

        result = cls.runner.invoke(
            cli,
            [*CLI_LOG_OPTION, "add", "--local", "skill", cls.skill_id],
            standalone_mode=False,
        )
        assert result.exit_code == 0
        cls.result = cls.runner.invoke(
            cli,
            [*CLI_LOG_OPTION, "remove", "skill", cls.skill_id],
            standalone_mode=False,
        )

    def test_exit_code_equal_to_zero(self):
        """Test that the exit code is equal to 1 (i.e. catchall for general errors)."""
        assert self.result.exit_code == 0

    def test_directory_does_not_exist(self):
        """Test that the directory of the removed skill does not exist."""
        assert not Path("skills", self.skill_name).exists()

    def test_skill_not_present_in_agent_config(self):
        """Test that the name of the removed skill is not present in the agent configuration file."""
        agent_config = aea.configurations.base.AgentConfig.from_json(
            yaml.safe_load(open(DEFAULT_AEA_CONFIG_FILE))
        )
        assert self.skill_id not in agent_config.skills

    @classmethod
    def teardown_class(cls):
        """Tear the test down."""
        os.chdir(cls.cwd)
        try:
            shutil.rmtree(cls.t)
        except (OSError, IOError):
            pass


class TestRemoveSkillFailsWhenSkillIsNotSupported:
    """Test that the command 'aea remove skill' fails when the skill is not supported."""

    @classmethod
    def setup_class(cls):
        """Set the test up."""
        cls.runner = CliRunner()
        cls.agent_name = "myagent"
        cls.cwd = os.getcwd()
        cls.t = tempfile.mkdtemp()
        cls.skill_id = "fetchai/gym:0.2.0"

        os.chdir(cls.t)
        result = cls.runner.invoke(
            cli, [*CLI_LOG_OPTION, "init", "--local", "--author", AUTHOR]
        )
        assert result.exit_code == 0

        result = cls.runner.invoke(
            cli,
            [*CLI_LOG_OPTION, "create", "--local", cls.agent_name],
            standalone_mode=False,
        )
        assert result.exit_code == 0
        os.chdir(cls.agent_name)

        cls.result = cls.runner.invoke(
            cli,
            [*CLI_LOG_OPTION, "remove", "skill", cls.skill_id],
            standalone_mode=False,
        )

    def test_exit_code_equal_to_1(self):
        """Test that the exit code is equal to 1 (i.e. catchall for general errors)."""
        assert self.result.exit_code == 1

    def test_error_message_skill_not_existing(self):
        """Test that the log error message is fixed.

        The expected message is: 'The skill '{skill_name}' is not supported.'
        """
        s = "The skill '{}' is not supported.".format(self.skill_id)
        assert self.result.exception.message == s

    @classmethod
    def teardown_class(cls):
        """Tear the test down."""
        os.chdir(cls.cwd)
        try:
            shutil.rmtree(cls.t)
        except (OSError, IOError):
            pass


class TestRemoveSkillFailsWhenExceptionOccurs:
    """Test that the command 'aea remove skill' fails when an exception occurs while removing the directory."""

    @classmethod
    def setup_class(cls):
        """Set the test up."""
        cls.runner = CliRunner()
        cls.agent_name = "myagent"
        cls.cwd = os.getcwd()
        cls.t = tempfile.mkdtemp()
        cls.skill_id = "fetchai/gym:0.2.0"
        cls.skill_name = "gym"
<<<<<<< HEAD
=======
        cls.patch = unittest.mock.patch.object(aea.cli.common.logger, "error")
        cls.mocked_logger_error = cls.patch.start()
>>>>>>> fd65b7d6

        os.chdir(cls.t)
        result = cls.runner.invoke(
            cli, [*CLI_LOG_OPTION, "init", "--local", "--author", AUTHOR]
        )
        assert result.exit_code == 0

        result = cls.runner.invoke(
            cli,
            [*CLI_LOG_OPTION, "create", "--local", cls.agent_name],
            standalone_mode=False,
        )
        assert result.exit_code == 0
        os.chdir(cls.agent_name)

        # change default registry path
        config = AgentConfig.from_json(yaml.safe_load(open(DEFAULT_AEA_CONFIG_FILE)))
        config.registry_path = os.path.join(ROOT_DIR, "packages")
        yaml.safe_dump(dict(config.json), open(DEFAULT_AEA_CONFIG_FILE, "w"))

        result = cls.runner.invoke(
            cli,
            [*CLI_LOG_OPTION, "add", "--local", "skill", cls.skill_id],
            standalone_mode=False,
        )
        assert result.exit_code == 0

        cls.patch = unittest.mock.patch(
            "shutil.rmtree", side_effect=BaseException("an exception")
        )
        cls.patch.start()

        cls.result = cls.runner.invoke(
            cli,
            [*CLI_LOG_OPTION, "remove", "skill", cls.skill_name],
            standalone_mode=False,
        )

    def test_exit_code_equal_to_1(self):
        """Test that the exit code is equal to 1 (i.e. catchall for general errors)."""
        assert self.result.exit_code == 1

    @classmethod
    def teardown_class(cls):
        """Tear the test down."""
        cls.patch.stop()
        os.chdir(cls.cwd)
        try:
            shutil.rmtree(cls.t)
        except (OSError, IOError):
            pass<|MERGE_RESOLUTION|>--- conflicted
+++ resolved
@@ -48,11 +48,6 @@
         cls.t = tempfile.mkdtemp()
         cls.skill_id = "fetchai/gym:0.2.0"
         cls.skill_name = "gym"
-<<<<<<< HEAD
-=======
-        cls.patch = unittest.mock.patch.object(aea.cli.common.logger, "error")
-        cls.mocked_logger_error = cls.patch.start()
->>>>>>> fd65b7d6
 
         os.chdir(cls.t)
         result = cls.runner.invoke(
@@ -176,11 +171,6 @@
         cls.t = tempfile.mkdtemp()
         cls.skill_id = "fetchai/gym:0.2.0"
         cls.skill_name = "gym"
-<<<<<<< HEAD
-=======
-        cls.patch = unittest.mock.patch.object(aea.cli.common.logger, "error")
-        cls.mocked_logger_error = cls.patch.start()
->>>>>>> fd65b7d6
 
         os.chdir(cls.t)
         result = cls.runner.invoke(
