# -*- coding: utf-8 -*-
# ------------------------------------------------------------------------------
#
#   Copyright 2018-2019 Fetch.AI Limited
#
#   Licensed under the Apache License, Version 2.0 (the "License");
#   you may not use this file except in compliance with the License.
#   You may obtain a copy of the License at
#
#       http://www.apache.org/licenses/LICENSE-2.0
#
#   Unless required by applicable law or agreed to in writing, software
#   distributed under the License is distributed on an "AS IS" BASIS,
#   WITHOUT WARRANTIES OR CONDITIONS OF ANY KIND, either express or implied.
#   See the License for the specific language governing permissions and
#   limitations under the License.
#
# ------------------------------------------------------------------------------
<<<<<<< HEAD
"""This test module contains the tests for the `aea gui` sub-commands."""
import json
import unittest.mock

from tests.common.utils import run_in_root_dir

from .test_base import DummyPID, create_app

dummy_output = """Available items:
------------------------------
Public ID: fetchai/default:0.3.0
Name: default
Description: The default item allows for any byte logic.
Version: 0.1.0
------------------------------
------------------------------
Public ID: fetchai/oef_search:0.3.0
Name: oef_search
Description: The oef item implements the OEF specific logic.
Version: 0.1.0
------------------------------

"""

dummy_error = """dummy error"""


def _test_search_items_locally_with_query(item_type: str, query: str):
    """Test searching of generic items in registry."""
    app = create_app()

    pid = DummyPID(0, dummy_output, "")

    # Test for actual agent
    with unittest.mock.patch("aea.cli_gui._call_aea_async", return_value=pid):
        response_list = app.get(
            "api/" + item_type + "/" + query,
            data=None,
            content_type="application/json",
        )
    assert response_list.status_code == 200
    data = json.loads(response_list.get_data(as_text=True))
    assert len(data["search_result"]) == 2
    assert data["search_result"][0]["id"] == "fetchai/default:0.3.0"
    assert (
        data["search_result"][0]["description"]
        == "The default item allows for any byte logic."
    )
    assert data["search_result"][1]["id"] == "fetchai/oef_search:0.3.0"
    assert (
        data["search_result"][1]["description"]
        == "The oef item implements the OEF specific logic."
    )
    assert data["item_type"] == item_type
    assert data["search_term"] == "test"


def _test_search_items_locally(item_type: str):
    """Test searching of generic items in registry."""
    app = create_app()

    pid = DummyPID(0, dummy_output, "")

    # Test for actual agent
    with unittest.mock.patch("aea.cli_gui._call_aea_async", return_value=pid):
        response_list = app.get(
            "api/" + item_type, data=None, content_type="application/json",
        )
    assert response_list.status_code == 200
    data = json.loads(response_list.get_data(as_text=True))
    assert len(data) == 2
    assert data[0]["id"] == "fetchai/default:0.3.0"
    assert data[0]["description"] == "The default item allows for any byte logic."
    assert data[1]["id"] == "fetchai/oef_search:0.3.0"
    assert data[1]["description"] == "The oef item implements the OEF specific logic."


def _test_search_items_locally_fail(item_type: str):
    """Test searching of generic items in registry failing."""
    app = create_app()

    pid = DummyPID(1, "", dummy_error)
=======
>>>>>>> 6e00a7ad

"""This test module contains the tests for the `aea gui` sub-commands."""

import json
from unittest.mock import patch

from tests.test_cli_gui.test_base import create_app


@patch("aea.cli_gui.cli_list_agent_items", return_value=[{"name": "some-connection"}])
@patch("aea.cli_gui.try_to_load_agent_config")
def test_search_connections(*mocks):
    """Test list localConnections."""
    app = create_app()

    response = app.get("api/connection/query")
    assert response.status_code == 200

<<<<<<< HEAD
    assert data[i]["id"] == "fetchai/gym:0.3.0"
    assert data[i]["description"] == "The gym connection wraps an OpenAI gym."
    i += 1
    assert data[i]["id"] == "fetchai/http_client:0.3.0"
    assert (
        data[i]["description"]
        == "The HTTP_client connection that wraps a web-based client connecting to a RESTful API specification."
    )
    i += 1
    assert data[i]["id"] == "fetchai/http_server:0.3.0"
    assert (
        data[i]["description"]
        == "The HTTP server connection that wraps http server implementing a RESTful API specification."
    )
    i += 1
    assert data[i]["id"] == "fetchai/local:0.3.0"
    assert (
        data[i]["description"]
        == "The local connection provides a stub for an OEF node."
    )
    i += 1
    assert data[i]["id"] == "fetchai/oef:0.5.0"
    assert (
        data[i]["description"]
        == "The oef connection provides a wrapper around the OEF SDK for connection with the OEF search and communication node."
    )
    i += 1
    assert data[i]["id"] == "fetchai/p2p_client:0.2.0"
    assert (
        data[i]["description"]
        == "The p2p_client connection provides a connection with the fetch.ai mail provider."
    )
    i += 1
    assert data[i]["id"] == "fetchai/p2p_libp2p:0.2.0"
    assert (
        data[i]["description"]
        == "The p2p libp2p connection implements an interface to standalone golang go-libp2p node that can exchange aea envelopes with other agents connected to the same DHT."
    )
    i += 1
    assert data[i]["id"] == "fetchai/p2p_libp2p_client:0.1.0"
    assert (
        data[i]["description"]
        == "The libp2p client connection implements a tcp connection to a running libp2p node as a traffic delegate to send/receive envelopes to/from agents in the DHT."
    )
    i += 1
    assert data[i]["id"] == "fetchai/p2p_stub:0.2.0"
    assert (
        data[i]["description"]
        == "The stub p2p connection implements a local p2p connection allowing agents to communicate with each other through files created in the namespace directory."
    )
    i += 1
    assert data[i]["id"] == "fetchai/soef:0.3.0"
    assert (
        data[i]["description"]
        == "The soef connection provides a connection api to the simple OEF."
    )
    i += 1
    assert data[i]["id"] == "fetchai/stub:0.5.0"
    assert (
        data[i]["description"]
        == "The stub connection implements a connection stub which reads/writes messages from/to file."
    )
    i += 1
    assert data[i]["id"] == "fetchai/tcp:0.2.0"
    assert (
        data[i]["description"]
        == "The tcp connection implements a tcp server and client."
    )
    i += 1
    assert data[i]["id"] == "fetchai/webhook:0.3.0"
    assert (
        data[i]["description"]
        == "The webhook connection that wraps a webhook functionality."
    )
=======
    result = json.loads(response.get_data(as_text=True))
    expected_result = {
        "item_type": "connection",
        "search_result": [],
        "search_term": "query",
    }
    assert result == expected_result
>>>>>>> 6e00a7ad
<|MERGE_RESOLUTION|>--- conflicted
+++ resolved
@@ -16,91 +16,6 @@
 #   limitations under the License.
 #
 # ------------------------------------------------------------------------------
-<<<<<<< HEAD
-"""This test module contains the tests for the `aea gui` sub-commands."""
-import json
-import unittest.mock
-
-from tests.common.utils import run_in_root_dir
-
-from .test_base import DummyPID, create_app
-
-dummy_output = """Available items:
-------------------------------
-Public ID: fetchai/default:0.3.0
-Name: default
-Description: The default item allows for any byte logic.
-Version: 0.1.0
-------------------------------
-------------------------------
-Public ID: fetchai/oef_search:0.3.0
-Name: oef_search
-Description: The oef item implements the OEF specific logic.
-Version: 0.1.0
-------------------------------
-
-"""
-
-dummy_error = """dummy error"""
-
-
-def _test_search_items_locally_with_query(item_type: str, query: str):
-    """Test searching of generic items in registry."""
-    app = create_app()
-
-    pid = DummyPID(0, dummy_output, "")
-
-    # Test for actual agent
-    with unittest.mock.patch("aea.cli_gui._call_aea_async", return_value=pid):
-        response_list = app.get(
-            "api/" + item_type + "/" + query,
-            data=None,
-            content_type="application/json",
-        )
-    assert response_list.status_code == 200
-    data = json.loads(response_list.get_data(as_text=True))
-    assert len(data["search_result"]) == 2
-    assert data["search_result"][0]["id"] == "fetchai/default:0.3.0"
-    assert (
-        data["search_result"][0]["description"]
-        == "The default item allows for any byte logic."
-    )
-    assert data["search_result"][1]["id"] == "fetchai/oef_search:0.3.0"
-    assert (
-        data["search_result"][1]["description"]
-        == "The oef item implements the OEF specific logic."
-    )
-    assert data["item_type"] == item_type
-    assert data["search_term"] == "test"
-
-
-def _test_search_items_locally(item_type: str):
-    """Test searching of generic items in registry."""
-    app = create_app()
-
-    pid = DummyPID(0, dummy_output, "")
-
-    # Test for actual agent
-    with unittest.mock.patch("aea.cli_gui._call_aea_async", return_value=pid):
-        response_list = app.get(
-            "api/" + item_type, data=None, content_type="application/json",
-        )
-    assert response_list.status_code == 200
-    data = json.loads(response_list.get_data(as_text=True))
-    assert len(data) == 2
-    assert data[0]["id"] == "fetchai/default:0.3.0"
-    assert data[0]["description"] == "The default item allows for any byte logic."
-    assert data[1]["id"] == "fetchai/oef_search:0.3.0"
-    assert data[1]["description"] == "The oef item implements the OEF specific logic."
-
-
-def _test_search_items_locally_fail(item_type: str):
-    """Test searching of generic items in registry failing."""
-    app = create_app()
-
-    pid = DummyPID(1, "", dummy_error)
-=======
->>>>>>> 6e00a7ad
 
 """This test module contains the tests for the `aea gui` sub-commands."""
 
@@ -119,87 +34,10 @@
     response = app.get("api/connection/query")
     assert response.status_code == 200
 
-<<<<<<< HEAD
-    assert data[i]["id"] == "fetchai/gym:0.3.0"
-    assert data[i]["description"] == "The gym connection wraps an OpenAI gym."
-    i += 1
-    assert data[i]["id"] == "fetchai/http_client:0.3.0"
-    assert (
-        data[i]["description"]
-        == "The HTTP_client connection that wraps a web-based client connecting to a RESTful API specification."
-    )
-    i += 1
-    assert data[i]["id"] == "fetchai/http_server:0.3.0"
-    assert (
-        data[i]["description"]
-        == "The HTTP server connection that wraps http server implementing a RESTful API specification."
-    )
-    i += 1
-    assert data[i]["id"] == "fetchai/local:0.3.0"
-    assert (
-        data[i]["description"]
-        == "The local connection provides a stub for an OEF node."
-    )
-    i += 1
-    assert data[i]["id"] == "fetchai/oef:0.5.0"
-    assert (
-        data[i]["description"]
-        == "The oef connection provides a wrapper around the OEF SDK for connection with the OEF search and communication node."
-    )
-    i += 1
-    assert data[i]["id"] == "fetchai/p2p_client:0.2.0"
-    assert (
-        data[i]["description"]
-        == "The p2p_client connection provides a connection with the fetch.ai mail provider."
-    )
-    i += 1
-    assert data[i]["id"] == "fetchai/p2p_libp2p:0.2.0"
-    assert (
-        data[i]["description"]
-        == "The p2p libp2p connection implements an interface to standalone golang go-libp2p node that can exchange aea envelopes with other agents connected to the same DHT."
-    )
-    i += 1
-    assert data[i]["id"] == "fetchai/p2p_libp2p_client:0.1.0"
-    assert (
-        data[i]["description"]
-        == "The libp2p client connection implements a tcp connection to a running libp2p node as a traffic delegate to send/receive envelopes to/from agents in the DHT."
-    )
-    i += 1
-    assert data[i]["id"] == "fetchai/p2p_stub:0.2.0"
-    assert (
-        data[i]["description"]
-        == "The stub p2p connection implements a local p2p connection allowing agents to communicate with each other through files created in the namespace directory."
-    )
-    i += 1
-    assert data[i]["id"] == "fetchai/soef:0.3.0"
-    assert (
-        data[i]["description"]
-        == "The soef connection provides a connection api to the simple OEF."
-    )
-    i += 1
-    assert data[i]["id"] == "fetchai/stub:0.5.0"
-    assert (
-        data[i]["description"]
-        == "The stub connection implements a connection stub which reads/writes messages from/to file."
-    )
-    i += 1
-    assert data[i]["id"] == "fetchai/tcp:0.2.0"
-    assert (
-        data[i]["description"]
-        == "The tcp connection implements a tcp server and client."
-    )
-    i += 1
-    assert data[i]["id"] == "fetchai/webhook:0.3.0"
-    assert (
-        data[i]["description"]
-        == "The webhook connection that wraps a webhook functionality."
-    )
-=======
     result = json.loads(response.get_data(as_text=True))
     expected_result = {
         "item_type": "connection",
         "search_result": [],
         "search_term": "query",
     }
-    assert result == expected_result
->>>>>>> 6e00a7ad
+    assert result == expected_result