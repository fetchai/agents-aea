# -*- coding: utf-8 -*-
# ------------------------------------------------------------------------------
#
#   Copyright 2018-2019 Fetch.AI Limited
#
#   Licensed under the Apache License, Version 2.0 (the "License");
#   you may not use this file except in compliance with the License.
#   You may obtain a copy of the License at
#
#       http://www.apache.org/licenses/LICENSE-2.0
#
#   Unless required by applicable law or agreed to in writing, software
#   distributed under the License is distributed on an "AS IS" BASIS,
#   WITHOUT WARRANTIES OR CONDITIONS OF ANY KIND, either express or implied.
#   See the License for the specific language governing permissions and
#   limitations under the License.
#
# ------------------------------------------------------------------------------
"""This module contains the tests of the ledger API connection for the contract APIs."""
import asyncio
import copy
import logging
import unittest.mock
from typing import cast

import pytest

from aea.connections.base import ConnectionStatus
from aea.helpers.transaction.base import RawMessage, RawTransaction, State
from aea.mail.base import Envelope

from packages.fetchai.connections.ledger.contract_dispatcher import (
    ContractApiRequestDispatcher,
)
from packages.fetchai.protocols.contract_api.dialogues import ContractApiDialogues
from packages.fetchai.protocols.contract_api.message import ContractApiMessage

from tests.common.mocks import MockCallableNTimes
from tests.conftest import ETHEREUM, ETHEREUM_ADDRESS_ONE


@pytest.mark.integration
@pytest.mark.ledger
@pytest.mark.asyncio
async def test_erc1155_get_deploy_transaction(erc1155_contract, ledger_apis_connection):
    """Test get state with contract erc1155."""
    # TODO to fix
    address = ETHEREUM_ADDRESS_ONE
    contract_api_dialogues = ContractApiDialogues("agent_address")
    request = ContractApiMessage(
        performative=ContractApiMessage.Performative.GET_DEPLOY_TRANSACTION,
        dialogue_reference=contract_api_dialogues.new_self_initiated_dialogue_reference(),
        ledger_id=ETHEREUM,
        contract_id="fetchai/erc1155:0.6.0",
        callable="get_deploy_transaction",
        kwargs=ContractApiMessage.Kwargs({"deployer_address": address}),
    )
    request.counterparty = str(ledger_apis_connection.connection_id)
    contract_api_dialogue = contract_api_dialogues.update(request)
    assert contract_api_dialogue is not None
    envelope = Envelope(
        to=str(ledger_apis_connection.connection_id),
        sender=address,
        protocol_id=request.protocol_id,
        message=request,
    )

    await ledger_apis_connection.send(envelope)
    await asyncio.sleep(0.01)
    response = await ledger_apis_connection.receive()

    assert response is not None
    assert type(response.message) == ContractApiMessage
    response_message_orig = cast(ContractApiMessage, response.message)
    response_message = copy.copy(response_message_orig)
    response_message.is_incoming = True
    response_message.counterparty = response_message_orig.sender
    assert (
        response_message.performative == ContractApiMessage.Performative.RAW_TRANSACTION
    ), "Error: {}".format(response_message.message)
    response_dialogue = contract_api_dialogues.update(response_message)
    assert response_dialogue == contract_api_dialogue
    assert type(response_message.raw_transaction) == RawTransaction
    assert response_message.raw_transaction.ledger_id == ETHEREUM
    assert len(response.message.raw_transaction.body) == 6
    assert len(response.message.raw_transaction.body["data"]) > 0


@pytest.mark.integration
@pytest.mark.ledger
@pytest.mark.asyncio
async def test_erc1155_get_deploy_transaction_via_callable(
    erc1155_contract, ledger_apis_connection
):
    """Test get_deploy_transaction with contract erc1155 via callable."""
    address = ETHEREUM_ADDRESS_ONE
    contract_api_dialogues = ContractApiDialogues()
    request = ContractApiMessage(
        performative=ContractApiMessage.Performative.GET_DEPLOY_TRANSACTION,
        dialogue_reference=contract_api_dialogues.new_self_initiated_dialogue_reference(),
        ledger_id=ETHEREUM,
        contract_id="fetchai/erc1155:0.6.0",
        callable="get_deploy_transaction",
        kwargs=ContractApiMessage.Kwargs({"deployer_address": address}),
    )
    request.counterparty = str(ledger_apis_connection.connection_id)
    contract_api_dialogue = contract_api_dialogues.update(request)
    assert contract_api_dialogue is not None
    envelope = Envelope(
        to=str(ledger_apis_connection.connection_id),
        sender=address,
        protocol_id=request.protocol_id,
        message=request,
    )

    original_get = request.get

    class mocked_get:
        def __init__(self):
            self.performative_values = MockCallableNTimes(
                [None, None, NotImplementedError], original_get("performative")
            )

        def __call__(self, key, *args, **kwargs):
            if key == "performative":
                return self.performative_values()
            else:
                return original_get(key)

    with unittest.mock.patch.object(
        request, "get", side_effect=mocked_get(),
    ):
        await ledger_apis_connection.send(envelope)
        await asyncio.sleep(0.01)
        response = await ledger_apis_connection.receive()

        assert response is not None
        assert type(response.message) == ContractApiMessage
        response_message = cast(ContractApiMessage, response.message)
        assert (
            response_message.performative
            == ContractApiMessage.Performative.RAW_TRANSACTION
        ), "Error: {}".format(response_message.message)
        response_dialogue = contract_api_dialogues.update(response_message)
        assert response_dialogue == contract_api_dialogue
        assert type(response_message.raw_transaction) == RawTransaction
        assert response_message.raw_transaction.ledger_id == ETHEREUM
        assert len(response.message.raw_transaction.body) == 6
        assert len(response.message.raw_transaction.body["data"]) > 0


@pytest.mark.integration
@pytest.mark.ledger
@pytest.mark.asyncio
async def test_erc1155_get_raw_transaction(erc1155_contract, ledger_apis_connection):
    """Test get state with contract erc1155."""
    address = ETHEREUM_ADDRESS_ONE
    contract_address = "0x250A2aeb3eB84782e83365b4c42dbE3CDA9920e4"
    contract_api_dialogues = ContractApiDialogues("agent_address")
    request = ContractApiMessage(
        performative=ContractApiMessage.Performative.GET_RAW_TRANSACTION,
        dialogue_reference=contract_api_dialogues.new_self_initiated_dialogue_reference(),
        ledger_id=ETHEREUM,
        contract_id="fetchai/erc1155:0.6.0",
        contract_address=contract_address,
        callable="get_create_batch_transaction",
        kwargs=ContractApiMessage.Kwargs(
            {"deployer_address": address, "token_ids": [1, 2, 3, 4, 5, 6, 7, 8, 9, 10]}
        ),
    )
    request.counterparty = str(ledger_apis_connection.connection_id)
    contract_api_dialogue = contract_api_dialogues.update(request)
    assert contract_api_dialogue is not None
    envelope = Envelope(
        to=str(ledger_apis_connection.connection_id),
        sender=address,
        protocol_id=request.protocol_id,
        message=request,
    )

    await ledger_apis_connection.send(envelope)
    await asyncio.sleep(0.01)
    response = await ledger_apis_connection.receive()

    assert response is not None
    assert type(response.message) == ContractApiMessage
    response_message_orig = cast(ContractApiMessage, response.message)
    response_message = copy.copy(response_message_orig)
    response_message.is_incoming = True
    response_message.counterparty = response_message_orig.sender
    assert (
        response_message.performative == ContractApiMessage.Performative.RAW_TRANSACTION
    ), "Error: {}".format(response_message.message)

    response_dialogue = contract_api_dialogues.update(response_message)
    assert response_dialogue == contract_api_dialogue
    assert type(response_message.raw_transaction) == RawTransaction
    assert response_message.raw_transaction.ledger_id == ETHEREUM
    assert len(response.message.raw_transaction.body) == 7
    assert len(response.message.raw_transaction.body["data"]) > 0


@pytest.mark.integration
@pytest.mark.ledger
@pytest.mark.asyncio
async def test_erc1155_get_raw_message(erc1155_contract, ledger_apis_connection):
    """Test get state with contract erc1155."""
    address = ETHEREUM_ADDRESS_ONE
    contract_address = "0x250A2aeb3eB84782e83365b4c42dbE3CDA9920e4"
    contract_api_dialogues = ContractApiDialogues("agent_address")
    request = ContractApiMessage(
        performative=ContractApiMessage.Performative.GET_RAW_MESSAGE,
        dialogue_reference=contract_api_dialogues.new_self_initiated_dialogue_reference(),
        ledger_id=ETHEREUM,
        contract_id="fetchai/erc1155:0.6.0",
        contract_address=contract_address,
        callable="get_hash_single",
        kwargs=ContractApiMessage.Kwargs(
            {
                "from_address": address,
                "to_address": address,
                "token_id": 1,
                "from_supply": 10,
                "to_supply": 0,
                "value": 0,
                "trade_nonce": 1,
            }
        ),
    )
    request.counterparty = str(ledger_apis_connection.connection_id)
    contract_api_dialogue = contract_api_dialogues.update(request)
    assert contract_api_dialogue is not None
    envelope = Envelope(
        to=str(ledger_apis_connection.connection_id),
        sender=address,
        protocol_id=request.protocol_id,
        message=request,
    )

    await ledger_apis_connection.send(envelope)
    await asyncio.sleep(0.01)
    response = await ledger_apis_connection.receive()

    assert response is not None
    assert type(response.message) == ContractApiMessage
    response_message_orig = cast(ContractApiMessage, response.message)
    response_message = copy.copy(response_message_orig)
    response_message.is_incoming = True
    response_message.counterparty = response_message_orig.sender
    assert (
        response_message.performative == ContractApiMessage.Performative.RAW_MESSAGE
    ), "Error: {}".format(response_message.message)
    response_dialogue = contract_api_dialogues.update(response_message)
    assert response_dialogue == contract_api_dialogue
    assert type(response_message.raw_message) == RawMessage
    assert response_message.raw_message.ledger_id == ETHEREUM
    assert type(response.message.raw_message.body) == bytes


@pytest.mark.integration
@pytest.mark.ledger
@pytest.mark.asyncio
async def test_erc1155_get_state(erc1155_contract, ledger_apis_connection):
    """Test get state with contract erc1155."""
    address = ETHEREUM_ADDRESS_ONE
    contract_address = "0x250A2aeb3eB84782e83365b4c42dbE3CDA9920e4"
    contract_api_dialogues = ContractApiDialogues("agent_address")
    token_id = 1
    request = ContractApiMessage(
        performative=ContractApiMessage.Performative.GET_STATE,
        dialogue_reference=contract_api_dialogues.new_self_initiated_dialogue_reference(),
        ledger_id=ETHEREUM,
        contract_id="fetchai/erc1155:0.6.0",
        contract_address=contract_address,
        callable="get_balance",
        kwargs=ContractApiMessage.Kwargs(
            {"agent_address": address, "token_id": token_id}
        ),
    )
    request.counterparty = str(ledger_apis_connection.connection_id)
    contract_api_dialogue = contract_api_dialogues.update(request)
    assert contract_api_dialogue is not None
    envelope = Envelope(
        to=str(ledger_apis_connection.connection_id),
        sender=address,
        protocol_id=request.protocol_id,
        message=request,
    )

    await ledger_apis_connection.send(envelope)
    await asyncio.sleep(0.01)
    response = await ledger_apis_connection.receive()

    assert response is not None
    assert type(response.message) == ContractApiMessage
    response_message_orig = cast(ContractApiMessage, response.message)
    response_message = copy.copy(response_message_orig)
    response_message.is_incoming = True
    response_message.counterparty = response_message_orig.sender
    assert (
        response_message.performative == ContractApiMessage.Performative.STATE
    ), "Error: {}".format(response_message.message)
    response_dialogue = contract_api_dialogues.update(response_message)
    assert response_dialogue == contract_api_dialogue
    assert type(response_message.state) == State
    assert response_message.state.ledger_id == ETHEREUM
    result = response_message.state.body.get("balance", None)
    expected_result = {token_id: 0}
    assert result is not None and result == expected_result


@pytest.mark.asyncio
async def test_run_async():
    """Test run async error handled."""
    # for pydocstyle
    def _raise():
        raise Exception("Expected")

    contract_api_dialogues = ContractApiDialogues("agent_address")
    message = ContractApiMessage(
        performative=ContractApiMessage.Performative.GET_RAW_TRANSACTION,
        dialogue_reference=contract_api_dialogues.new_self_initiated_dialogue_reference(),
        ledger_id=ETHEREUM,
        contract_id="fetchai/erc1155:0.6.0",
        contract_address="test addr",
        callable="get_create_batch_transaction",
        kwargs=ContractApiMessage.Kwargs(
            {
                "deployer_address": "test_addr",
                "token_ids": [1, 2, 3, 4, 5, 6, 7, 8, 9, 10],
            }
        ),
    )
    message.counterparty = "test"
    dialogue = contract_api_dialogues.update(message)
    api = None
    msg = await ContractApiRequestDispatcher(ConnectionStatus()).run_async(
        _raise, api, message, dialogue
    )
    assert msg.performative == ContractApiMessage.Performative.ERROR


@pytest.mark.asyncio
async def test_get_handler():
    """Test failed to get handler."""
    with pytest.raises(Exception, match="Performative not recognized."):
        ContractApiRequestDispatcher(ConnectionStatus()).get_handler(
            ContractApiMessage.Performative.ERROR
        )


@pytest.mark.integration
@pytest.mark.ledger
@pytest.mark.asyncio
async def test_callable_wrong_number_of_arguments_api_and_contract_address(
    erc1155_contract, ledger_apis_connection
):
    """
    Test a contract callable with wrong number of arguments.

    Test the case of either GET_STATE, GET_RAW_MESSAGE or GET_RAW_TRANSACTION.
    """
    address = ETHEREUM_ADDRESS_ONE
    contract_api_dialogues = ContractApiDialogues("agent_address")
    token_id = 1
    contract_address = "0x250A2aeb3eB84782e83365b4c42dbE3CDA9920e4"
    request = ContractApiMessage(
        performative=ContractApiMessage.Performative.GET_STATE,
        dialogue_reference=contract_api_dialogues.new_self_initiated_dialogue_reference(),
        ledger_id=ETHEREUM,
        contract_id="fetchai/erc1155:0.6.0",
        contract_address=contract_address,
        callable="get_balance",
        kwargs=ContractApiMessage.Kwargs(
            {"agent_address": address, "token_id": token_id}
        ),
    )
    request.counterparty = str(ledger_apis_connection.connection_id)
    contract_api_dialogue = contract_api_dialogues.update(request)
    assert contract_api_dialogue is not None
    envelope = Envelope(
        to=str(ledger_apis_connection.connection_id),
        sender=address,
        protocol_id=request.protocol_id,
        message=request,
    )

    with unittest.mock.patch(
        "inspect.getfullargspec", return_value=unittest.mock.MagicMock(args=[None])
    ):
        with unittest.mock.patch.object(
            ledger_apis_connection._logger, "error"
        ) as mock_logger:
            await ledger_apis_connection.send(envelope)
            await asyncio.sleep(0.01)
            response = await ledger_apis_connection.receive()
            mock_logger.assert_any_call(
                "Expected two or more positional arguments, got 1"
            )
            assert (
                response.message.performative == ContractApiMessage.Performative.ERROR
            )
            assert (
                response.message.message
                == "Expected two or more positional arguments, got 1"
            )


@pytest.mark.integration
@pytest.mark.ledger
@pytest.mark.asyncio
async def test_callable_wrong_number_of_arguments_apis(
    erc1155_contract, ledger_apis_connection
):
    """
    Test a contract callable with wrong number of arguments.

    Test the case of GET_DEPLOY_TRANSACTION.
    """
    address = ETHEREUM_ADDRESS_ONE
    contract_api_dialogues = ContractApiDialogues("agent_address")
    request = ContractApiMessage(
        performative=ContractApiMessage.Performative.GET_DEPLOY_TRANSACTION,
        dialogue_reference=contract_api_dialogues.new_self_initiated_dialogue_reference(),
        ledger_id=ETHEREUM,
        contract_id="fetchai/erc1155:0.6.0",
<<<<<<< HEAD
        callable="get_create_batch_transaction",
        kwargs=ContractApiMessage.Kwargs({"deployer_address": address}),
=======
        callable="get_deploy_transaction",
        kwargs=ContractApiMessage.Kwargs({}),
>>>>>>> 6c0bfcaa
    )
    request.counterparty = str(ledger_apis_connection.connection_id)
    contract_api_dialogue = contract_api_dialogues.update(request)
    assert contract_api_dialogue is not None
    envelope = Envelope(
        to=str(ledger_apis_connection.connection_id),
        sender=address,
        protocol_id=request.protocol_id,
        message=request,
    )

    original_get = request.get

    class mocked_get:
        def __init__(self):
            self.performative_values = MockCallableNTimes(
                [None, None, NotImplementedError], original_get("performative")
            )

        def __call__(self, key, *args, **kwargs):
            if key == "performative":
                return self.performative_values()
            else:
                return original_get(key)

    with unittest.mock.patch(
        "inspect.getfullargspec", return_value=unittest.mock.MagicMock(args=[])
<<<<<<< HEAD
    ), unittest.mock.patch.object(
        request, "get", side_effect=mocked_get(),
    ), unittest.mock.patch.object(
        ledger_apis_connection._logger, "error"
    ) as mock_logger:
        await ledger_apis_connection.send(envelope)
        await asyncio.sleep(0.01)
        response = await ledger_apis_connection.receive()
        mock_logger.assert_any_call("Expected one or more positional arguments, got 0")
        assert response.message.performative == ContractApiMessage.Performative.ERROR
        assert (
            response.message.message
            == "Expected one or more positional arguments, got 0"
        )
=======
    ):
        with unittest.mock.patch.object(
            ledger_apis_connection._contract_dispatcher, "_call_stub", return_value=None
        ):
            with unittest.mock.patch.object(
                ledger_apis_connection._contract_dispatcher.logger, "error"
            ) as mock_logger:
                await ledger_apis_connection.send(envelope)
                await asyncio.sleep(0.01)
                response = await ledger_apis_connection.receive()
                mock_logger.assert_any_call(
                    "Expected one or more positional arguments, got 0"
                )
                assert (
                    response.message.performative
                    == ContractApiMessage.Performative.ERROR
                )
                assert (
                    response.message.message
                    == "Expected one or more positional arguments, got 0"
                )
>>>>>>> 6c0bfcaa


@pytest.mark.integration
@pytest.mark.ledger
@pytest.mark.asyncio
<<<<<<< HEAD
async def test_nonexisting_callable(erc1155_contract, ledger_apis_connection):
    """Test the case where the specified callable does not exist."""
    address = ETHEREUM_ADDRESS_ONE
    contract_address = "0x250A2aeb3eB84782e83365b4c42dbE3CDA9920e4"
    contract_api_dialogues = ContractApiDialogues()
    request = ContractApiMessage(
        performative=ContractApiMessage.Performative.GET_STATE,
        dialogue_reference=contract_api_dialogues.new_self_initiated_dialogue_reference(),
        ledger_id=ETHEREUM,
        contract_address=contract_address,
        contract_id="fetchai/erc1155:0.6.0",
        callable="not_existing_callable",
        kwargs=ContractApiMessage.Kwargs({"deployer_address": address}),
=======
async def test_callable_wrong_number_of_arguments_apis_method_call(
    erc1155_contract, ledger_apis_connection, caplog
):
    """
    Test a contract callable with wrong number of arguments.

    Test the case of either GET_DEPLOY_TRANSACTION.
    """
    address = ETHEREUM_ADDRESS_ONE
    contract_api_dialogues = ContractApiDialogues("agent_address")
    request = ContractApiMessage(
        performative=ContractApiMessage.Performative.GET_DEPLOY_TRANSACTION,
        dialogue_reference=contract_api_dialogues.new_self_initiated_dialogue_reference(),
        ledger_id=ETHEREUM,
        contract_id="fetchai/erc1155:0.6.0",
        callable="get_deploy_transaction",
        kwargs=ContractApiMessage.Kwargs({}),
>>>>>>> 6c0bfcaa
    )
    request.counterparty = str(ledger_apis_connection.connection_id)
    contract_api_dialogue = contract_api_dialogues.update(request)
    assert contract_api_dialogue is not None
    envelope = Envelope(
        to=str(ledger_apis_connection.connection_id),
        sender=address,
        protocol_id=request.protocol_id,
        message=request,
    )

    with unittest.mock.patch.object(
<<<<<<< HEAD
        ledger_apis_connection._logger, "error"
    ) as mock_logger:
        await ledger_apis_connection.send(envelope)
        await asyncio.sleep(0.01)
        response = await ledger_apis_connection.receive()
        mock_logger.assert_any_call(
            f"Cannot find '{request.callable}' in contract '{type(erc1155_contract).__name__}'"
        )
        assert response.message.performative == ContractApiMessage.Performative.ERROR
        assert (
            response.message.message
            == f"Cannot find '{request.callable}' in contract '{type(erc1155_contract).__name__}'"
        )
=======
        ledger_apis_connection._contract_dispatcher, "_call_stub", return_value=None
    ):
        with caplog.at_level(logging.DEBUG, "aea.packages.fetchai.connections.ledger"):
            await ledger_apis_connection.send(envelope)
            await asyncio.sleep(0.01)
            assert (
                "An error occurred while processing the contract api request: 'get_deploy_transaction() missing 1 required positional argument: 'deployer_address''."
                in caplog.text
            )
>>>>>>> 6c0bfcaa


@pytest.mark.integration
@pytest.mark.ledger
@pytest.mark.asyncio
async def test_callable_generic_error(erc1155_contract, ledger_apis_connection):
    """Test error messages when an exception is raised while processing the request."""
    address = ETHEREUM_ADDRESS_ONE
    contract_api_dialogues = ContractApiDialogues("agent_address")
    token_id = 1
    contract_address = "0x250A2aeb3eB84782e83365b4c42dbE3CDA9920e4"
    request = ContractApiMessage(
        performative=ContractApiMessage.Performative.GET_STATE,
        dialogue_reference=contract_api_dialogues.new_self_initiated_dialogue_reference(),
        ledger_id=ETHEREUM,
        contract_id="fetchai/erc1155:0.6.0",
        contract_address=contract_address,
        callable="get_balance",
        kwargs=ContractApiMessage.Kwargs(
            {"agent_address": address, "token_id": token_id}
        ),
    )
    request.counterparty = str(ledger_apis_connection.connection_id)
    contract_api_dialogue = contract_api_dialogues.update(request)
    assert contract_api_dialogue is not None
    envelope = Envelope(
        to=str(ledger_apis_connection.connection_id),
        sender=address,
        protocol_id=request.protocol_id,
        message=request,
    )

    with unittest.mock.patch(
        "inspect.getfullargspec", side_effect=Exception("Generic error")
    ):
        with unittest.mock.patch.object(
            ledger_apis_connection._logger, "error"
        ) as mock_logger:
            await ledger_apis_connection.send(envelope)
            await asyncio.sleep(0.01)
            response = await ledger_apis_connection.receive()
            mock_logger.assert_any_call(
                "An error occurred while processing the contract api request: 'Generic error'."
            )
            assert (
                response.message.performative == ContractApiMessage.Performative.ERROR
            )
            assert response.message.message == "Generic error"


@pytest.mark.integration
@pytest.mark.ledger
@pytest.mark.asyncio
async def test_callable_cannot_find(erc1155_contract, ledger_apis_connection, caplog):
    """Test error messages when an exception is raised while processing the request."""
    address = ETHEREUM_ADDRESS_ONE
    contract_api_dialogues = ContractApiDialogues("agent_address")
    token_id = 1
    contract_address = "0x250A2aeb3eB84782e83365b4c42dbE3CDA9920e4"
    request = ContractApiMessage(
        performative=ContractApiMessage.Performative.GET_STATE,
        dialogue_reference=contract_api_dialogues.new_self_initiated_dialogue_reference(),
        ledger_id=ETHEREUM,
        contract_id="fetchai/erc1155:0.6.0",
        contract_address=contract_address,
        callable="unknown_callable",
        kwargs=ContractApiMessage.Kwargs(
            {"agent_address": address, "token_id": token_id}
        ),
    )
    request.counterparty = str(ledger_apis_connection.connection_id)
    contract_api_dialogue = contract_api_dialogues.update(request)
    assert contract_api_dialogue is not None
    envelope = Envelope(
        to=str(ledger_apis_connection.connection_id),
        sender=address,
        protocol_id=request.protocol_id,
        message=request,
    )

    with caplog.at_level(logging.DEBUG, "aea.packages.fetchai.connections.ledger"):
        await ledger_apis_connection.send(envelope)
        await asyncio.sleep(0.01)
        assert f"Cannot find {request.callable} in contract" in caplog.text<|MERGE_RESOLUTION|>--- conflicted
+++ resolved
@@ -89,69 +89,6 @@
 @pytest.mark.integration
 @pytest.mark.ledger
 @pytest.mark.asyncio
-async def test_erc1155_get_deploy_transaction_via_callable(
-    erc1155_contract, ledger_apis_connection
-):
-    """Test get_deploy_transaction with contract erc1155 via callable."""
-    address = ETHEREUM_ADDRESS_ONE
-    contract_api_dialogues = ContractApiDialogues()
-    request = ContractApiMessage(
-        performative=ContractApiMessage.Performative.GET_DEPLOY_TRANSACTION,
-        dialogue_reference=contract_api_dialogues.new_self_initiated_dialogue_reference(),
-        ledger_id=ETHEREUM,
-        contract_id="fetchai/erc1155:0.6.0",
-        callable="get_deploy_transaction",
-        kwargs=ContractApiMessage.Kwargs({"deployer_address": address}),
-    )
-    request.counterparty = str(ledger_apis_connection.connection_id)
-    contract_api_dialogue = contract_api_dialogues.update(request)
-    assert contract_api_dialogue is not None
-    envelope = Envelope(
-        to=str(ledger_apis_connection.connection_id),
-        sender=address,
-        protocol_id=request.protocol_id,
-        message=request,
-    )
-
-    original_get = request.get
-
-    class mocked_get:
-        def __init__(self):
-            self.performative_values = MockCallableNTimes(
-                [None, None, NotImplementedError], original_get("performative")
-            )
-
-        def __call__(self, key, *args, **kwargs):
-            if key == "performative":
-                return self.performative_values()
-            else:
-                return original_get(key)
-
-    with unittest.mock.patch.object(
-        request, "get", side_effect=mocked_get(),
-    ):
-        await ledger_apis_connection.send(envelope)
-        await asyncio.sleep(0.01)
-        response = await ledger_apis_connection.receive()
-
-        assert response is not None
-        assert type(response.message) == ContractApiMessage
-        response_message = cast(ContractApiMessage, response.message)
-        assert (
-            response_message.performative
-            == ContractApiMessage.Performative.RAW_TRANSACTION
-        ), "Error: {}".format(response_message.message)
-        response_dialogue = contract_api_dialogues.update(response_message)
-        assert response_dialogue == contract_api_dialogue
-        assert type(response_message.raw_transaction) == RawTransaction
-        assert response_message.raw_transaction.ledger_id == ETHEREUM
-        assert len(response.message.raw_transaction.body) == 6
-        assert len(response.message.raw_transaction.body["data"]) > 0
-
-
-@pytest.mark.integration
-@pytest.mark.ledger
-@pytest.mark.asyncio
 async def test_erc1155_get_raw_transaction(erc1155_contract, ledger_apis_connection):
     """Test get state with contract erc1155."""
     address = ETHEREUM_ADDRESS_ONE
@@ -424,13 +361,8 @@
         dialogue_reference=contract_api_dialogues.new_self_initiated_dialogue_reference(),
         ledger_id=ETHEREUM,
         contract_id="fetchai/erc1155:0.6.0",
-<<<<<<< HEAD
-        callable="get_create_batch_transaction",
-        kwargs=ContractApiMessage.Kwargs({"deployer_address": address}),
-=======
-        callable="get_deploy_transaction",
+        callable="get_deploy_transaction",  # get_create_batch_transaction
         kwargs=ContractApiMessage.Kwargs({}),
->>>>>>> 6c0bfcaa
     )
     request.counterparty = str(ledger_apis_connection.connection_id)
     contract_api_dialogue = contract_api_dialogues.update(request)
@@ -458,22 +390,6 @@
 
     with unittest.mock.patch(
         "inspect.getfullargspec", return_value=unittest.mock.MagicMock(args=[])
-<<<<<<< HEAD
-    ), unittest.mock.patch.object(
-        request, "get", side_effect=mocked_get(),
-    ), unittest.mock.patch.object(
-        ledger_apis_connection._logger, "error"
-    ) as mock_logger:
-        await ledger_apis_connection.send(envelope)
-        await asyncio.sleep(0.01)
-        response = await ledger_apis_connection.receive()
-        mock_logger.assert_any_call("Expected one or more positional arguments, got 0")
-        assert response.message.performative == ContractApiMessage.Performative.ERROR
-        assert (
-            response.message.message
-            == "Expected one or more positional arguments, got 0"
-        )
-=======
     ):
         with unittest.mock.patch.object(
             ledger_apis_connection._contract_dispatcher, "_call_stub", return_value=None
@@ -495,27 +411,11 @@
                     response.message.message
                     == "Expected one or more positional arguments, got 0"
                 )
->>>>>>> 6c0bfcaa
-
-
-@pytest.mark.integration
-@pytest.mark.ledger
-@pytest.mark.asyncio
-<<<<<<< HEAD
-async def test_nonexisting_callable(erc1155_contract, ledger_apis_connection):
-    """Test the case where the specified callable does not exist."""
-    address = ETHEREUM_ADDRESS_ONE
-    contract_address = "0x250A2aeb3eB84782e83365b4c42dbE3CDA9920e4"
-    contract_api_dialogues = ContractApiDialogues()
-    request = ContractApiMessage(
-        performative=ContractApiMessage.Performative.GET_STATE,
-        dialogue_reference=contract_api_dialogues.new_self_initiated_dialogue_reference(),
-        ledger_id=ETHEREUM,
-        contract_address=contract_address,
-        contract_id="fetchai/erc1155:0.6.0",
-        callable="not_existing_callable",
-        kwargs=ContractApiMessage.Kwargs({"deployer_address": address}),
-=======
+
+
+@pytest.mark.integration
+@pytest.mark.ledger
+@pytest.mark.asyncio
 async def test_callable_wrong_number_of_arguments_apis_method_call(
     erc1155_contract, ledger_apis_connection, caplog
 ):
@@ -533,7 +433,6 @@
         contract_id="fetchai/erc1155:0.6.0",
         callable="get_deploy_transaction",
         kwargs=ContractApiMessage.Kwargs({}),
->>>>>>> 6c0bfcaa
     )
     request.counterparty = str(ledger_apis_connection.connection_id)
     contract_api_dialogue = contract_api_dialogues.update(request)
@@ -546,21 +445,6 @@
     )
 
     with unittest.mock.patch.object(
-<<<<<<< HEAD
-        ledger_apis_connection._logger, "error"
-    ) as mock_logger:
-        await ledger_apis_connection.send(envelope)
-        await asyncio.sleep(0.01)
-        response = await ledger_apis_connection.receive()
-        mock_logger.assert_any_call(
-            f"Cannot find '{request.callable}' in contract '{type(erc1155_contract).__name__}'"
-        )
-        assert response.message.performative == ContractApiMessage.Performative.ERROR
-        assert (
-            response.message.message
-            == f"Cannot find '{request.callable}' in contract '{type(erc1155_contract).__name__}'"
-        )
-=======
         ledger_apis_connection._contract_dispatcher, "_call_stub", return_value=None
     ):
         with caplog.at_level(logging.DEBUG, "aea.packages.fetchai.connections.ledger"):
@@ -570,7 +454,6 @@
                 "An error occurred while processing the contract api request: 'get_deploy_transaction() missing 1 required positional argument: 'deployer_address''."
                 in caplog.text
             )
->>>>>>> 6c0bfcaa
 
 
 @pytest.mark.integration
@@ -654,4 +537,4 @@
     with caplog.at_level(logging.DEBUG, "aea.packages.fetchai.connections.ledger"):
         await ledger_apis_connection.send(envelope)
         await asyncio.sleep(0.01)
-        assert f"Cannot find {request.callable} in contract" in caplog.text+        assert f"Cannot find '{request.callable}' in contract" in caplog.text