# -*- coding: utf-8 -*-
# ------------------------------------------------------------------------------
#
#   Copyright 2018-2019 Fetch.AI Limited
#
#   Licensed under the Apache License, Version 2.0 (the "License");
#   you may not use this file except in compliance with the License.
#   You may obtain a copy of the License at
#
#       http://www.apache.org/licenses/LICENSE-2.0
#
#   Unless required by applicable law or agreed to in writing, software
#   distributed under the License is distributed on an "AS IS" BASIS,
#   WITHOUT WARRANTIES OR CONDITIONS OF ANY KIND, either express or implied.
#   See the License for the specific language governing permissions and
#   limitations under the License.
#
# ------------------------------------------------------------------------------
"""This test module contains the integration test for the generic buyer and seller skills."""
import json

import pytest
from ethereum_crypto import EthereumCrypto
from fetchai_crypto import FetchAICrypto

from aea.test_tools.test_cases import AEATestCaseManyFlaky

from packages.fetchai.connections.p2p_libp2p.connection import LIBP2P_SUCCESS_MESSAGE

from tests.conftest import (
    ETHEREUM_PRIVATE_KEY_FILE,
    FETCHAI_PRIVATE_KEY_FILE_CONNECTION,
    FUNDED_ETH_PRIVATE_KEY_2,
    FUNDED_ETH_PRIVATE_KEY_3,
    MAX_FLAKY_RERUNS_ETH,
    UseGanache,
)


@pytest.mark.integration
class TestOracleSkills(AEATestCaseManyFlaky, UseGanache):
    """Test that oracle skills work."""

    @pytest.mark.ledger
    @pytest.mark.flaky(reruns=MAX_FLAKY_RERUNS_ETH)  # cause possible network issues
    def test_oracle(self, erc20_contract, oracle_contract):
        """Run the oracle skills sequence."""
        oracle_agent_name = "oracle_aea"
        client_agent_name = "client_aea"

        self.create_agents(oracle_agent_name, client_agent_name)

        # add ethereum ledger in both configuration files
        default_routing = {
            "fetchai/ledger_api:0.10.0": "fetchai/ledger:0.13.0",
            "fetchai/contract_api:0.11.0": "fetchai/ledger:0.13.0",
            "fetchai/http:0.12.0": "fetchai/http_client:0.17.0",
            "fetchai/prometheus:0.3.0": "fetchai/prometheus:0.3.0",
        }

        # add packages for oracle agent
        self.set_agent_context(oracle_agent_name)
<<<<<<< HEAD
        self.add_item("connection", "fetchai/p2p_libp2p:0.14.0")
        self.add_item("connection", "fetchai/ledger:0.12.0")
        self.add_item("connection", "fetchai/http_client:0.16.0")
        self.add_item("connection", "fetchai/prometheus:0.2.0")
        self.remove_item("connection", "fetchai/stub:0.15.0")
        self.set_config("agent.default_connection", "fetchai/p2p_libp2p:0.14.0")
        self.set_config("agent.default_ledger", EthereumCrypto.identifier)
=======
        self.add_item("connection", "fetchai/p2p_libp2p:0.15.0")
        self.add_item("connection", "fetchai/ledger:0.13.0")
        self.add_item("connection", "fetchai/http_client:0.17.0")
        self.add_item("connection", "fetchai/prometheus:0.3.0")
        self.set_config("agent.default_connection", "fetchai/p2p_libp2p:0.15.0")
        self.set_config("agent.default_ledger", ETHEREUM)
>>>>>>> 34da7ac6
        setting_path = "agent.default_routing"
        self.nested_set_config(setting_path, default_routing)
        self.add_item("skill", "fetchai/coin_price:0.4.0")
        self.add_item("contract", "fetchai/oracle:0.4.0")
        self.add_item("skill", "fetchai/simple_oracle:0.4.0")

        # set erc20 address
        _, erc20_address = erc20_contract
        _, oracle_address = oracle_contract

        setting_path = (
            "vendor.fetchai.skills.simple_oracle.models.strategy.args.erc20_address"
        )
        self.set_config(setting_path, erc20_address)
        setting_path = (
            "vendor.fetchai.skills.simple_oracle.models.strategy.args.contract_address"
        )
        self.set_config(setting_path, oracle_address)

        diff = self.difference_to_fetched_agent(
            "fetchai/coin_price_oracle:0.5.0", oracle_agent_name
        )
        assert (
            diff == []
        ), "Difference between created and fetched project for files={}".format(diff)

        self.generate_private_key(EthereumCrypto.identifier)
        self.add_private_key(EthereumCrypto.identifier, ETHEREUM_PRIVATE_KEY_FILE)
        self.replace_private_key_in_file(
            FUNDED_ETH_PRIVATE_KEY_3, ETHEREUM_PRIVATE_KEY_FILE
        )
        self.generate_private_key(
            FetchAICrypto.identifier, FETCHAI_PRIVATE_KEY_FILE_CONNECTION
        )
        self.add_private_key(
            FetchAICrypto.identifier,
            FETCHAI_PRIVATE_KEY_FILE_CONNECTION,
            connection=True,
        )
        setting_path = "vendor.fetchai.connections.p2p_libp2p.cert_requests"
        settings = json.dumps(
            [
                {
                    "identifier": "acn",
                    "ledger_id": EthereumCrypto.identifier,
                    "not_after": "2022-01-01",
                    "not_before": "2021-01-01",
                    "public_key": FetchAICrypto.identifier,
                    "save_path": ".certs/conn_cert.txt",
                }
            ]
        )
        self.set_config(setting_path, settings, type_="list")
        self.run_install()

        # add packages for oracle client agent
        self.set_agent_context(client_agent_name)
<<<<<<< HEAD
        self.add_item("connection", "fetchai/ledger:0.12.0")
        self.add_item("connection", "fetchai/http_client:0.16.0")
        self.remove_item("connection", "fetchai/stub:0.15.0")
        self.set_config("agent.default_connection", "fetchai/ledger:0.12.0")
        self.set_config("agent.default_ledger", EthereumCrypto.identifier)
=======
        self.add_item("connection", "fetchai/ledger:0.13.0")
        self.add_item("connection", "fetchai/http_client:0.17.0")
        self.set_config("agent.default_connection", "fetchai/ledger:0.13.0")
        self.set_config("agent.default_ledger", ETHEREUM)
>>>>>>> 34da7ac6

        default_routing = {
            "fetchai/ledger_api:0.10.0": "fetchai/ledger:0.13.0",
            "fetchai/contract_api:0.11.0": "fetchai/ledger:0.13.0",
            "fetchai/http:0.12.0": "fetchai/http_client:0.17.0",
        }
        setting_path = "agent.default_routing"
        self.nested_set_config(setting_path, default_routing)
        self.add_item("contract", "fetchai/oracle_client:0.3.0")
        self.add_item("contract", "fetchai/fet_erc20:0.3.0")
        self.add_item("skill", "fetchai/simple_oracle_client:0.3.0")

        diff = self.difference_to_fetched_agent(
            "fetchai/coin_price_oracle_client:0.2.0", client_agent_name
        )
        assert (
            diff == []
        ), "Difference between created and fetched project for files={}".format(diff)

        setting_path = "vendor.fetchai.skills.simple_oracle_client.models.strategy.args.erc20_address"
        self.set_config(setting_path, erc20_address)
        setting_path = "vendor.fetchai.skills.simple_oracle_client.models.strategy.args.oracle_contract_address"
        self.set_config(setting_path, oracle_address)

        self.generate_private_key(EthereumCrypto.identifier)
        self.add_private_key(EthereumCrypto.identifier, ETHEREUM_PRIVATE_KEY_FILE)
        self.replace_private_key_in_file(
            FUNDED_ETH_PRIVATE_KEY_2, ETHEREUM_PRIVATE_KEY_FILE
        )

        # run oracle agent
        self.set_agent_context(oracle_agent_name)
        self.run_cli_command("build", cwd=self._get_cwd())
        self.run_cli_command("issue-certificates", cwd=self._get_cwd())
        oracle_aea_process = self.run_agent()

        check_strings = (
            "Starting libp2p node...",
            "Connecting to libp2p node...",
            "Successfully connected to libp2p node!",
            LIBP2P_SUCCESS_MESSAGE,
        )
        missing_strings = self.missing_from_output(
            oracle_aea_process, check_strings, timeout=30, is_terminating=False
        )
        assert (
            missing_strings == []
        ), "Strings {} didn't appear in deploy_aea output.".format(missing_strings)

        check_strings = (
            "setting up HttpHandler",
            "setting up CoinPriceBehaviour",
            "Setting up Fetch oracle contract...",
            "Fetching price of fetch-ai in usd from https://api.coingecko.com/api/v3/",
            "received raw transaction=",
            "fetch-ai price =",
            "transaction was successfully submitted. Transaction digest=",
            "requesting transaction receipt.",
            "transaction was successfully settled. Transaction receipt=",
            "Oracle role successfully granted!",
            "Oracle value successfully updated!",
        )
        missing_strings = self.missing_from_output(
            oracle_aea_process, check_strings, timeout=60, is_terminating=False
        )
        assert (
            missing_strings == []
        ), "Strings {} didn't appear in deploy_aea output.".format(missing_strings)

        # run oracle client agent
        self.set_agent_context(client_agent_name)
        client_aea_process = self.run_agent()

        check_strings = (
            "requesting contract deployment transaction...",
            "received raw transaction=",
            "transaction was successfully submitted. Transaction digest=",
            "requesting transaction receipt.",
            "transaction was successfully settled. Transaction receipt=",
            "Oracle client contract successfully deployed!",
            "Oracle client transactions approved!",
            "Oracle value successfully requested!",
        )
        missing_strings = self.missing_from_output(
            client_aea_process, check_strings, timeout=60, is_terminating=False
        )
        assert (
            missing_strings == []
        ), "Strings {} didn't appear in deploy_aea output.".format(missing_strings)

        self.terminate_agents(oracle_aea_process, client_aea_process)
        assert (
            self.is_successfully_terminated()
        ), "Agents weren't successfully terminated."<|MERGE_RESOLUTION|>--- conflicted
+++ resolved
@@ -60,22 +60,12 @@
 
         # add packages for oracle agent
         self.set_agent_context(oracle_agent_name)
-<<<<<<< HEAD
-        self.add_item("connection", "fetchai/p2p_libp2p:0.14.0")
-        self.add_item("connection", "fetchai/ledger:0.12.0")
-        self.add_item("connection", "fetchai/http_client:0.16.0")
-        self.add_item("connection", "fetchai/prometheus:0.2.0")
-        self.remove_item("connection", "fetchai/stub:0.15.0")
-        self.set_config("agent.default_connection", "fetchai/p2p_libp2p:0.14.0")
-        self.set_config("agent.default_ledger", EthereumCrypto.identifier)
-=======
         self.add_item("connection", "fetchai/p2p_libp2p:0.15.0")
         self.add_item("connection", "fetchai/ledger:0.13.0")
         self.add_item("connection", "fetchai/http_client:0.17.0")
         self.add_item("connection", "fetchai/prometheus:0.3.0")
         self.set_config("agent.default_connection", "fetchai/p2p_libp2p:0.15.0")
-        self.set_config("agent.default_ledger", ETHEREUM)
->>>>>>> 34da7ac6
+        self.set_config("agent.default_ledger", EthereumCrypto.identifier)
         setting_path = "agent.default_routing"
         self.nested_set_config(setting_path, default_routing)
         self.add_item("skill", "fetchai/coin_price:0.4.0")
@@ -133,18 +123,10 @@
 
         # add packages for oracle client agent
         self.set_agent_context(client_agent_name)
-<<<<<<< HEAD
-        self.add_item("connection", "fetchai/ledger:0.12.0")
-        self.add_item("connection", "fetchai/http_client:0.16.0")
-        self.remove_item("connection", "fetchai/stub:0.15.0")
-        self.set_config("agent.default_connection", "fetchai/ledger:0.12.0")
-        self.set_config("agent.default_ledger", EthereumCrypto.identifier)
-=======
         self.add_item("connection", "fetchai/ledger:0.13.0")
         self.add_item("connection", "fetchai/http_client:0.17.0")
         self.set_config("agent.default_connection", "fetchai/ledger:0.13.0")
-        self.set_config("agent.default_ledger", ETHEREUM)
->>>>>>> 34da7ac6
+        self.set_config("agent.default_ledger", EthereumCrypto.identifier)
 
         default_routing = {
             "fetchai/ledger_api:0.10.0": "fetchai/ledger:0.13.0",
