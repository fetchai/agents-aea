--- conflicted
+++ resolved
@@ -242,16 +242,68 @@
                 missing_strings, self.stdout[oracle_aea_process.pid]
             )
 
-<<<<<<< HEAD
+            # Get oracle contract address from file
+            with open(ORACLE_CONTRACT_ADDRESS_FILE) as file:
+                oracle_address = file.read()
+
+            # run oracle client agent
+            self.set_agent_context(client_agent_name)
+
+            # set oracle contract address in oracle client
+            setting_path = "vendor.fetchai.skills.simple_oracle_client.models.strategy.args.oracle_contract_address"
+            self.set_config(setting_path, oracle_address)
+
+            client_aea_process = self.run_agent()
+            processes.append(client_aea_process)
+
+            check_strings = (
+                "requesting contract deployment transaction...",
+                "received raw transaction=",
+                "transaction was successfully submitted. Transaction digest=",
+                "requesting transaction receipt.",
+                "transaction was successfully settled. Transaction receipt=",
+                "Oracle value successfully requested!",
+            )
+            missing_strings = self.missing_from_output(
+                client_aea_process, check_strings, timeout=60, is_terminating=False,
+            )
+            assert (
+                missing_strings == []
+            ), "Strings {} didn't appear in aea output: \n{}".format(
+                missing_strings, self.stdout[client_aea_process.pid]
+            )
+        finally:
+            if processes:
+                self.terminate_agents(*processes)
+            assert (
+                self.is_successfully_terminated()
+            ), "Agents weren't successfully terminated."
+
+
+@pytest.mark.integration
+class TestOracleSkillsETH(AEATestCaseManyFlaky, UseGanache):
+    """Test that oracle skills work."""
+
+    @pytest.mark.ledger
+    @pytest.mark.flaky(reruns=MAX_FLAKY_RERUNS_ETH)  # cause possible network issues
+    def test_oracle(
+        self, erc20_contract, oracle_contract,
+    ):
+        """Run the oracle skills sequence."""
+        oracle_agent_name = "oracle_aea"
+        client_agent_name = "client_aea"
         processes = []
         try:
 
-            ledger_id = "fetchai"
-            private_key_file = FETCHAI_PRIVATE_KEY_FILE
-            funded_private_key_1 = FUNDED_FETCHAI_PRIVATE_KEY_1
-            funded_private_key_2 = FUNDED_FETCHAI_PRIVATE_KEY_2
-            update_function = "update_oracle_value"
-            query_function = "query_oracle_value"
+            _, erc20_address = erc20_contract
+            _, oracle_address = oracle_contract
+
+            ledger_id = "ethereum"
+            private_key_file = ETHEREUM_PRIVATE_KEY_FILE
+            funded_private_key_1 = FUNDED_ETH_PRIVATE_KEY_3
+            funded_private_key_2 = FUNDED_ETH_PRIVATE_KEY_2
+            update_function = "updateOracleValue"
+            query_function = "queryOracleValue"
 
             self.create_agents(oracle_agent_name, client_agent_name)
 
@@ -271,7 +323,8 @@
             self.set_config("agent.default_connection", "fetchai/p2p_libp2p:0.24.0")
             self.set_config("agent.default_ledger", ledger_id)
             self.nested_set_config(
-                "agent.required_ledgers", [FetchAICrypto.identifier],
+                "agent.required_ledgers",
+                [FetchAICrypto.identifier, EthereumCrypto.identifier],
             )
             setting_path = "agent.default_routing"
             self.nested_set_config(setting_path, default_routing)
@@ -328,18 +381,22 @@
             self.set_config(setting_path, settings, type_="list")
             self.run_install()
 
-            # redirect fetchai ledger address to local test node
+            diff = self.difference_to_fetched_agent(
+                "fetchai/coin_price_oracle:0.15.0", oracle_agent_name
+            )
+            assert (
+                diff == []
+            ), "Difference between created and fetched project for files={}".format(
+                diff
+            )
+
+            # set erc20 address
             setting_path = (
-                "vendor.fetchai.connections.ledger.config.ledger_apis.fetchai.address"
-            )
-            self.set_config(
-                setting_path,
-                f"{DEFAULT_FETCH_LEDGER_ADDR}:{DEFAULT_FETCH_LEDGER_REST_PORT}",
-            )
-
-            # use alternate port for prometheus connection
-            setting_path = "vendor.fetchai.connections.prometheus.config.port"
-            self.set_config(setting_path, 9091, type_="int")
+                "vendor.fetchai.skills.simple_oracle.models.strategy.args.erc20_address"
+            )
+            self.set_config(setting_path, erc20_address)
+            setting_path = "vendor.fetchai.skills.simple_oracle.models.strategy.args.contract_address"
+            self.set_config(setting_path, oracle_address)
 
             setting_path = "vendor.fetchai.skills.simple_oracle.models.strategy.args.contract_address_file"
             self.set_config(setting_path, ORACLE_CONTRACT_ADDRESS_FILE)
@@ -351,7 +408,8 @@
             self.set_config("agent.default_connection", "fetchai/ledger:0.18.0")
             self.set_config("agent.default_ledger", ledger_id)
             self.nested_set_config(
-                "agent.required_ledgers", [FetchAICrypto.identifier],
+                "agent.required_ledgers",
+                [FetchAICrypto.identifier, EthereumCrypto.identifier],
             )
 
             default_routing = {
@@ -373,14 +431,18 @@
             setting_path = "vendor.fetchai.skills.simple_oracle_client.models.strategy.args.query_function"
             self.set_config(setting_path, query_function)
 
-            # redirect fetchai ledger address to local test node
-            setting_path = (
-                "vendor.fetchai.connections.ledger.config.ledger_apis.fetchai.address"
-            )
-            self.set_config(
-                setting_path,
-                f"{DEFAULT_FETCH_LEDGER_ADDR}:{DEFAULT_FETCH_LEDGER_REST_PORT}",
-            )
+            diff = self.difference_to_fetched_agent(
+                "fetchai/coin_price_oracle_client:0.10.0", client_agent_name
+            )
+            assert (
+                diff == []
+            ), "Difference between created and fetched project for files={}".format(
+                diff
+            )
+
+            # set addresses *after* comparison with fetched agent!
+            setting_path = "vendor.fetchai.skills.simple_oracle_client.models.strategy.args.erc20_address"
+            self.set_config(setting_path, erc20_address)
 
             # run oracle agent
             self.set_agent_context(oracle_agent_name)
@@ -399,7 +461,7 @@
                 oracle_aea_process, check_strings, timeout=60, is_terminating=False,
             )
             assert (
-                    missing_strings == []
+                missing_strings == []
             ), "Strings {} didn't appear in aea output: \n{}".format(
                 missing_strings, self.stdout[oracle_aea_process.pid]
             )
@@ -420,16 +482,15 @@
                 oracle_aea_process, check_strings, timeout=60, is_terminating=False,
             )
             assert (
-                    missing_strings == []
+                missing_strings == []
             ), "Strings {} didn't appear in aea output: \n{}".format(
                 missing_strings, self.stdout[oracle_aea_process.pid]
             )
 
-=======
->>>>>>> af88166a
-            # Get oracle contract address from file
-            with open(ORACLE_CONTRACT_ADDRESS_FILE) as file:
-                oracle_address = file.read()
+            if ledger_id == FetchAICrypto.identifier:
+                # Get oracle contract address from file
+                with open(ORACLE_CONTRACT_ADDRESS_FILE) as file:
+                    oracle_address = file.read()
 
             # run oracle client agent
             self.set_agent_context(client_agent_name)
@@ -453,11 +514,7 @@
                 client_aea_process, check_strings, timeout=60, is_terminating=False,
             )
             assert (
-<<<<<<< HEAD
-                    missing_strings == []
-=======
                 missing_strings == []
->>>>>>> af88166a
             ), "Strings {} didn't appear in aea output: \n{}".format(
                 missing_strings, self.stdout[client_aea_process.pid]
             )
@@ -466,250 +523,4 @@
                 self.terminate_agents(*processes)
             assert (
                 self.is_successfully_terminated()
-            ), "Agents weren't successfully terminated."
-
-
-@pytest.mark.integration
-class TestOracleSkillsETH(AEATestCaseManyFlaky, UseGanache):
-    """Test that oracle skills work."""
-
-    @pytest.mark.ledger
-    @pytest.mark.flaky(reruns=MAX_FLAKY_RERUNS_ETH)  # cause possible network issues
-    def test_oracle(
-        self, erc20_contract, oracle_contract,
-    ):
-        """Run the oracle skills sequence."""
-        oracle_agent_name = "oracle_aea"
-        client_agent_name = "client_aea"
-        processes = []
-        try:
-
-            _, erc20_address = erc20_contract
-            _, oracle_address = oracle_contract
-
-            ledger_id = "ethereum"
-            private_key_file = ETHEREUM_PRIVATE_KEY_FILE
-            funded_private_key_1 = FUNDED_ETH_PRIVATE_KEY_3
-            funded_private_key_2 = FUNDED_ETH_PRIVATE_KEY_2
-            update_function = "updateOracleValue"
-            query_function = "queryOracleValue"
-
-            self.create_agents(oracle_agent_name, client_agent_name)
-
-            default_routing = {
-                "fetchai/ledger_api:1.0.0": "fetchai/ledger:0.18.0",
-                "fetchai/contract_api:1.0.0": "fetchai/ledger:0.18.0",
-                "fetchai/http:1.0.0": "fetchai/http_client:0.22.0",
-                "fetchai/prometheus:1.0.0": "fetchai/prometheus:0.7.0",
-            }
-
-            # add packages for oracle agent
-            self.set_agent_context(oracle_agent_name)
-            self.add_item("connection", "fetchai/p2p_libp2p:0.24.0")
-            self.add_item("connection", "fetchai/ledger:0.18.0")
-            self.add_item("connection", "fetchai/http_client:0.22.0")
-            self.add_item("connection", "fetchai/prometheus:0.7.0")
-            self.set_config("agent.default_connection", "fetchai/p2p_libp2p:0.24.0")
-            self.set_config("agent.default_ledger", ledger_id)
-            self.nested_set_config(
-                "agent.required_ledgers",
-                [FetchAICrypto.identifier, EthereumCrypto.identifier],
-            )
-            setting_path = "agent.default_routing"
-            self.nested_set_config(setting_path, default_routing)
-            self.add_item("skill", "fetchai/advanced_data_request:0.5.0")
-            self.add_item("contract", "fetchai/oracle:0.10.0")
-            self.add_item("skill", "fetchai/simple_oracle:0.13.0")
-
-            # set up data request skill to fetch coin price
-            self.set_config(
-                "vendor.fetchai.skills.advanced_data_request.models.advanced_data_request_model.args.url",
-                "https://api.coingecko.com/api/v3/simple/price?ids=fetch-ai&vs_currencies=usd",
-                type_="str",
-            )
-            self.set_config(
-                "vendor.fetchai.skills.advanced_data_request.models.advanced_data_request_model.args.outputs",
-                '[{"name": "price", "json_path": "fetch-ai.usd"}]',
-                type_="list",
-            )
-
-            setting_path = (
-                "vendor.fetchai.skills.simple_oracle.models.strategy.args.ledger_id"
-            )
-            self.set_config(setting_path, ledger_id)
-            setting_path = "vendor.fetchai.skills.simple_oracle.models.strategy.args.update_function"
-            self.set_config(setting_path, update_function)
-            setting_path = "vendor.fetchai.skills.simple_oracle.models.strategy.args.oracle_value_name"
-            self.set_config(setting_path, "price")
-
-            self.generate_private_key(ledger_id)
-            self.add_private_key(ledger_id, private_key_file)
-            self.replace_private_key_in_file(funded_private_key_1, private_key_file)
-            self.generate_private_key(
-                FetchAICrypto.identifier, FETCHAI_PRIVATE_KEY_FILE_CONNECTION
-            )
-            self.add_private_key(
-                FetchAICrypto.identifier,
-                FETCHAI_PRIVATE_KEY_FILE_CONNECTION,
-                connection=True,
-            )
-            setting_path = "vendor.fetchai.connections.p2p_libp2p.cert_requests"
-            settings = json.dumps(
-                [
-                    {
-                        "identifier": "acn",
-                        "ledger_id": ledger_id,
-                        "not_after": "2022-01-01",
-                        "not_before": "2021-01-01",
-                        "public_key": FetchAICrypto.identifier,
-                        "message_format": "{public_key}",
-                        "save_path": ".certs/conn_cert.txt",
-                    }
-                ]
-            )
-            self.set_config(setting_path, settings, type_="list")
-            self.run_install()
-
-            diff = self.difference_to_fetched_agent(
-                "fetchai/coin_price_oracle:0.15.0", oracle_agent_name
-            )
-            assert (
-                diff == []
-            ), "Difference between created and fetched project for files={}".format(
-                diff
-            )
-
-            # set erc20 address
-            setting_path = (
-                "vendor.fetchai.skills.simple_oracle.models.strategy.args.erc20_address"
-            )
-            self.set_config(setting_path, erc20_address)
-            setting_path = "vendor.fetchai.skills.simple_oracle.models.strategy.args.contract_address"
-            self.set_config(setting_path, oracle_address)
-
-            setting_path = "vendor.fetchai.skills.simple_oracle.models.strategy.args.contract_address_file"
-            self.set_config(setting_path, ORACLE_CONTRACT_ADDRESS_FILE)
-
-            # add packages for oracle client agent
-            self.set_agent_context(client_agent_name)
-            self.add_item("connection", "fetchai/ledger:0.18.0")
-            self.add_item("connection", "fetchai/http_client:0.22.0")
-            self.set_config("agent.default_connection", "fetchai/ledger:0.18.0")
-            self.set_config("agent.default_ledger", ledger_id)
-            self.nested_set_config(
-                "agent.required_ledgers",
-                [FetchAICrypto.identifier, EthereumCrypto.identifier],
-            )
-
-            default_routing = {
-                "fetchai/ledger_api:1.0.0": "fetchai/ledger:0.18.0",
-                "fetchai/contract_api:1.0.0": "fetchai/ledger:0.18.0",
-                "fetchai/http:1.0.0": "fetchai/http_client:0.22.0",
-            }
-            setting_path = "agent.default_routing"
-            self.nested_set_config(setting_path, default_routing)
-            self.add_item("contract", "fetchai/oracle_client:0.9.0")
-            self.add_item("contract", "fetchai/fet_erc20:0.8.0")
-            self.add_item("skill", "fetchai/simple_oracle_client:0.10.0")
-
-            self.generate_private_key(ledger_id)
-            self.add_private_key(ledger_id, private_key_file)
-            self.replace_private_key_in_file(funded_private_key_2, private_key_file)
-            setting_path = "vendor.fetchai.skills.simple_oracle_client.models.strategy.args.ledger_id"
-            self.set_config(setting_path, ledger_id)
-            setting_path = "vendor.fetchai.skills.simple_oracle_client.models.strategy.args.query_function"
-            self.set_config(setting_path, query_function)
-
-            diff = self.difference_to_fetched_agent(
-                "fetchai/coin_price_oracle_client:0.10.0", client_agent_name
-            )
-            assert (
-                diff == []
-            ), "Difference between created and fetched project for files={}".format(
-                diff
-            )
-
-            # set addresses *after* comparison with fetched agent!
-            setting_path = "vendor.fetchai.skills.simple_oracle_client.models.strategy.args.erc20_address"
-            self.set_config(setting_path, erc20_address)
-
-            # run oracle agent
-            self.set_agent_context(oracle_agent_name)
-            self.run_cli_command("build", cwd=self._get_cwd())
-            self.run_cli_command("issue-certificates", cwd=self._get_cwd())
-            oracle_aea_process = self.run_agent()
-            processes.append(oracle_aea_process)
-
-            check_strings = (
-                "Starting libp2p node...",
-                "Connecting to libp2p node...",
-                "Successfully connected to libp2p node!",
-                LIBP2P_SUCCESS_MESSAGE,
-            )
-            missing_strings = self.missing_from_output(
-                oracle_aea_process, check_strings, timeout=60, is_terminating=False,
-            )
-            assert (
-                missing_strings == []
-            ), "Strings {} didn't appear in aea output: \n{}".format(
-                missing_strings, self.stdout[oracle_aea_process.pid]
-            )
-
-            check_strings = (
-                "setting up HttpHandler",
-                "setting up AdvancedDataRequestBehaviour",
-                "Setting up Fetch oracle contract...",
-                "Fetching data from https://api.coingecko.com/api/v3/simple/price?ids=fetch-ai&vs_currencies=usd",
-                "received raw transaction=",
-                "Observation: {'price': {'value': ",
-                "transaction was successfully submitted. Transaction digest=",
-                "requesting transaction receipt.",
-                "transaction was successfully settled. Transaction receipt=",
-                "Oracle value successfully updated!",
-            )
-            missing_strings = self.missing_from_output(
-                oracle_aea_process, check_strings, timeout=60, is_terminating=False,
-            )
-            assert (
-                missing_strings == []
-            ), "Strings {} didn't appear in aea output: \n{}".format(
-                missing_strings, self.stdout[oracle_aea_process.pid]
-            )
-
-            if ledger_id == FetchAICrypto.identifier:
-                # Get oracle contract address from file
-                with open(ORACLE_CONTRACT_ADDRESS_FILE) as file:
-                    oracle_address = file.read()
-
-            # run oracle client agent
-            self.set_agent_context(client_agent_name)
-
-            # set oracle contract address in oracle client
-            setting_path = "vendor.fetchai.skills.simple_oracle_client.models.strategy.args.oracle_contract_address"
-            self.set_config(setting_path, oracle_address)
-
-            client_aea_process = self.run_agent()
-            processes.append(client_aea_process)
-
-            check_strings = (
-                "requesting contract deployment transaction...",
-                "received raw transaction=",
-                "transaction was successfully submitted. Transaction digest=",
-                "requesting transaction receipt.",
-                "transaction was successfully settled. Transaction receipt=",
-                "Oracle value successfully requested!",
-            )
-            missing_strings = self.missing_from_output(
-                client_aea_process, check_strings, timeout=60, is_terminating=False,
-            )
-            assert (
-                missing_strings == []
-            ), "Strings {} didn't appear in aea output: \n{}".format(
-                missing_strings, self.stdout[client_aea_process.pid]
-            )
-        finally:
-            if processes:
-                self.terminate_agents(*processes)
-            assert (
-                self.is_successfully_terminated()
             ), "Agents weren't successfully terminated."