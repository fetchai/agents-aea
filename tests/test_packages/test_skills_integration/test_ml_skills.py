# -*- coding: utf-8 -*-
# ------------------------------------------------------------------------------
#
#   Copyright 2018-2019 Fetch.AI Limited
#
#   Licensed under the Apache License, Version 2.0 (the "License");
#   you may not use this file except in compliance with the License.
#   You may obtain a copy of the License at
#
#       http://www.apache.org/licenses/LICENSE-2.0
#
#   Unless required by applicable law or agreed to in writing, software
#   distributed under the License is distributed on an "AS IS" BASIS,
#   WITHOUT WARRANTIES OR CONDITIONS OF ANY KIND, either express or implied.
#   See the License for the specific language governing permissions and
#   limitations under the License.
#
# ------------------------------------------------------------------------------

"""This test module contains the integration test for the weather skills."""
import importlib
from random import uniform

import pytest

from aea.test_tools.test_cases import AEATestCaseManyFlaky

from packages.fetchai.connections.p2p_libp2p.connection import LIBP2P_SUCCESS_MESSAGE

from tests.conftest import (
    FETCHAI,
    FETCHAI_PRIVATE_KEY_FILE,
    FETCHAI_PRIVATE_KEY_FILE_CONNECTION,
    MAX_FLAKY_RERUNS_INTEGRATION,
    NON_FUNDED_FETCHAI_PRIVATE_KEY_1,
    NON_GENESIS_CONFIG,
    wait_for_localhost_ports_to_close,
)


def _is_not_tensorflow_installed():
    tf_spec = importlib.util.find_spec("tensorflow")
    return tf_spec is None


@pytest.mark.integration
class TestMLSkills(AEATestCaseManyFlaky):
    """Test that ml skills work."""

    @pytest.mark.flaky(
        reruns=MAX_FLAKY_RERUNS_INTEGRATION
    )  # cause possible network issues
    @pytest.mark.skipif(
        _is_not_tensorflow_installed(), reason="This test requires Tensorflow.",
    )
    def test_ml_skills(self, pytestconfig):
        """Run the ml skills sequence."""
        data_provider_aea_name = "ml_data_provider"
        model_trainer_aea_name = "ml_model_trainer"
        self.create_agents(data_provider_aea_name, model_trainer_aea_name)

        default_routing = {
            "fetchai/ledger_api:0.10.0": "fetchai/ledger:0.13.0",
            "fetchai/oef_search:0.13.0": "fetchai/soef:0.16.0",
        }

        # generate random location
        location = {
            "latitude": round(uniform(-90, 90), 2),  # nosec
            "longitude": round(uniform(-180, 180), 2),  # nosec
        }

        # prepare data provider agent
        self.set_agent_context(data_provider_aea_name)
<<<<<<< HEAD
        self.add_item("connection", "fetchai/p2p_libp2p:0.14.0")
        self.add_item("connection", "fetchai/soef:0.15.0")
        self.set_config("agent.default_connection", "fetchai/p2p_libp2p:0.14.0")
        self.add_item("connection", "fetchai/ledger:0.12.0")
        self.add_item("skill", "fetchai/ml_data_provider:0.18.0")
=======
        self.add_item("connection", "fetchai/p2p_libp2p:0.15.0")
        self.add_item("connection", "fetchai/soef:0.16.0")
        self.remove_item("connection", "fetchai/stub:0.16.0")
        self.set_config("agent.default_connection", "fetchai/p2p_libp2p:0.15.0")
        self.add_item("connection", "fetchai/ledger:0.13.0")
        self.add_item("skill", "fetchai/ml_data_provider:0.19.0")
>>>>>>> 6df3854f
        setting_path = (
            "vendor.fetchai.skills.ml_data_provider.models.strategy.args.is_ledger_tx"
        )
        self.set_config(setting_path, False, "bool")
        setting_path = "agent.default_routing"
        self.nested_set_config(setting_path, default_routing)
        self.run_install()

        # add keys
        self.generate_private_key(FETCHAI)
        self.generate_private_key(FETCHAI, FETCHAI_PRIVATE_KEY_FILE_CONNECTION)
        self.add_private_key(FETCHAI, FETCHAI_PRIVATE_KEY_FILE)
        self.add_private_key(
            FETCHAI, FETCHAI_PRIVATE_KEY_FILE_CONNECTION, connection=True
        )
        self.replace_private_key_in_file(
            NON_FUNDED_FETCHAI_PRIVATE_KEY_1, FETCHAI_PRIVATE_KEY_FILE_CONNECTION
        )

        setting_path = "vendor.fetchai.connections.p2p_libp2p.config.ledger_id"
        self.set_config(setting_path, FETCHAI)

        # replace location
        setting_path = (
            "vendor.fetchai.skills.ml_data_provider.models.strategy.args.location"
        )
        self.nested_set_config(setting_path, location)

        # prepare model trainer agent
        self.set_agent_context(model_trainer_aea_name)
<<<<<<< HEAD
        self.add_item("connection", "fetchai/p2p_libp2p:0.14.0")
        self.add_item("connection", "fetchai/soef:0.15.0")
        self.set_config("agent.default_connection", "fetchai/p2p_libp2p:0.14.0")
        self.add_item("connection", "fetchai/ledger:0.12.0")
        self.add_item("skill", "fetchai/ml_train:0.19.0")
=======
        self.add_item("connection", "fetchai/p2p_libp2p:0.15.0")
        self.add_item("connection", "fetchai/soef:0.16.0")
        self.remove_item("connection", "fetchai/stub:0.16.0")
        self.set_config("agent.default_connection", "fetchai/p2p_libp2p:0.15.0")
        self.add_item("connection", "fetchai/ledger:0.13.0")
        self.add_item("skill", "fetchai/ml_train:0.20.0")
>>>>>>> 6df3854f
        setting_path = (
            "vendor.fetchai.skills.ml_train.models.strategy.args.is_ledger_tx"
        )
        self.set_config(setting_path, False, "bool")
        setting_path = "agent.default_routing"
        self.nested_set_config(setting_path, default_routing)
        self.run_install()

        # add keys
        self.generate_private_key(FETCHAI)
        self.generate_private_key(FETCHAI, FETCHAI_PRIVATE_KEY_FILE_CONNECTION)
        self.add_private_key(FETCHAI, FETCHAI_PRIVATE_KEY_FILE)
        self.add_private_key(
            FETCHAI, FETCHAI_PRIVATE_KEY_FILE_CONNECTION, connection=True
        )

        # set p2p configs
        setting_path = "vendor.fetchai.connections.p2p_libp2p.config"
        self.nested_set_config(setting_path, NON_GENESIS_CONFIG)

        # replace location
        setting_path = "vendor.fetchai.skills.ml_train.models.strategy.args.location"
        self.nested_set_config(setting_path, location)

        self.set_agent_context(data_provider_aea_name)
        self.run_cli_command("build", cwd=self._get_cwd())
        self.run_cli_command("issue-certificates", cwd=self._get_cwd())
        data_provider_aea_process = self.run_agent()

        check_strings = (
            "Starting libp2p node...",
            "Connecting to libp2p node...",
            "Successfully connected to libp2p node!",
            LIBP2P_SUCCESS_MESSAGE,
        )
        missing_strings = self.missing_from_output(
            data_provider_aea_process, check_strings, timeout=30, is_terminating=False
        )
        assert (
            missing_strings == []
        ), "Strings {} didn't appear in data_provider_aea output.".format(
            missing_strings
        )

        self.set_agent_context(model_trainer_aea_name)
        self.run_cli_command("build", cwd=self._get_cwd())
        self.run_cli_command("issue-certificates", cwd=self._get_cwd())
        model_trainer_aea_process = self.run_agent()

        check_strings = (
            "Starting libp2p node...",
            "Connecting to libp2p node...",
            "Successfully connected to libp2p node!",
            LIBP2P_SUCCESS_MESSAGE,
        )
        missing_strings = self.missing_from_output(
            model_trainer_aea_process, check_strings, timeout=30, is_terminating=False
        )
        assert (
            missing_strings == []
        ), "Strings {} didn't appear in model_trainer_aea output.".format(
            missing_strings
        )

        check_strings = (
            "registering agent on SOEF.",
            "registering service on SOEF.",
            "got a Call for Terms from",
            "a Terms message:",
            "got an Accept from",
            "a Data message:",
        )
        missing_strings = self.missing_from_output(
            data_provider_aea_process, check_strings, is_terminating=False
        )
        assert (
            missing_strings == []
        ), "Strings {} didn't appear in data_provider_aea output.".format(
            missing_strings
        )

        check_strings = (
            "found agents=",
            "sending CFT to agent=",
            "received terms message from",
            "sending dummy transaction digest ...",
            "received data message from",
            "Loss:",
        )
        missing_strings = self.missing_from_output(
            model_trainer_aea_process, check_strings, is_terminating=False
        )
        assert (
            missing_strings == []
        ), "Strings {} didn't appear in model_trainer_aea output.".format(
            missing_strings
        )

        self.terminate_agents(data_provider_aea_process, model_trainer_aea_process)
        assert (
            self.is_successfully_terminated()
        ), "Agents weren't successfully terminated."
        wait_for_localhost_ports_to_close([9000, 9001])


@pytest.mark.integration
class TestMLSkillsFetchaiLedger(AEATestCaseManyFlaky):
    """Test that ml skills work."""

    @pytest.mark.flaky(
        reruns=MAX_FLAKY_RERUNS_INTEGRATION
    )  # cause possible network issues
    @pytest.mark.skipif(
        _is_not_tensorflow_installed(), reason="This test requires Tensorflow.",
    )
    def test_ml_skills(self, pytestconfig):
        """Run the ml skills sequence."""
        data_provider_aea_name = "ml_data_provider"
        model_trainer_aea_name = "ml_model_trainer"
        self.create_agents(data_provider_aea_name, model_trainer_aea_name)

        default_routing = {
            "fetchai/ledger_api:0.10.0": "fetchai/ledger:0.13.0",
            "fetchai/oef_search:0.13.0": "fetchai/soef:0.16.0",
        }

        # generate random location
        location = {
            "latitude": round(uniform(-90, 90), 2),  # nosec
            "longitude": round(uniform(-180, 180), 2),  # nosec
        }

        # prepare data provider agent
        self.set_agent_context(data_provider_aea_name)
<<<<<<< HEAD
        self.add_item("connection", "fetchai/p2p_libp2p:0.14.0")
        self.add_item("connection", "fetchai/soef:0.15.0")
        self.set_config("agent.default_connection", "fetchai/p2p_libp2p:0.14.0")
        self.add_item("connection", "fetchai/ledger:0.12.0")
        self.add_item("skill", "fetchai/ml_data_provider:0.18.0")
=======
        self.add_item("connection", "fetchai/p2p_libp2p:0.15.0")
        self.add_item("connection", "fetchai/soef:0.16.0")
        self.remove_item("connection", "fetchai/stub:0.16.0")
        self.set_config("agent.default_connection", "fetchai/p2p_libp2p:0.15.0")
        self.add_item("connection", "fetchai/ledger:0.13.0")
        self.add_item("skill", "fetchai/ml_data_provider:0.19.0")
>>>>>>> 6df3854f
        setting_path = "agent.default_routing"
        self.nested_set_config(setting_path, default_routing)
        self.run_install()

        diff = self.difference_to_fetched_agent(
            "fetchai/ml_data_provider:0.21.0", data_provider_aea_name
        )
        assert (
            diff == []
        ), "Difference between created and fetched project for files={}".format(diff)

        # add keys
        self.generate_private_key(FETCHAI)
        self.generate_private_key(FETCHAI, FETCHAI_PRIVATE_KEY_FILE_CONNECTION)
        self.add_private_key(FETCHAI, FETCHAI_PRIVATE_KEY_FILE)
        self.add_private_key(
            FETCHAI, FETCHAI_PRIVATE_KEY_FILE_CONNECTION, connection=True
        )
        self.replace_private_key_in_file(
            NON_FUNDED_FETCHAI_PRIVATE_KEY_1, FETCHAI_PRIVATE_KEY_FILE_CONNECTION
        )

        setting_path = "vendor.fetchai.connections.p2p_libp2p.config.ledger_id"
        self.set_config(setting_path, FETCHAI)

        # replace location
        setting_path = (
            "vendor.fetchai.skills.ml_data_provider.models.strategy.args.location"
        )
        self.nested_set_config(setting_path, location)

        # prepare model trainer agent
        self.set_agent_context(model_trainer_aea_name)
<<<<<<< HEAD
        self.add_item("connection", "fetchai/p2p_libp2p:0.14.0")
        self.add_item("connection", "fetchai/soef:0.15.0")
        self.set_config("agent.default_connection", "fetchai/p2p_libp2p:0.14.0")
        self.add_item("connection", "fetchai/ledger:0.12.0")
        self.add_item("skill", "fetchai/ml_train:0.19.0")
=======
        self.add_item("connection", "fetchai/p2p_libp2p:0.15.0")
        self.add_item("connection", "fetchai/soef:0.16.0")
        self.remove_item("connection", "fetchai/stub:0.16.0")
        self.set_config("agent.default_connection", "fetchai/p2p_libp2p:0.15.0")
        self.add_item("connection", "fetchai/ledger:0.13.0")
        self.add_item("skill", "fetchai/ml_train:0.20.0")
>>>>>>> 6df3854f
        setting_path = "agent.default_routing"
        self.nested_set_config(setting_path, default_routing)
        self.run_install()

        diff = self.difference_to_fetched_agent(
            "fetchai/ml_model_trainer:0.22.0", model_trainer_aea_name
        )
        assert (
            diff == []
        ), "Difference between created and fetched project for files={}".format(diff)

        # add keys
        self.generate_private_key(FETCHAI)
        self.generate_private_key(FETCHAI, FETCHAI_PRIVATE_KEY_FILE_CONNECTION)
        self.add_private_key(FETCHAI, FETCHAI_PRIVATE_KEY_FILE)
        self.add_private_key(
            FETCHAI, FETCHAI_PRIVATE_KEY_FILE_CONNECTION, connection=True
        )

        # fund key
        self.generate_wealth(FETCHAI)

        # set p2p configs
        setting_path = "vendor.fetchai.connections.p2p_libp2p.config"
        self.nested_set_config(setting_path, NON_GENESIS_CONFIG)

        # replace location
        setting_path = "vendor.fetchai.skills.ml_train.models.strategy.args.location"
        self.nested_set_config(setting_path, location)

        self.set_agent_context(data_provider_aea_name)
        self.run_cli_command("build", cwd=self._get_cwd())
        self.run_cli_command("issue-certificates", cwd=self._get_cwd())
        data_provider_aea_process = self.run_agent()

        check_strings = (
            "Starting libp2p node...",
            "Connecting to libp2p node...",
            "Successfully connected to libp2p node!",
            LIBP2P_SUCCESS_MESSAGE,
        )
        missing_strings = self.missing_from_output(
            data_provider_aea_process, check_strings, timeout=30, is_terminating=False
        )
        assert (
            missing_strings == []
        ), "Strings {} didn't appear in data_provider_aea output.".format(
            missing_strings
        )

        self.set_agent_context(model_trainer_aea_name)
        self.run_cli_command("build", cwd=self._get_cwd())
        self.run_cli_command("issue-certificates", cwd=self._get_cwd())
        model_trainer_aea_process = self.run_agent()

        check_strings = (
            "Starting libp2p node...",
            "Connecting to libp2p node...",
            "Successfully connected to libp2p node!",
            LIBP2P_SUCCESS_MESSAGE,
        )
        missing_strings = self.missing_from_output(
            model_trainer_aea_process, check_strings, timeout=30, is_terminating=False
        )
        assert (
            missing_strings == []
        ), "Strings {} didn't appear in model_trainer_aea output.".format(
            missing_strings
        )

        check_strings = (
            "registering agent on SOEF.",
            "registering service on SOEF.",
            "got a Call for Terms from",
            "a Terms message:",
            "got an Accept from",
            "a Data message:",
        )
        missing_strings = self.missing_from_output(
            data_provider_aea_process, check_strings, timeout=240, is_terminating=False
        )
        assert (
            missing_strings == []
        ), "Strings {} didn't appear in data_provider_aea output.".format(
            missing_strings
        )

        check_strings = (
            "found agents=",
            "sending CFT to agent=",
            "received terms message from",
            "requesting transfer transaction from ledger api for message=",
            "received raw transaction=",
            "proposing the transaction to the decision maker. Waiting for confirmation ...",
            "transaction signing was successful.",
            "sending transaction to ledger.",
            "transaction was successfully submitted. Transaction digest=",
            "informing counterparty=",
            "received data message from",
            "Loss:",
        )
        missing_strings = self.missing_from_output(
            model_trainer_aea_process, check_strings, is_terminating=False
        )
        assert (
            missing_strings == []
        ), "Strings {} didn't appear in model_trainer_aea output.".format(
            missing_strings
        )

        self.terminate_agents(data_provider_aea_process, model_trainer_aea_process)
        assert (
            self.is_successfully_terminated()
        ), "Agents weren't successfully terminated."
        wait_for_localhost_ports_to_close([9000, 9001])<|MERGE_RESOLUTION|>--- conflicted
+++ resolved
@@ -72,20 +72,11 @@
 
         # prepare data provider agent
         self.set_agent_context(data_provider_aea_name)
-<<<<<<< HEAD
-        self.add_item("connection", "fetchai/p2p_libp2p:0.14.0")
-        self.add_item("connection", "fetchai/soef:0.15.0")
-        self.set_config("agent.default_connection", "fetchai/p2p_libp2p:0.14.0")
-        self.add_item("connection", "fetchai/ledger:0.12.0")
-        self.add_item("skill", "fetchai/ml_data_provider:0.18.0")
-=======
         self.add_item("connection", "fetchai/p2p_libp2p:0.15.0")
         self.add_item("connection", "fetchai/soef:0.16.0")
-        self.remove_item("connection", "fetchai/stub:0.16.0")
         self.set_config("agent.default_connection", "fetchai/p2p_libp2p:0.15.0")
         self.add_item("connection", "fetchai/ledger:0.13.0")
         self.add_item("skill", "fetchai/ml_data_provider:0.19.0")
->>>>>>> 6df3854f
         setting_path = (
             "vendor.fetchai.skills.ml_data_provider.models.strategy.args.is_ledger_tx"
         )
@@ -116,20 +107,11 @@
 
         # prepare model trainer agent
         self.set_agent_context(model_trainer_aea_name)
-<<<<<<< HEAD
-        self.add_item("connection", "fetchai/p2p_libp2p:0.14.0")
-        self.add_item("connection", "fetchai/soef:0.15.0")
-        self.set_config("agent.default_connection", "fetchai/p2p_libp2p:0.14.0")
-        self.add_item("connection", "fetchai/ledger:0.12.0")
-        self.add_item("skill", "fetchai/ml_train:0.19.0")
-=======
         self.add_item("connection", "fetchai/p2p_libp2p:0.15.0")
         self.add_item("connection", "fetchai/soef:0.16.0")
-        self.remove_item("connection", "fetchai/stub:0.16.0")
         self.set_config("agent.default_connection", "fetchai/p2p_libp2p:0.15.0")
         self.add_item("connection", "fetchai/ledger:0.13.0")
         self.add_item("skill", "fetchai/ml_train:0.20.0")
->>>>>>> 6df3854f
         setting_path = (
             "vendor.fetchai.skills.ml_train.models.strategy.args.is_ledger_tx"
         )
@@ -264,20 +246,11 @@
 
         # prepare data provider agent
         self.set_agent_context(data_provider_aea_name)
-<<<<<<< HEAD
-        self.add_item("connection", "fetchai/p2p_libp2p:0.14.0")
-        self.add_item("connection", "fetchai/soef:0.15.0")
-        self.set_config("agent.default_connection", "fetchai/p2p_libp2p:0.14.0")
-        self.add_item("connection", "fetchai/ledger:0.12.0")
-        self.add_item("skill", "fetchai/ml_data_provider:0.18.0")
-=======
         self.add_item("connection", "fetchai/p2p_libp2p:0.15.0")
         self.add_item("connection", "fetchai/soef:0.16.0")
-        self.remove_item("connection", "fetchai/stub:0.16.0")
         self.set_config("agent.default_connection", "fetchai/p2p_libp2p:0.15.0")
         self.add_item("connection", "fetchai/ledger:0.13.0")
         self.add_item("skill", "fetchai/ml_data_provider:0.19.0")
->>>>>>> 6df3854f
         setting_path = "agent.default_routing"
         self.nested_set_config(setting_path, default_routing)
         self.run_install()
@@ -311,20 +284,11 @@
 
         # prepare model trainer agent
         self.set_agent_context(model_trainer_aea_name)
-<<<<<<< HEAD
-        self.add_item("connection", "fetchai/p2p_libp2p:0.14.0")
-        self.add_item("connection", "fetchai/soef:0.15.0")
-        self.set_config("agent.default_connection", "fetchai/p2p_libp2p:0.14.0")
-        self.add_item("connection", "fetchai/ledger:0.12.0")
-        self.add_item("skill", "fetchai/ml_train:0.19.0")
-=======
         self.add_item("connection", "fetchai/p2p_libp2p:0.15.0")
         self.add_item("connection", "fetchai/soef:0.16.0")
-        self.remove_item("connection", "fetchai/stub:0.16.0")
         self.set_config("agent.default_connection", "fetchai/p2p_libp2p:0.15.0")
         self.add_item("connection", "fetchai/ledger:0.13.0")
         self.add_item("skill", "fetchai/ml_train:0.20.0")
->>>>>>> 6df3854f
         setting_path = "agent.default_routing"
         self.nested_set_config(setting_path, default_routing)
         self.run_install()
