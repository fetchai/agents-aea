# -*- coding: utf-8 -*-
# ------------------------------------------------------------------------------
#
#   Copyright 2018-2019 Fetch.AI Limited
#
#   Licensed under the Apache License, Version 2.0 (the "License");
#   you may not use this file except in compliance with the License.
#   You may obtain a copy of the License at
#
#       http://www.apache.org/licenses/LICENSE-2.0
#
#   Unless required by applicable law or agreed to in writing, software
#   distributed under the License is distributed on an "AS IS" BASIS,
#   WITHOUT WARRANTIES OR CONDITIONS OF ANY KIND, either express or implied.
#   See the License for the specific language governing permissions and
#   limitations under the License.
#
# ------------------------------------------------------------------------------

"""This test module contains the integration test for the echo skill."""

from pathlib import Path

from aea.helpers import http_requests as requests
from aea.test_tools.test_cases import AEATestCaseEmpty

from tests.conftest import ROOT_DIR


API_SPEC_PATH = str(Path(ROOT_DIR, "examples", "http_ex", "petstore.yaml").absolute())


class TestHttpEchoSkill(AEATestCaseEmpty):
    """Test that http echo skill works."""

    capture_log = True

    def test_echo(self):
        """Run the echo skill sequence."""
<<<<<<< HEAD
        self.add_item("connection", "fetchai/http_server:0.15.0")
        self.add_item("skill", "fetchai/http_echo:0.13.0")
        self.set_config("agent.default_connection", "fetchai/http_server:0.15.0")
=======
        self.add_item("connection", "fetchai/http_server:0.16.0")
        self.add_item("skill", "fetchai/http_echo:0.14.0")
        self.remove_item("connection", "fetchai/stub:0.16.0")
        self.set_config("agent.default_connection", "fetchai/http_server:0.16.0")
>>>>>>> 6df3854f
        self.set_config(
            "vendor.fetchai.connections.http_server.config.api_spec_path", API_SPEC_PATH
        )
        self.run_install()

        process = self.run_agent()
        is_running = self.is_running(process)
        assert is_running, "AEA not running within timeout!"

        # add sending and receiving envelope from input/output files

        response = requests.get("http://127.0.0.1:8000")
        assert response.status_code == 404, "Failed to receive not found"
        # we receive a not found since the path is not available in the api spec

        response = requests.get("http://127.0.0.1:8000/pets")
        assert response.status_code == 200, "Failed to receive ok"
        assert (
            response.content == b'{"tom": {"type": "cat", "age": 10}}'
        ), "Wrong body on get"

        response = requests.post("http://127.0.0.1:8000/pets")
        assert response.status_code == 200
        assert response.content == b"", "Wrong body on post"

        check_strings = (
            "received http request with method=get, url=http://127.0.0.1:8000/pets and body=b''",
            "received http request with method=post, url=http://127.0.0.1:8000/pets and body=b''",
        )
        missing_strings = self.missing_from_output(process, check_strings)
        assert (
            missing_strings == []
        ), "Strings {} didn't appear in agent output.".format(missing_strings)

        assert (
            self.is_successfully_terminated()
        ), "Http echo agent wasn't successfully terminated."<|MERGE_RESOLUTION|>--- conflicted
+++ resolved
@@ -37,16 +37,9 @@
 
     def test_echo(self):
         """Run the echo skill sequence."""
-<<<<<<< HEAD
-        self.add_item("connection", "fetchai/http_server:0.15.0")
-        self.add_item("skill", "fetchai/http_echo:0.13.0")
-        self.set_config("agent.default_connection", "fetchai/http_server:0.15.0")
-=======
         self.add_item("connection", "fetchai/http_server:0.16.0")
         self.add_item("skill", "fetchai/http_echo:0.14.0")
-        self.remove_item("connection", "fetchai/stub:0.16.0")
         self.set_config("agent.default_connection", "fetchai/http_server:0.16.0")
->>>>>>> 6df3854f
         self.set_config(
             "vendor.fetchai.connections.http_server.config.api_spec_path", API_SPEC_PATH
         )
