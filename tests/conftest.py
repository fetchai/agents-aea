--- conflicted
+++ resolved
@@ -18,11 +18,7 @@
 #
 # ------------------------------------------------------------------------------
 """Conftest module for Pytest."""
-<<<<<<< HEAD
-
-=======
-import atexit
->>>>>>> 8eec91dc
+
 import difflib
 import inspect
 import itertools
@@ -103,7 +99,6 @@
 from aea.exceptions import enforce
 from aea.helpers.base import CertRequest, SimpleId, cd
 from aea.identity.base import Identity
-from aea.multiplexer import Multiplexer
 from aea.test_tools.click_testing import CliRunner as ImportedCliRunner
 from aea.test_tools.constants import DEFAULT_AUTHOR
 from aea.test_tools.test_cases import BaseAEATestCase
@@ -416,27 +411,9 @@
     ),
 ]
 
-<<<<<<< HEAD
 TEMP_LIBP2P_TEST_DIR = tempfile.mkdtemp()
 DEFAULT_HOST = LOCAL_HOST.hostname
-default_ports = itertools.count(10234)  # call next(default_ports) to avoid assignment overlap
-
-
-def remove_test_directory(directory: str) -> None:
-    """Destroy a directory once tests are done, change permissions if needed"""
-
-    def readonly_handler(func, path, execinfo) -> None:
-        """If permission is readonly, we change these and retry."""
-        os.chmod(path, stat.S_IWRITE)
-        func(path)
-
-    # we need `onerror` to deal with permissions, e.g. on Windows
-    shutil.rmtree(directory, onerror=readonly_handler)
-=======
-# ports for testing, call next() on to avoid assignment overlap
-DEFAULT_HOST = LOCAL_HOST.hostname
 default_ports = itertools.count(10234)
->>>>>>> 8eec91dc
 
 
 def remove_test_directory(directory: str) -> None:
@@ -925,38 +902,6 @@
         return s.connect_ex((host, port)) == 0
 
 
-class BaseP2PLibp2pTest:
-    """Base class for p2p libp2p tests"""
-
-    cwd: str
-    t: str
-    tmp_dir: str
-    log_files: List[str] = []
-    multiplexers: List[Multiplexer] = []
-    capture_log = True
-
-    @classmethod
-    def setup_class(cls):
-        """Set the test up"""
-        cls.cwd, cls.t = os.getcwd(), tempfile.mkdtemp()
-        cls.tmp_dir = os.path.join(cls.t, "temp_dir")
-        Path(cls.tmp_dir).mkdir(exist_ok=True)
-        os.chdir(cls.t)
-        atexit.register(cls.teardown_class)
-
-    @classmethod
-    def teardown_class(cls):
-        """Tear down the test"""
-        logger.debug(f"Cleaning up {cls.__name__}")
-        for mux in cls.multiplexers:
-            mux.disconnect()
-        cls.multiplexers.clear()
-        cls.log_files.clear()
-        os.chdir(cls.cwd)
-        remove_test_directory(cls.t)
-        logger.debug(f"Teardown of {cls.__name__} successful")
-
-
 def _make_libp2p_connection(
     data_dir: str = TEMP_LIBP2P_TEST_DIR,
     port: Optional[int] = None,
@@ -1004,11 +949,7 @@
     )
     _process_cert(agent_key, cert_request, path_prefix=data_dir)
 
-<<<<<<< HEAD
     build_directory = build_directory or os.path.join(data_dir, "build")
-=======
-    build_directory = build_directory or os.getcwd()
->>>>>>> 8eec91dc
     config = {"ledger_id": node_key.identifier}
     port = port or next(default_ports)
     configuration = ConnectionConfig(
