# -*- coding: utf-8 -*-
# ------------------------------------------------------------------------------
#
#   Copyright 2018-2019 Fetch.AI Limited
#
#   Licensed under the Apache License, Version 2.0 (the "License");
#   you may not use this file except in compliance with the License.
#   You may obtain a copy of the License at
#
#       http://www.apache.org/licenses/LICENSE-2.0
#
#   Unless required by applicable law or agreed to in writing, software
#   distributed under the License is distributed on an "AS IS" BASIS,
#   WITHOUT WARRANTIES OR CONDITIONS OF ANY KIND, either express or implied.
#   See the License for the specific language governing permissions and
#   limitations under the License.
#
# ------------------------------------------------------------------------------
"""Conftest module for Pytest."""
import difflib
import inspect
import logging
import os
import platform
import random
import shutil
import socket
import string
import sys
import tempfile
import threading
import time
from contextlib import contextmanager
from functools import WRAPPER_ASSIGNMENTS, wraps
from pathlib import Path
from types import FunctionType, MethodType
from typing import (
    Callable,
    Dict,
    Generator,
    List,
    Optional,
    Sequence,
    Tuple,
    Union,
    cast,
)
from unittest.mock import MagicMock, patch

import docker as docker
import gym
import pytest
from _pytest.monkeypatch import MonkeyPatch  # type: ignore
from aea_ledger_cosmos import CosmosCrypto
from aea_ledger_ethereum import EthereumCrypto
from aea_ledger_fetchai import FetchAIApi, FetchAICrypto, FetchAIFaucetApi
from cosmpy.clients.signing_cosmwasm_client import SigningCosmWasmClient
from cosmpy.common.rest_client import RestClient
from cosmpy.crypto.address import Address as CosmpyAddress
from cosmpy.crypto.keypairs import PrivateKey
from cosmpy.protos.cosmos.base.v1beta1.coin_pb2 import Coin

from aea import AEA_DIR
from aea.aea import AEA
from aea.aea_builder import AEABuilder
from aea.cli.utils.config import _init_cli_config
from aea.common import Address
from aea.configurations.base import ComponentType, ConnectionConfig, ContractConfig
from aea.configurations.base import DEFAULT_AEA_CONFIG_FILE as AGENT_YAML
from aea.configurations.base import DEFAULT_CONNECTION_CONFIG_FILE as CONNECTION_YAML
from aea.configurations.base import DEFAULT_CONTRACT_CONFIG_FILE as CONTRACT_YAML
from aea.configurations.base import DEFAULT_PROTOCOL_CONFIG_FILE as PROTOCOL_YAML
from aea.configurations.base import DEFAULT_SKILL_CONFIG_FILE as SKILL_YAML
from aea.configurations.base import PublicId
from aea.configurations.constants import DEFAULT_LEDGER, PRIVATE_KEY_PATH_SCHEMA
from aea.configurations.loader import load_component_configuration
from aea.connections.base import Connection
from aea.contracts.base import Contract, contract_registry
from aea.crypto.base import Crypto
from aea.crypto.ledger_apis import (
    COSMOS_DEFAULT_ADDRESS,
    DEFAULT_LEDGER_CONFIGS,
    ETHEREUM_DEFAULT_ADDRESS,
    ETHEREUM_DEFAULT_CHAIN_ID,
    ETHEREUM_DEFAULT_CURRENCY_DENOM,
    FETCHAI_DEFAULT_ADDRESS,
)
from aea.crypto.registries import ledger_apis_registry, make_crypto, make_ledger_api
from aea.crypto.wallet import CryptoStore
from aea.exceptions import enforce
from aea.helpers.base import CertRequest, SimpleId, cd
from aea.identity.base import Identity
from aea.test_tools.click_testing import CliRunner as ImportedCliRunner
from aea.test_tools.constants import DEFAULT_AUTHOR
from aea.test_tools.test_cases import BaseAEATestCase

from packages.fetchai.connections.local.connection import LocalNode, OEFLocalConnection
from packages.fetchai.connections.oef.connection import OEFConnection
from packages.fetchai.connections.p2p_libp2p.check_dependencies import build_node
from packages.fetchai.connections.p2p_libp2p.connection import (
    LIBP2P_NODE_MODULE_NAME,
    MultiAddr,
    P2PLibp2pConnection,
    POR_DEFAULT_SERVICE_ID,
)
from packages.fetchai.connections.p2p_libp2p_client.connection import (
    P2PLibp2pClientConnection,
)
from packages.fetchai.connections.p2p_libp2p_mailbox.connection import (
    P2PLibp2pMailboxConnection,
)
from packages.fetchai.connections.stub.connection import StubConnection
from packages.fetchai.connections.tcp.tcp_client import TCPClientConnection
from packages.fetchai.connections.tcp.tcp_server import TCPServerConnection

from tests.common.docker_image import (
    DockerImage,
    FetchLedgerDockerImage,
    GanacheDockerImage,
    OEFSearchDockerImage,
    SOEFDockerImage,
)
from tests.data.dummy_connection.connection import DummyConnection  # type: ignore


logger = logging.getLogger(__name__)

CliRunner = ImportedCliRunner

CUR_PATH = os.path.dirname(inspect.getfile(inspect.currentframe()))  # type: ignore
ROOT_DIR = os.path.join(CUR_PATH, "..")
CLI_LOG_OPTION = ["-v", "OFF"]

AUTHOR = DEFAULT_AUTHOR
CONFIGURATION_SCHEMA_DIR = os.path.join(AEA_DIR, "configurations", "schemas")
AGENT_CONFIGURATION_SCHEMA = os.path.join(
    CONFIGURATION_SCHEMA_DIR, "aea-config_schema.json"
)
SKILL_CONFIGURATION_SCHEMA = os.path.join(
    CONFIGURATION_SCHEMA_DIR, "skill-config_schema.json"
)
CONNECTION_CONFIGURATION_SCHEMA = os.path.join(
    CONFIGURATION_SCHEMA_DIR, "connection-config_schema.json"
)
PROTOCOL_CONFIGURATION_SCHEMA = os.path.join(
    CONFIGURATION_SCHEMA_DIR, "protocol-config_schema.json"
)
CONTRACT_CONFIGURATION_SCHEMA = os.path.join(
    CONFIGURATION_SCHEMA_DIR, "contract-config_schema.json"
)
PROTOCOL_SPEC_CONFIGURATION_SCHEMA = os.path.join(
    CONFIGURATION_SCHEMA_DIR, "protocol-specification_schema.json"
)

DUMMY_ENV = gym.GoalEnv

# URL to local Ganache instance
DEFAULT_GANACHE_ADDR = "http://127.0.0.1"
DEFAULT_GANACHE_PORT = 8545
DEFAULT_GANACHE_CHAIN_ID = 1337

# URL to local Fetch ledger instance
DEFAULT_FETCH_DOCKER_IMAGE_TAG = "fetchai/fetchd:0.8.4"
DEFAULT_FETCH_LEDGER_ADDR = "http://127.0.0.1"
DEFAULT_FETCH_LEDGER_RPC_PORT = 26657
DEFAULT_FETCH_LEDGER_REST_PORT = 1317
DEFAULT_FETCH_ADDR_REMOTE = "https://rest-stargateworld.fetch.ai:443"
DEFAULT_FETCH_MNEMONIC = "gap bomb bulk border original scare assault pelican resemble found laptop skin gesture height inflict clinic reject giggle hurdle bubble soldier hurt moon hint"
DEFAULT_MONIKER = "test-node"
DEFAULT_FETCH_CHAIN_ID = "stargateworld-3"
DEFAULT_GENESIS_ACCOUNT = "validator"
DEFAULT_DENOMINATION = "atestfet"
FETCHD_INITIAL_TX_SLEEP = 6

COSMOS_PRIVATE_KEY_FILE_CONNECTION = "cosmos_connection_private_key.txt"
FETCHAI_PRIVATE_KEY_FILE_CONNECTION = "fetchai_connection_private_key.txt"

COSMOS_PRIVATE_KEY_FILE = PRIVATE_KEY_PATH_SCHEMA.format(CosmosCrypto.identifier)
ETHEREUM_PRIVATE_KEY_FILE = PRIVATE_KEY_PATH_SCHEMA.format(EthereumCrypto.identifier)
FETCHAI_PRIVATE_KEY_FILE = PRIVATE_KEY_PATH_SCHEMA.format(FetchAICrypto.identifier)

ETHEREUM_PRIVATE_KEY_TWO_FILE = "ethereum_private_key_two.txt"

DEFAULT_AMOUNT = 1000000000000000000000
GAS_PRICE_API_KEY = ""

# private keys with value on testnet
COSMOS_PRIVATE_KEY_PATH = os.path.join(
    ROOT_DIR, "tests", "data", COSMOS_PRIVATE_KEY_FILE
)
ETHEREUM_PRIVATE_KEY_PATH = os.path.join(
    ROOT_DIR, "tests", "data", ETHEREUM_PRIVATE_KEY_FILE
)
ETHEREUM_PRIVATE_KEY_TWO_PATH = os.path.join(
    ROOT_DIR, "tests", "data", ETHEREUM_PRIVATE_KEY_TWO_FILE
)
FETCHAI_PRIVATE_KEY_PATH = os.path.join(
    ROOT_DIR, "tests", "data", FETCHAI_PRIVATE_KEY_FILE
)
DEFAULT_PRIVATE_KEY_PATH = COSMOS_PRIVATE_KEY_PATH
FUNDED_ETH_PRIVATE_KEY_1 = (
    "0xa337a9149b4e1eafd6c21c421254cf7f98130233595db25f0f6f0a545fb08883"
)
FUNDED_ETH_PRIVATE_KEY_2 = (
    "0x04b4cecf78288f2ab09d1b4c60219556928f86220f0fb2dcfc05e6a1c1149dbf"
)
FUNDED_ETH_PRIVATE_KEY_3 = (
    "0x6F611408F7EF304947621C51A4B7D84A13A2B9786E9F984DA790A096E8260C64"
)
NON_FUNDED_COSMOS_PRIVATE_KEY_1 = (
    "81b0352f99a08a754b56e529dda965c4ce974edb6db7e90035e01ed193e1b7bc"
)
NON_FUNDED_FETCHAI_PRIVATE_KEY_1 = (
    "b6ef49c3078f300efe2d4480e179362bd39f20cbb2087e970c8f345473661aa5"
)
FUNDED_FETCHAI_PRIVATE_KEY_1 = (
    "bbaef7511f275dc15f47436d14d6d3c92d4d01befea073d23d0c2750a46f6cb3"
)
FUNDED_FETCHAI_PRIVATE_KEY_2 = (
    "9d6459d1f93dd153335291af940f6b5224a34a9a1e1062e2158a45fa4901ed3f"
)

# addresses with no value on testnet
COSMOS_ADDRESS_ONE = "cosmos1z4ftvuae5pe09jy2r7udmk6ftnmx504alwd5qf"
COSMOS_ADDRESS_TWO = "cosmos1gssy8pmjdx8v4reg7lswvfktsaucp0w95nk78m"
ETHEREUM_ADDRESS_ONE = "0x46F415F7BF30f4227F98def9d2B22ff62738fD68"
ETHEREUM_ADDRESS_TWO = "0x7A1236d5195e31f1F573AD618b2b6FEFC85C5Ce6"
FETCHAI_ADDRESS_ONE = "fetch1paqxtqnfh7da7z9c05l3y3lahe8rhd0nm0jk98"
FETCHAI_ADDRESS_TWO = "fetch19j4dc3e6fgle98pj06l5ehhj6zdejcddx7teac"
FUNDED_FETCHAI_ADDRESS_ONE = "fetch1k9dns2fd74644g0q9mfpsmfeqg0h2ym2cm6wdh"
FUNDED_FETCHAI_ADDRESS_TWO = "fetch1x2vfp8ec2yk8nnlzn52agflpmpwtucm6yj2hw4"

# P2P addresses
COSMOS_P2P_ADDRESS = "/dns4/127.0.0.1/tcp/9000/p2p/16Uiu2HAmAzvu5uNbcnD2qaqrkSULhJsc6GJUg3iikWerJkoD72pr"  # relates to NON_FUNDED_COSMOS_PRIVATE_KEY_1
FETCHAI_P2P_ADDRESS = "/dns4/127.0.0.1/tcp/9000/p2p/16Uiu2HAmLBCAqHL8SuFosyDhAKYsLKXBZBWXBsB9oFw2qU4Kckun"  # relates to NON_FUNDED_FETCHAI_PRIVATE_KEY_1
NON_GENESIS_CONFIG = {
    "delegate_uri": "127.0.0.1:11001",
    "entry_peers": [FETCHAI_P2P_ADDRESS],
    "local_uri": "127.0.0.1:9001",
    "log_file": "libp2p_node.log",
    "public_uri": "127.0.0.1:9001",
    "ledger_id": "fetchai",
}
NON_GENESIS_CONFIG_TWO = {
    "delegate_uri": "127.0.0.1:11002",
    "entry_peers": [FETCHAI_P2P_ADDRESS],
    "local_uri": "127.0.0.1:9002",
    "log_file": "libp2p_node.log",
    "public_uri": "127.0.0.1:9002",
    "ledger_id": "fetchai",
}
PUBLIC_DHT_P2P_MADDR_1 = "/dns4/acn.fetch.ai/tcp/9000/p2p/16Uiu2HAkw1ypeQYQbRFV5hKUxGRHocwU5ohmVmCnyJNg36tnPFdx"
PUBLIC_DHT_P2P_MADDR_2 = "/dns4/acn.fetch.ai/tcp/9001/p2p/16Uiu2HAmVWnopQAqq4pniYLw44VRvYxBUoRHqjz1Hh2SoCyjbyRW"
PUBLIC_DHT_DELEGATE_URI_1 = "acn.fetch.ai:11000"
PUBLIC_DHT_DELEGATE_URI_2 = "acn.fetch.ai:11001"
PUBLIC_DHT_P2P_PUBLIC_KEY_1 = (
    "0217a59bd805c310aca4febe0e99ce22ee3712ae085dc1e5630430b1e15a584bb7"
)
PUBLIC_DHT_P2P_PUBLIC_KEY_2 = (
    "03fa7cfae1037cba5218f0f5743802eced8de3247c55ecebaae46c7d3679e3f91d"
)
PUBLIC_STAGING_DHT_P2P_MADDR_1 = "/dns4/acn.fetch-ai.com/tcp/9003/p2p/16Uiu2HAmQo6EHbmwhkMJkyhjz1DCxE8Ahsy5zFZtw97tWCFckLUp"
PUBLIC_STAGING_DHT_P2P_MADDR_2 = "/dns4/acn.fetch-ai.com/tcp/9004/p2p/16Uiu2HAmEvey5siPHzdEb5QcTYCkh16squbeFHYHvRCWP9Jzp4bV"
PUBLIC_STAGING_DHT_DELEGATE_URI_1 = "acn.fetch-ai.com:11003"
PUBLIC_STAGING_DHT_DELEGATE_URI_2 = "acn.fetch-ai.com:11004"
PUBLIC_STAGING_DHT_P2P_PUBLIC_KEY_1 = (
    "03b45f898bde437ace4728b3ba097988306930b1600b7991d384e6d08452e340e1"
)
PUBLIC_STAGING_DHT_P2P_PUBLIC_KEY_2 = (
    "0321bac023b7f7cf655cf5e0f988a4c1cf758f7b530528362c4ba8d563f7b090c4"
)

# testnets
COSMOS_TESTNET_CONFIG = {"address": COSMOS_DEFAULT_ADDRESS}
ETHEREUM_TESTNET_CONFIG = {
    "address": ETHEREUM_DEFAULT_ADDRESS,
    "chain_id": ETHEREUM_DEFAULT_CHAIN_ID,
    "gas_price": 50,
}
FETCHAI_TESTNET_CONFIG = {"address": FETCHAI_DEFAULT_ADDRESS}

# common public ids used in the tests
UNKNOWN_PROTOCOL_PUBLIC_ID = PublicId("unknown_author", "unknown_protocol", "0.1.0")
UNKNOWN_CONNECTION_PUBLIC_ID = PublicId("unknown_author", "unknown_connection", "0.1.0")
MY_FIRST_AEA_PUBLIC_ID = PublicId.from_str("fetchai/my_first_aea:0.27.0")

DUMMY_SKILL_PATH = os.path.join(CUR_PATH, "data", "dummy_skill", SKILL_YAML)

MAX_FLAKY_RERUNS = 3
MAX_FLAKY_RERUNS_ETH = 1
MAX_FLAKY_RERUNS_INTEGRATION = 1

PACKAGES_DIR = os.path.join(ROOT_DIR, "packages")
FETCHAI_PREF = os.path.join(ROOT_DIR, "packages", "fetchai")
PROTOCOL_SPECS_PREF_1 = os.path.join(ROOT_DIR, "examples", "protocol_specification_ex")
PROTOCOL_SPECS_PREF_2 = os.path.join(ROOT_DIR, "tests", "data")

contract_config_files = [
    os.path.join(FETCHAI_PREF, "contracts", "erc1155", CONTRACT_YAML),
    os.path.join(FETCHAI_PREF, "contracts", "staking_erc20", CONTRACT_YAML),
    os.path.join(ROOT_DIR, "tests", "data", "dummy_contract", CONTRACT_YAML),
]

protocol_config_files = [
    os.path.join(ROOT_DIR, "aea", "protocols", "scaffold", PROTOCOL_YAML),
    os.path.join(FETCHAI_PREF, "protocols", "contract_api", PROTOCOL_YAML),
    os.path.join(FETCHAI_PREF, "protocols", "default", PROTOCOL_YAML),
    os.path.join(FETCHAI_PREF, "protocols", "fipa", PROTOCOL_YAML),
    os.path.join(FETCHAI_PREF, "protocols", "gym", PROTOCOL_YAML),
    os.path.join(FETCHAI_PREF, "protocols", "http", PROTOCOL_YAML),
    os.path.join(FETCHAI_PREF, "protocols", "ledger_api", PROTOCOL_YAML),
    os.path.join(FETCHAI_PREF, "protocols", "ml_trade", PROTOCOL_YAML),
    os.path.join(FETCHAI_PREF, "protocols", "oef_search", PROTOCOL_YAML),
    os.path.join(FETCHAI_PREF, "protocols", "register", PROTOCOL_YAML),
    os.path.join(FETCHAI_PREF, "protocols", "signing", PROTOCOL_YAML),
    os.path.join(FETCHAI_PREF, "protocols", "state_update", PROTOCOL_YAML),
    os.path.join(FETCHAI_PREF, "protocols", "tac", PROTOCOL_YAML),
    os.path.join(CUR_PATH, "data", "dummy_protocol", PROTOCOL_YAML),
]

connection_config_files = [
    os.path.join(ROOT_DIR, "aea", "connections", "scaffold", CONNECTION_YAML),
    os.path.join(FETCHAI_PREF, "connections", "gym", CONNECTION_YAML),
    os.path.join(FETCHAI_PREF, "connections", "http_client", CONNECTION_YAML),
    os.path.join(FETCHAI_PREF, "connections", "http_server", CONNECTION_YAML),
    os.path.join(FETCHAI_PREF, "connections", "ledger", CONNECTION_YAML),
    os.path.join(FETCHAI_PREF, "connections", "local", CONNECTION_YAML),
    os.path.join(FETCHAI_PREF, "connections", "oef", CONNECTION_YAML),
    os.path.join(FETCHAI_PREF, "connections", "p2p_libp2p", CONNECTION_YAML),
    os.path.join(FETCHAI_PREF, "connections", "p2p_libp2p_client", CONNECTION_YAML),
    os.path.join(FETCHAI_PREF, "connections", "p2p_stub", CONNECTION_YAML),
    os.path.join(FETCHAI_PREF, "connections", "soef", CONNECTION_YAML),
    os.path.join(FETCHAI_PREF, "connections", "stub", CONNECTION_YAML),
    os.path.join(FETCHAI_PREF, "connections", "tcp", CONNECTION_YAML),
    os.path.join(FETCHAI_PREF, "connections", "webhook", CONNECTION_YAML),
    os.path.join(CUR_PATH, "data", "dummy_connection", CONNECTION_YAML),
    os.path.join(CUR_PATH, "data", "gym-connection.yaml"),
]

skill_config_files = [
    os.path.join(ROOT_DIR, "aea", "skills", "scaffold", SKILL_YAML),
    os.path.join(FETCHAI_PREF, "skills", "aries_alice", SKILL_YAML),
    os.path.join(FETCHAI_PREF, "skills", "aries_faber", SKILL_YAML),
    os.path.join(FETCHAI_PREF, "skills", "carpark_client", SKILL_YAML),
    os.path.join(FETCHAI_PREF, "skills", "carpark_detection", SKILL_YAML),
    os.path.join(FETCHAI_PREF, "skills", "confirmation_aw1", SKILL_YAML),
    os.path.join(FETCHAI_PREF, "skills", "echo", SKILL_YAML),
    os.path.join(FETCHAI_PREF, "skills", "erc1155_client", SKILL_YAML),
    os.path.join(FETCHAI_PREF, "skills", "erc1155_deploy", SKILL_YAML),
    os.path.join(FETCHAI_PREF, "skills", "error", SKILL_YAML),
    os.path.join(FETCHAI_PREF, "skills", "generic_buyer", SKILL_YAML),
    os.path.join(FETCHAI_PREF, "skills", "generic_seller", SKILL_YAML),
    os.path.join(FETCHAI_PREF, "skills", "gym", SKILL_YAML),
    os.path.join(FETCHAI_PREF, "skills", "http_echo", SKILL_YAML),
    os.path.join(FETCHAI_PREF, "skills", "ml_data_provider", SKILL_YAML),
    os.path.join(FETCHAI_PREF, "skills", "ml_train", SKILL_YAML),
    os.path.join(FETCHAI_PREF, "skills", "registration_aw1", SKILL_YAML),
    os.path.join(FETCHAI_PREF, "skills", "simple_service_registration", SKILL_YAML),
    os.path.join(FETCHAI_PREF, "skills", "simple_service_search", SKILL_YAML),
    os.path.join(FETCHAI_PREF, "skills", "tac_control", SKILL_YAML),
    os.path.join(FETCHAI_PREF, "skills", "tac_control_contract", SKILL_YAML),
    os.path.join(FETCHAI_PREF, "skills", "tac_negotiation", SKILL_YAML),
    os.path.join(FETCHAI_PREF, "skills", "tac_participation", SKILL_YAML),
    os.path.join(FETCHAI_PREF, "skills", "thermometer", SKILL_YAML),
    os.path.join(FETCHAI_PREF, "skills", "thermometer_client", SKILL_YAML),
    os.path.join(FETCHAI_PREF, "skills", "weather_client", SKILL_YAML),
    os.path.join(FETCHAI_PREF, "skills", "weather_station", SKILL_YAML),
    DUMMY_SKILL_PATH,
    os.path.join(CUR_PATH, "data", "dummy_aea", "skills", "dummy", SKILL_YAML),
    os.path.join(CUR_PATH, "data", "dependencies_skill", SKILL_YAML),
    os.path.join(CUR_PATH, "data", "exception_skill", SKILL_YAML),
]

agent_config_files = [
    os.path.join(CUR_PATH, "data", "dummy_aea", AGENT_YAML),
    os.path.join(CUR_PATH, "data", "aea-config.example.yaml"),
    os.path.join(CUR_PATH, "data", "aea-config.example_w_keys.yaml"),
    os.path.join(CUR_PATH, "data", "aea-config.example_multipage.yaml"),
    os.path.join(FETCHAI_PREF, "agents", "aries_alice", AGENT_YAML),
    os.path.join(FETCHAI_PREF, "agents", "aries_faber", AGENT_YAML),
    os.path.join(FETCHAI_PREF, "agents", "car_data_buyer", AGENT_YAML),
    os.path.join(FETCHAI_PREF, "agents", "car_detector", AGENT_YAML),
    os.path.join(FETCHAI_PREF, "agents", "confirmation_aea_aw1", AGENT_YAML),
    os.path.join(FETCHAI_PREF, "agents", "erc1155_client", AGENT_YAML),
    os.path.join(FETCHAI_PREF, "agents", "erc1155_deployer", AGENT_YAML),
    os.path.join(FETCHAI_PREF, "agents", "generic_buyer", AGENT_YAML),
    os.path.join(FETCHAI_PREF, "agents", "generic_seller", AGENT_YAML),
    os.path.join(FETCHAI_PREF, "agents", "gym_aea", AGENT_YAML),
    os.path.join(FETCHAI_PREF, "agents", "ml_data_provider", AGENT_YAML),
    os.path.join(FETCHAI_PREF, "agents", "ml_model_trainer", AGENT_YAML),
    os.path.join(FETCHAI_PREF, "agents", "my_first_aea", AGENT_YAML),
    os.path.join(FETCHAI_PREF, "agents", "registration_aea_aw1", AGENT_YAML),
    os.path.join(FETCHAI_PREF, "agents", "simple_service_registration", AGENT_YAML),
    os.path.join(FETCHAI_PREF, "agents", "tac_controller", AGENT_YAML),
    os.path.join(FETCHAI_PREF, "agents", "tac_controller_contract", AGENT_YAML),
    os.path.join(FETCHAI_PREF, "agents", "tac_participant", AGENT_YAML),
    os.path.join(FETCHAI_PREF, "agents", "tac_participant_contract", AGENT_YAML),
    os.path.join(FETCHAI_PREF, "agents", "thermometer_aea", AGENT_YAML),
    os.path.join(FETCHAI_PREF, "agents", "thermometer_client", AGENT_YAML),
    os.path.join(FETCHAI_PREF, "agents", "weather_client", AGENT_YAML),
    os.path.join(FETCHAI_PREF, "agents", "weather_station", AGENT_YAML),
]

protocol_specification_files = [
    os.path.join(PROTOCOL_SPECS_PREF_1, "sample.yaml",),
    os.path.join(PROTOCOL_SPECS_PREF_2, "sample_specification.yaml",),
    os.path.join(PROTOCOL_SPECS_PREF_2, "sample_specification_no_custom_types.yaml",),
]


@contextmanager
def project_root_pythonpath():
    """Set pythonpath to project root."""
    old_python_path = os.environ.get("PYTHONPATH", None)
    os.environ["PYTHONPATH"] = ":".join(
        filter(None, [os.path.abspath(ROOT_DIR), old_python_path])
    )
    yield
    if old_python_path is None:
        os.environ.pop("PYTHONPATH")
    else:
        os.environ["PYTHONPATH"] = old_python_path


def match_files(fname1: str, fname2: str) -> Tuple[bool, str]:
    """
    Find out whether two text files match.

    :param fname1: string path to file 1
    :param fname2: string path to file 2

    :return: whether files match (True) or not (False) and a string of their difference ("" if they match)
    """
    with open(fname1, "r") as f1, open(fname2, "r") as f2:
        difference = set(f1).difference(f2)
    are_identical = difference == set()

    diff = ""
    if not are_identical:
        diff = find_difference(fname1, fname2)
    return are_identical, diff


def find_difference(fname1: str, fname2: str) -> str:
    """Find the difference between two text files."""
    diff = ""
    with open(fname1) as f1, open(fname2) as f2:
        differ = difflib.Differ()

        for line in differ.compare(f1.readlines(), f2.readlines()):
            if not (line.startswith(" ") or line.startswith("? ")):
                line = line[2:].lstrip()
                diff += line
    return diff


def number_of_diff_lines(diff: str) -> int:
    """Give number of lines in a diff string."""
    return diff.count("\n") if diff != "" else 0


def only_windows(fn: Callable) -> Callable:
    """
    Decorate a pytest method to run a test only in a case we are on Windows.

    :return: decorated method.
    """
    return action_for_platform("Windows", skip=False)(fn)


def skip_test_windows(fn: Callable) -> Callable:
    """
    Decorate a pytest method to skip a test in a case we are on Windows.

    :return: decorated method.
    """
    return action_for_platform("Windows", skip=True)(fn)


def skip_test_macos(fn: Callable) -> Callable:
    """
    Decorate a pytest method to skip a test in a case we are on MacOS.

    :return: decorated method.
    """
    return action_for_platform("Darwin", skip=True)(fn)


def action_for_platform(platform_name: str, skip: bool = True) -> Callable:
    """
    Decorate a pytest class or method to skip on certain platform.

    :param platform_name: check `platform.system()` for available platforms.
    :param skip: if True, the test will be skipped;
      if False, the test will be run ONLY on the chosen platform.

    :return: decorated object
    """

    # for docstyle.
    def decorator(pytest_func):
        """
        For the sake of clarity, assume the chosen platform for the action is "Windows".

        If the following condition is true:
          - the current system is not Windows (is_different) AND we want to skip it (skip)
         OR
          - the current system is Windows (not is_different) AND we want to run only on it (not skip)
        we run the test, else we skip the test.

        logically, the condition is a boolean equivalence
        between the variables "is_different" and "skip"
        Hence, the condition becomes:
        """
        is_different = platform.system() != platform_name
        if is_different is skip:
            return pytest_func

        def action(*args, **kwargs):
            if skip:
                pytest.skip(
                    f"Skipping the test since it doesn't work on {platform_name}."
                )
            else:
                pytest.skip(
                    f"Skipping the test since it works only on {platform_name}."
                )

        if isinstance(pytest_func, type):
            return type(
                pytest_func.__name__,
                (pytest_func,),
                {
                    "setup_class": action,
                    "setup": action,
                    "setUp": action,
                    "_skipped": True,
                },
            )

        @wraps(pytest_func)
        def wrapper(*args, **kwargs):  # type: ignore
            action(*args, **kwargs)

        return wrapper

    return decorator


@pytest.fixture(scope="session")
def oef_addr() -> str:
    """IP address pointing to the OEF Node to use during the tests."""
    return "127.0.0.1"


@pytest.fixture(scope="session")
def oef_port() -> int:
    """Port of the connection to the OEF Node to use during the tests."""
    return 10000


@pytest.fixture(scope="session")
def ganache_addr() -> str:
    """HTTP address to the Ganache node."""
    return DEFAULT_GANACHE_ADDR


@pytest.fixture(scope="session")
def ganache_port() -> int:
    """Port of the connection to the Ganache Node to use during the tests."""
    return DEFAULT_GANACHE_PORT


def tcpping(ip, port, log_exception: bool = True) -> bool:
    """Ping TCP port."""
    s = socket.socket(socket.AF_INET, socket.SOCK_STREAM)
    try:
        s.connect((ip, int(port)))
        s.shutdown(2)
        return True
    except Exception as e:
        if log_exception:
            logger.exception(e)
        return False


def wait_for_localhost_ports_to_close(
    ports: List[int], timeout: int = 120, sleep_time: int = 2
) -> None:
    """Wait for ports to close with timeout."""
    open_ports = ports
    elapsed = 0
    while len(open_ports) > 0 and elapsed < timeout:
        closed = []
        for port in open_ports:
            if not tcpping("127.0.0.1", port, log_exception=False):
                closed.append(port)
        open_ports = [port for port in open_ports if port not in closed]
        if len(open_ports) > 0:
            time.sleep(sleep_time)
            elapsed += sleep_time
    if open_ports != []:
        raise ValueError("Some ports are open: {}!".format(open_ports))


def pytest_addoption(parser) -> None:
    """Add --aea-loop option."""
    parser.addoption(
        "--aea-loop",
        action="store",
        default="async",
        help="aea loop to use: async[default] or sync",
    )
    # disable inernet connection
    parser.addoption(
        "--no-inet",
        action="store_true",
        default=False,
        help="block socket connect outside of 127.x.x.x",
    )

    parser.addoption(
        "--check-threads",
        action="store_true",
        default=False,
        help="check non closed threads i started during test",
    )


@pytest.fixture(scope="session", autouse=True)
def inet_disable(request) -> None:
    """Disable internet access via socket."""
    if not request.config.getoption("--no-inet"):
        return

    orig_connect = socket.socket.connect

    def socket_connect(*args):
        host = args[1][0]
        if host == "localhost" or host.startswith("127."):
            return orig_connect(*args)
        raise socket.error("Internet disabled by pytest option --no-inet")

    p = patch.object(socket.socket, "connect", new=socket_connect)
    p.start()


@pytest.fixture(scope="session", autouse=True)
def increase_aea_builder_build_timeout(request) -> Generator:
    """Increase build timeout for aea builder."""
    old_timeout = AEABuilder.BUILD_TIMEOUT
    AEABuilder.BUILD_TIMEOUT = 420
    try:
        yield
    finally:
        AEABuilder.BUILD_TIMEOUT = old_timeout


@pytest.fixture(scope="session", autouse=True)
def apply_aea_loop(request) -> None:
    """Patch AEA.DEFAULT_RUN_LOOP using pytest option `--aea-loop`."""
    loop = request.config.getoption("--aea-loop")
    assert loop in AEA.RUN_LOOPS
    AEA.DEFAULT_RUN_LOOP = loop


@pytest.fixture(scope="session")
def network_node(
    oef_addr, oef_port, pytestconfig, timeout: float = 2.0, max_attempts: int = 10
):
    """Network node initialization."""
    client = docker.from_env()
    image = OEFSearchDockerImage(client, oef_addr, oef_port)
    yield from _launch_image(image, timeout, max_attempts)


@pytest.fixture(scope="session")
def ganache_configuration():
    """Get the Ganache configuration for testing purposes."""
    return dict(
        accounts_balances=[
            (FUNDED_ETH_PRIVATE_KEY_1, DEFAULT_AMOUNT),
            (FUNDED_ETH_PRIVATE_KEY_2, DEFAULT_AMOUNT),
            (FUNDED_ETH_PRIVATE_KEY_3, DEFAULT_AMOUNT),
            (Path(ETHEREUM_PRIVATE_KEY_PATH).read_text().strip(), DEFAULT_AMOUNT),
        ],
    )


@pytest.fixture(scope="session")
def fetchd_configuration():
    """Get the Fetch ledger configuration for testing purposes."""
    return dict(
        mnemonic=DEFAULT_FETCH_MNEMONIC,
        moniker=DEFAULT_MONIKER,
        chain_id=DEFAULT_FETCH_CHAIN_ID,
        genesis_account=DEFAULT_GENESIS_ACCOUNT,
        denom=DEFAULT_DENOMINATION,
    )


@pytest.fixture(scope="session")
def ethereum_testnet_config(ganache_addr, ganache_port):
    """Get Ethereum ledger api configurations using Ganache."""
    new_uri = f"{ganache_addr}:{ganache_port}"
    new_config = {
        "address": new_uri,
        "chain_id": DEFAULT_GANACHE_CHAIN_ID,
        "denom": ETHEREUM_DEFAULT_CURRENCY_DENOM,
        "gas_price_api_key": GAS_PRICE_API_KEY,
    }
    return new_config


@pytest.fixture(scope="function")
def update_default_ethereum_ledger_api(ethereum_testnet_config):
    """Change temporarily default Ethereum ledger api configurations to interact with local Ganache."""
    old_config = DEFAULT_LEDGER_CONFIGS.pop(EthereumCrypto.identifier, None)
    DEFAULT_LEDGER_CONFIGS[EthereumCrypto.identifier] = ethereum_testnet_config
    yield
    DEFAULT_LEDGER_CONFIGS.pop(EthereumCrypto.identifier)
    DEFAULT_LEDGER_CONFIGS[EthereumCrypto.identifier] = old_config


@pytest.mark.integration
@pytest.mark.ledger
@pytest.fixture(scope="class")
def ganache(
    ganache_configuration,
    ganache_addr,
    ganache_port,
    timeout: float = 2.0,
    max_attempts: int = 40,
):
    """Launch the Ganache image."""
    client = docker.from_env()
    image = GanacheDockerImage(
        client, "http://127.0.0.1", 8545, config=ganache_configuration
    )
    yield from _launch_image(image, timeout=timeout, max_attempts=max_attempts)


@pytest.mark.integration
@pytest.fixture(scope="class")
def soef(
    soef_addr: str = "http://127.0.0.1",
    soef_port: int = 12002,
    timeout: float = 2.0,
<<<<<<< HEAD
    max_attempts: int = 40,
=======
    max_attempts: int = 50,
>>>>>>> 9182ad11
):
    """Launch the soef image."""
    client = docker.from_env()
    image = SOEFDockerImage(client, soef_addr, soef_port)
    yield from _launch_image(image, timeout=timeout, max_attempts=max_attempts)


@pytest.mark.integration
@pytest.mark.ledger
@pytest.fixture(scope="class")
@action_for_platform("Linux", skip=False)
def fetchd(
<<<<<<< HEAD
    fetchd_configuration, timeout: float = 2.0, max_attempts: int = 40,
=======
    fetchd_configuration, timeout: float = 2.0, max_attempts: int = 20,
>>>>>>> 9182ad11
):
    """Launch the Fetch ledger image."""
    client = docker.from_env()
    image = FetchLedgerDockerImage(
        client,
        DEFAULT_FETCH_LEDGER_ADDR,
        DEFAULT_FETCH_LEDGER_RPC_PORT,
        DEFAULT_FETCH_DOCKER_IMAGE_TAG,
        config=fetchd_configuration,
    )
    yield from _launch_image(image, timeout=timeout, max_attempts=max_attempts)


def _launch_image(image: DockerImage, timeout: float = 2.0, max_attempts: int = 10):
    """
    Launch image.

    :param image: an instance of Docker image.
    :return: None
    """
    image.check_skip()
    image.stop_if_already_running()
    container = image.create()
    container.start()
    logger.info(f"Setting up image {image.tag}...")
    success = image.wait(max_attempts, timeout)
    if not success:
        container.stop()
        container.remove()
        pytest.fail(f"{image.tag} doesn't work. Exiting...")
    else:
        try:
            logger.info("Done!")
            time.sleep(timeout)
            yield
        finally:
            logger.info(f"Stopping the image {image.tag}...")
            container.stop()
            container.remove()


@pytest.fixture(scope="session", autouse=True)
def reset_aea_cli_config() -> None:
    """Reset the cli config for each test."""
    _init_cli_config()


def get_unused_tcp_port():
    """Get an unused TCP port."""
    s = socket.socket(socket.AF_INET, socket.SOCK_STREAM)
    s.bind(("127.0.0.1", 0))
    s.listen(1)
    port = s.getsockname()[1]
    s.close()
    return port


def get_host():
    """Get the host."""
    s = socket.socket(socket.AF_INET, socket.SOCK_DGRAM)
    try:
        # doesn't even have to be reachable
        s.connect(("10.255.255.255", 1))
        IP = s.getsockname()[0]
    except Exception:
        IP = "127.0.0.1"
    finally:
        s.close()
    return IP


def double_escape_windows_path_separator(path):
    r"""Doubleescape Windows path separator '\'."""
    return path.replace("\\", "\\\\")


def _make_dummy_connection() -> Connection:
    configuration = ConnectionConfig(connection_id=DummyConnection.connection_id,)
    dummy_connection = DummyConnection(
        configuration=configuration,
        data_dir=MagicMock(),
        identity=Identity("name", "address", "public_key"),
    )
    return dummy_connection


def _make_local_connection(
    address: Address,
    public_key: str,
    node: LocalNode,
    restricted_to_protocols=None,
    excluded_protocols=None,
) -> Connection:
    configuration = ConnectionConfig(
        restricted_to_protocols=restricted_to_protocols,
        excluded_protocols=excluded_protocols,
        connection_id=OEFLocalConnection.connection_id,
    )
    oef_local_connection = OEFLocalConnection(
        configuration=configuration,
        data_dir=MagicMock(),
        identity=Identity("name", address, public_key),
        local_node=node,
    )
    return oef_local_connection


def _make_oef_connection(
    address: Address, public_key: str, oef_addr: str, oef_port: int
):
    configuration = ConnectionConfig(
        addr=oef_addr, port=oef_port, connection_id=OEFConnection.connection_id
    )
    oef_connection = OEFConnection(
        configuration=configuration,
        data_dir=MagicMock(),
        identity=Identity("name", address, public_key),
    )
    oef_connection._default_logger_name = "aea.packages.fetchai.connections.oef"
    return oef_connection


def _make_tcp_server_connection(address: str, public_key: str, host: str, port: int):
    configuration = ConnectionConfig(
        address=host, port=port, connection_id=TCPServerConnection.connection_id
    )
    tcp_connection = TCPServerConnection(
        configuration=configuration,
        data_dir=MagicMock(),
        identity=Identity("name", address, public_key),
    )
    tcp_connection._default_logger_name = (
        "aea.packages.fetchai.connections.tcp.tcp_server"
    )
    return tcp_connection


def _make_tcp_client_connection(address: str, public_key: str, host: str, port: int):
    configuration = ConnectionConfig(
        address=host, port=port, connection_id=TCPClientConnection.connection_id
    )
    tcp_connection = TCPClientConnection(
        configuration=configuration,
        data_dir=MagicMock(),
        identity=Identity("name", address, public_key),
    )
    tcp_connection._default_logger_name = (
        "aea.packages.fetchai.connections.tcp.tcp_client"
    )
    return tcp_connection


def _make_stub_connection(input_file_path: str, output_file_path: str):
    configuration = ConnectionConfig(
        input_file=input_file_path,
        output_file=output_file_path,
        connection_id=StubConnection.connection_id,
    )
    connection = StubConnection(configuration=configuration, data_dir=MagicMock())
    return connection


def _process_cert(key: Crypto, cert: CertRequest, path_prefix: str):
    # must match aea/cli/issue_certificates.py:_process_certificate
    assert cert.public_key is not None
    message = cert.get_message(cert.public_key)
    signature = key.sign_message(message).encode("ascii").hex()
    Path(cert.get_absolute_save_path(path_prefix)).write_bytes(
        signature.encode("ascii")
    )


def _make_libp2p_connection(
    data_dir: str,
    port: int = 10234,
    host: str = "127.0.0.1",
    relay: bool = True,
    delegate: bool = False,
    mailbox: bool = False,
    entry_peers: Optional[Sequence[MultiAddr]] = None,
    delegate_port: int = 11234,
    delegate_host: str = "127.0.0.1",
    mailbox_port: int = 8888,
    mailbox_host: str = "127.0.0.1",
    node_key_file: Optional[str] = None,
    agent_key: Optional[Crypto] = None,
    build_directory: Optional[str] = None,
    peer_registration_delay: str = "0.0",
) -> P2PLibp2pConnection:
    if not os.path.isdir(data_dir) or not os.path.exists(data_dir):
        raise ValueError("Data dir must be directory and exist!")
    log_file = os.path.join(data_dir, "libp2p_node_{}.log".format(port))
    if os.path.exists(log_file):
        os.remove(log_file)
    key = agent_key
    if key is None:
        key = make_crypto(DEFAULT_LEDGER)
    identity = Identity("identity", address=key.address, public_key=key.public_key)
    conn_crypto_store = None
    if node_key_file is not None:
        conn_crypto_store = CryptoStore({DEFAULT_LEDGER: node_key_file})
    else:
        node_key = make_crypto(DEFAULT_LEDGER)
        node_key_path = os.path.join(data_dir, f"{node_key.public_key}.txt")
        node_key.dump(node_key_path)
        conn_crypto_store = CryptoStore({DEFAULT_LEDGER: node_key_path})
    cert_request = CertRequest(
        conn_crypto_store.public_keys[DEFAULT_LEDGER],
        POR_DEFAULT_SERVICE_ID,
        key.identifier,
        "2021-01-01",
        "2021-01-02",
        "{public_key}",
        f"./{key.address}_cert.txt",
    )
    _process_cert(key, cert_request, path_prefix=data_dir)
    if not build_directory:
        build_directory = os.getcwd()
    if relay and delegate:
        configuration = ConnectionConfig(
            node_key_file=node_key_file,
            local_uri="{}:{}".format(host, port),
            public_uri="{}:{}".format(host, port),
            entry_peers=entry_peers,
            log_file=log_file,
            delegate_uri="{}:{}".format(delegate_host, delegate_port),
            peer_registration_delay=peer_registration_delay,
            connection_id=P2PLibp2pConnection.connection_id,
            build_directory=build_directory,
            cert_requests=[cert_request],
        )
    elif relay and not delegate:
        configuration = ConnectionConfig(
            node_key_file=node_key_file,
            local_uri="{}:{}".format(host, port),
            public_uri="{}:{}".format(host, port),
            entry_peers=entry_peers,
            log_file=log_file,
            peer_registration_delay=peer_registration_delay,
            connection_id=P2PLibp2pConnection.connection_id,
            build_directory=build_directory,
            cert_requests=[cert_request],
        )
    else:
        configuration = ConnectionConfig(
            node_key_file=node_key_file,
            local_uri="{}:{}".format(host, port),
            entry_peers=entry_peers,
            log_file=log_file,
            peer_registration_delay=peer_registration_delay,
            connection_id=P2PLibp2pConnection.connection_id,
            build_directory=build_directory,
            cert_requests=[cert_request],
        )

    if mailbox:
        configuration.config["mailbox_uri"] = f"{mailbox_host}:{mailbox_port}"
    else:
        configuration.config["mailbox_uri"] = ""

    if not os.path.exists(os.path.join(build_directory, LIBP2P_NODE_MODULE_NAME)):
        build_node(build_directory)
    connection = P2PLibp2pConnection(
        configuration=configuration,
        data_dir=data_dir,
        identity=identity,
        crypto_store=conn_crypto_store,
    )
    return connection


def _make_libp2p_client_connection(
    peer_public_key: str,
    data_dir: str,
    node_port: int = 11234,
    node_host: str = "127.0.0.1",
    uri: Optional[str] = None,
    ledger_api_id: Union[SimpleId, str] = DEFAULT_LEDGER,
) -> P2PLibp2pClientConnection:
    if not os.path.isdir(data_dir) or not os.path.exists(data_dir):
        raise ValueError("Data dir must be directory and exist!")
    crypto = make_crypto(ledger_api_id)
    identity = Identity(
        "identity", address=crypto.address, public_key=crypto.public_key
    )
    cert_request = CertRequest(
        peer_public_key,
        POR_DEFAULT_SERVICE_ID,
        ledger_api_id,
        "2021-01-01",
        "2021-01-02",
        "{public_key}",
        f"./{crypto.address}_cert.txt",
    )
    _process_cert(crypto, cert_request, path_prefix=data_dir)
    configuration = ConnectionConfig(
        tcp_key_file=None,
        nodes=[
            {
                "uri": str(uri)
                if uri is not None
                else "{}:{}".format(node_host, node_port),
                "public_key": peer_public_key,
            },
        ],
        connection_id=P2PLibp2pClientConnection.connection_id,
        cert_requests=[cert_request],
    )
    return P2PLibp2pClientConnection(
        configuration=configuration, data_dir=data_dir, identity=identity
    )


def _make_libp2p_mailbox_connection(
    peer_public_key: str,
    data_dir: str,
    node_port: int = 8888,
    node_host: str = "127.0.0.1",
    uri: Optional[str] = None,
    ledger_api_id: Union[SimpleId, str] = DEFAULT_LEDGER,
) -> P2PLibp2pMailboxConnection:
    if not os.path.isdir(data_dir) or not os.path.exists(data_dir):
        raise ValueError("Data dir must be directory and exist!")
    crypto = make_crypto(ledger_api_id)
    identity = Identity(
        "identity", address=crypto.address, public_key=crypto.public_key
    )
    cert_request = CertRequest(
        peer_public_key,
        POR_DEFAULT_SERVICE_ID,
        ledger_api_id,
        "2021-01-01",
        "2021-01-02",
        "{public_key}",
        f"./{crypto.address}_cert.txt",
    )
    _process_cert(crypto, cert_request, path_prefix=data_dir)
    configuration = ConnectionConfig(
        tcp_key_file=None,
        nodes=[
            {
                "uri": str(uri)
                if uri is not None
                else "{}:{}".format(node_host, node_port),
                "public_key": peer_public_key,
            },
        ],
        connection_id=P2PLibp2pMailboxConnection.connection_id,
        cert_requests=[cert_request],
    )
    return P2PLibp2pMailboxConnection(
        configuration=configuration, data_dir=data_dir, identity=identity
    )


def libp2p_log_on_failure(fn: Callable) -> Callable:
    """
    Decorate a pytest method running a libp2p node to print its logs in case test fails.

    :return: decorated method.
    """

    # for pydcostyle
    @wraps(fn)
    def wrapper(self, *args, **kwargs):
        try:
            return fn(self, *args, **kwargs)
        except Exception:
            for log_file in self.log_files:
                print("libp2p log file ======================= {}".format(log_file))
                try:
                    with open(log_file, "r") as f:
                        print(f.read())
                except FileNotFoundError:
                    pass
                print("=======================================")
            raise

    return wrapper


def libp2p_log_on_failure_all(cls):
    """
    Decorate every method of a class with `libp2p_log_on_failure`.

    :return: class with decorated methods.
    """
    for name, fn in inspect.getmembers(cls):
        if isinstance(fn, FunctionType):
            setattr(cls, name, libp2p_log_on_failure(fn))
        continue
        if isinstance(fn, MethodType):
            if fn.im_self is None:
                wrapped_fn = libp2p_log_on_failure(fn.im_func)
                method = MethodType(wrapped_fn, None, cls)
                setattr(cls, name, method)
            else:
                wrapped_fn = libp2p_log_on_failure(fn.im_func)
                clsmethod = MethodType(wrapped_fn, cls, type)
                setattr(cls, name, clsmethod)
    return cls


def _do_for_all(method_decorator):
    def class_decorator(cls):
        class GetAttributeMetaClass(type):
            def __getattribute__(cls, name):
                attr = super().__getattribute__(name)
                return method_decorator(attr)

        class DecoratedClass(cls, metaclass=GetAttributeMetaClass):
            def __getattribute__(self, name):
                attr = super().__getattribute__(name)
                return method_decorator(attr)

        for attr in WRAPPER_ASSIGNMENTS:
            if not hasattr(cls, attr):
                continue
            setattr(DecoratedClass, attr, getattr(cls, attr))
        DecoratedClass.__wrapped__ = cls
        return DecoratedClass

    return class_decorator


class CwdException(Exception):
    """Exception to raise if cwd was not restored by test."""

    def __init__(self):
        """Init expcetion with default message."""
        super().__init__("CWD was not restored")


@pytest.fixture(scope="class", autouse=True)
def aea_testcase_teardown_check(request):
    """Check BaseAEATestCase.teardown_class for BaseAEATestCase based test cases."""
    from aea.test_tools.test_cases import BaseAEATestCase  # cause circular import

    yield
    if (
        request.cls
        and issubclass(request.cls, BaseAEATestCase)
        and getattr(request.cls, "_skipped", False) is False
    ):
        assert getattr(
            request.cls, "_is_teardown_class_called", None
        ), "No BaseAEATestCase.teardown_class was called!"


@pytest.fixture(scope="class", autouse=True)
def check_test_class_cwd():
    """Check test case class restore CWD."""
    os.chdir(ROOT_DIR)
    old_cwd = os.getcwd()
    yield
    if old_cwd != os.getcwd():
        raise CwdException()


@pytest.fixture(autouse=True)
def check_test_cwd(request):
    """Check particular test restore CWD."""
    if request.cls:
        yield
        return
    os.chdir(ROOT_DIR)
    old_cwd = os.getcwd()
    yield
    if old_cwd != os.getcwd():
        os.chdir(ROOT_DIR)
        raise CwdException()


@pytest.fixture(autouse=True)
def set_logging_to_debug(request):
    """Set aea logger to debug."""
    aea_logger = logging.getLogger("aea")
    aea_logger.setLevel(logging.DEBUG)


@pytest.fixture(autouse=True)
def check_test_threads(request):
    """Check particular test close all spawned threads."""
    if not request.config.getoption("--check-threads"):
        yield
        return
    if request.cls:
        yield
        return
    num_threads = threading.activeCount()
    yield
    new_num_threads = threading.activeCount()
    assert num_threads >= new_num_threads, "Non closed threads!"


@pytest.fixture()
async def ledger_apis_connection(request, ethereum_testnet_config):
    """Make a connection."""
    crypto = make_crypto(DEFAULT_LEDGER)
    identity = Identity("name", crypto.address, crypto.public_key)
    crypto_store = CryptoStore()
    directory = Path(ROOT_DIR, "packages", "fetchai", "connections", "ledger")
    connection = Connection.from_dir(
        directory, data_dir=MagicMock(), identity=identity, crypto_store=crypto_store
    )
    connection = cast(Connection, connection)
    connection._logger = logging.getLogger("aea.packages.fetchai.connections.ledger")

    # use testnet config
    connection.configuration.config.get("ledger_apis", {})[
        "ethereum"
    ] = ethereum_testnet_config

    await connection.connect()
    yield connection
    await connection.disconnect()


@pytest.fixture()
def ledger_api(ethereum_testnet_config, ganache):
    """Ledger api fixture."""
    ledger_id, config = EthereumCrypto.identifier, ethereum_testnet_config
    api = ledger_apis_registry.make(ledger_id, **config)
    yield api


def get_register_erc1155() -> Contract:
    """Get and register the erc1155 contract package."""
    directory = Path(ROOT_DIR, "packages", "fetchai", "contracts", "erc1155")
    configuration = load_component_configuration(ComponentType.CONTRACT, directory)
    configuration._directory = directory
    configuration = cast(ContractConfig, configuration)

    if str(configuration.public_id) not in contract_registry.specs:
        # load contract into sys modules
        Contract.from_config(configuration)

    contract = contract_registry.make(str(configuration.public_id))
    return contract


@pytest.fixture()
def erc1155_contract(ledger_api, ganache, ganache_addr, ganache_port):
    """
    Instantiate an ERC1155 contract instance.

    As a side effect, register it to the registry, if not already registered.
    """
    contract = get_register_erc1155()
    # deploy contract
    crypto = make_crypto(
        EthereumCrypto.identifier, private_key_path=ETHEREUM_PRIVATE_KEY_PATH
    )

    tx = contract.get_deploy_transaction(
        ledger_api=ledger_api, deployer_address=crypto.address, gas=5000000
    )
    gas = ledger_api.api.eth.estimateGas(transaction=tx)
    tx["gas"] = gas
    tx_signed = crypto.sign_transaction(tx)
    tx_receipt = ledger_api.send_signed_transaction(tx_signed)
    receipt = ledger_api.get_transaction_receipt(tx_receipt)
    contract_address = cast(Dict, receipt)["contractAddress"]
    yield contract, contract_address


@pytest.fixture()
def erc20_contract(ledger_api, ganache, ganache_addr, ganache_port):
    """Instantiate an ERC20 contract."""
    directory = Path(ROOT_DIR, "packages", "fetchai", "contracts", "fet_erc20")
    configuration = load_component_configuration(ComponentType.CONTRACT, directory)
    configuration._directory = directory
    configuration = cast(ContractConfig, configuration)

    if str(configuration.public_id) not in contract_registry.specs:
        # load contract into sys modules
        Contract.from_config(configuration)

    contract = contract_registry.make(str(configuration.public_id))

    # get two accounts
    account1 = make_crypto(
        EthereumCrypto.identifier, private_key_path=ETHEREUM_PRIVATE_KEY_PATH
    )
    account2 = make_crypto(
        EthereumCrypto.identifier, private_key_path=ETHEREUM_PRIVATE_KEY_TWO_PATH
    )

    tx = contract.get_deploy_transaction(
        ledger_api=ledger_api,
        deployer_address=account1.address,
        gas=5000000,
        name="FetERC20Mock",
        symbol="MFET",
        initialSupply=int(1e23),
        decimals_=18,
    )
    gas = ledger_api.api.eth.estimateGas(transaction=tx)
    tx["gas"] = gas
    tx_signed = account1.sign_transaction(tx)
    tx_receipt = ledger_api.send_signed_transaction(tx_signed)
    receipt = ledger_api.get_transaction_receipt(tx_receipt)
    contract_address = cast(Dict, receipt)["contractAddress"]

    # Transfer some MFET to another default account
    tx = contract.get_transfer_transaction(
        ledger_api=ledger_api,
        contract_address=contract_address,
        from_address=account1.address,
        gas=200000,
        receiver=account2.address,
        amount=int(1e20),
    )
    tx_signed = account1.sign_transaction(tx)
    ledger_api.send_signed_transaction(tx_signed)

    yield contract, contract_address


@pytest.fixture()
def oracle_contract(ledger_api, ganache, ganache_addr, ganache_port, erc20_contract):
    """Instantiate a Fetch Oracle contract."""
    directory = Path(ROOT_DIR, "packages", "fetchai", "contracts", "oracle")
    configuration = load_component_configuration(ComponentType.CONTRACT, directory)
    configuration._directory = directory
    configuration = cast(ContractConfig, configuration)

    if str(configuration.public_id) not in contract_registry.specs:
        # load contract into sys modules
        Contract.from_config(configuration)

    contract = contract_registry.make(str(configuration.public_id))

    _, erc20_address = erc20_contract

    # deploy contract
    crypto = make_crypto(
        EthereumCrypto.identifier, private_key_path=ETHEREUM_PRIVATE_KEY_PATH
    )

    tx = contract.get_deploy_transaction(
        ledger_api=ledger_api,
        deployer_address=crypto.address,
        gas=5000000,
        ERC20Address=erc20_address,
        initialFee=10000000000,
    )
    tx_signed = crypto.sign_transaction(tx)
    tx_receipt = ledger_api.send_signed_transaction(tx_signed)
    receipt = ledger_api.get_transaction_receipt(tx_receipt)
    contract_address = cast(Dict, receipt)["contractAddress"]
    yield contract, contract_address


def docker_exec_cmd(image_tag: str, cmd: str, **kwargs):
    """Execute a command in running docker containers matching image tag."""
    client = docker.from_env()
    for container in client.containers.list():
        if image_tag in container.image.tags:
            logger.info(f"Running command '{cmd}' in docker container {image_tag}")
            resp = container.exec_run(cmd, **kwargs)
            logger.info(resp)


def fund_accounts_from_local_validator(
    addresses: List[str], amount: int, denom: str = DEFAULT_DENOMINATION
):
    """Send funds to local accounts from the local genesis validator."""
    rest_client = RestClient(
        f"{DEFAULT_FETCH_LEDGER_ADDR}:{DEFAULT_FETCH_LEDGER_REST_PORT}"
    )
    pk = PrivateKey(bytes.fromhex(FUNDED_FETCHAI_PRIVATE_KEY_1))

    time.sleep(FETCHD_INITIAL_TX_SLEEP)
    client = SigningCosmWasmClient(pk, rest_client, DEFAULT_FETCH_CHAIN_ID)
    coins = [Coin(amount=str(amount), denom=denom)]

    for address in addresses:
        client.send_tokens(CosmpyAddress(address), coins)


@pytest.fixture()
def fund_fetchai_accounts(fetchd):
    """Fund test accounts from local validator."""
    fund_accounts_from_local_validator(
        [FUNDED_FETCHAI_ADDRESS_ONE, FUNDED_FETCHAI_ADDRESS_TWO], 10000000000000000000,
    )


def env_path_separator() -> str:
    """
    Get the separator between path items in PATH variables, cross platform.

    E.g. on Linux and MacOS, it returns ':', whereas on Windows ';'.
    """
    if sys.platform == "win32":
        return ";"
    else:
        return ":"


def random_string(length: int = 8) -> str:
    """Generate a random string.

    :param length: how long random string should be

    :return: random chars str
    """
    return "".join(
        random.choice(string.ascii_lowercase) for _ in range(length)  # nosec
    )


def make_uri(addr: str, port: int):
    """Make uri from address and port."""
    return f"{addr}:{port}"


@pytest.mark.integration
class UseGanache:
    """Inherit from this class to use Ganache."""

    @pytest.fixture(autouse=True)
    def _start_ganache(self, ganache):
        """Start a Ganache image."""


@pytest.mark.integration
class UseSOEF:
    """Inherit from this class to use SOEF."""

    @pytest.fixture(autouse=True)
    def _start_soef(self, soef):
        """Start an SOEF image."""


@pytest.mark.integration
class UseLocalFetchNode:
    """Inherit from this class to use a local Fetch ledger node."""

    @pytest.fixture(autouse=True)
    def _start_fetchd(self, fetchd):
        """Start a Fetch ledger image."""


@pytest.fixture()
def change_directory():
    """Change directory and execute the test."""
    temporary_directory = tempfile.mkdtemp()
    try:
        with cd(temporary_directory):
            yield temporary_directory
    finally:
        shutil.rmtree(temporary_directory)


@pytest.fixture(params=[None, "fake-password"])
def password_or_none(request) -> Optional[str]:
    """
    Return a password for testing purposes, including None.

    Note that this is a parametrized fixture.
    """
    return request.param


def method_scope(cls):
    """
    Class decorator to make the setup/teardown to have the 'method' scope.

    :param cls: the class. It must be a subclass of
    :return:
    """
    enforce(
        issubclass(cls, BaseAEATestCase),
        "cannot use decorator if class is not instance of BaseAEATestCase",
    )
    old_setup_class = cls.setup_class
    old_teardown_class = cls.teardown_class
    cls.setup_class = classmethod(lambda _cls: None)
    cls.teardown_class = classmethod(lambda _cls: None)
    cls.setup = lambda self: old_setup_class()
    cls.teardown = lambda self: old_teardown_class()
    return cls


def get_wealth_if_needed(address: Address, fetchai_api: FetchAIApi = None):
    """
     Get wealth from fetch.ai faucet to specific address

    :param: address: Addresse to be funded from faucet
    """
    if fetchai_api is None:
        fetchai_api = make_ledger_api(
            FetchAICrypto.identifier, **FETCHAI_TESTNET_CONFIG
        )

    balance = fetchai_api.get_balance(address)
    if balance == 0:
        FetchAIFaucetApi().get_wealth(address)

        timeout = 0
        while timeout < 40 and balance == 0:
            time.sleep(1)
            timeout += 1
            _balance = fetchai_api.get_balance(address)
            balance = _balance if _balance is not None else 0


@pytest.fixture(scope="session", autouse=True)
def disable_logging_handlers_cleanup(request) -> Generator:
    """
    Fix for pytest flaky crash, disable handlers cleanup.

    Check https://github.com/fetchai/agents-aea/issues/2431
    """

    def do_nothing(*args):
        pass

    with MonkeyPatch().context() as mp:
        mp.setattr(logging.config, "_clearExistingHandlers", do_nothing)
        yield<|MERGE_RESOLUTION|>--- conflicted
+++ resolved
@@ -746,11 +746,7 @@
     soef_addr: str = "http://127.0.0.1",
     soef_port: int = 12002,
     timeout: float = 2.0,
-<<<<<<< HEAD
     max_attempts: int = 40,
-=======
-    max_attempts: int = 50,
->>>>>>> 9182ad11
 ):
     """Launch the soef image."""
     client = docker.from_env()
@@ -763,11 +759,7 @@
 @pytest.fixture(scope="class")
 @action_for_platform("Linux", skip=False)
 def fetchd(
-<<<<<<< HEAD
     fetchd_configuration, timeout: float = 2.0, max_attempts: int = 40,
-=======
-    fetchd_configuration, timeout: float = 2.0, max_attempts: int = 20,
->>>>>>> 9182ad11
 ):
     """Launch the Fetch ledger image."""
     client = docker.from_env()
