# -*- coding: utf-8 -*-
# ------------------------------------------------------------------------------
#
#   Copyright 2018-2019 Fetch.AI Limited
#
#   Licensed under the Apache License, Version 2.0 (the "License");
#   you may not use this file except in compliance with the License.
#   You may obtain a copy of the License at
#
#       http://www.apache.org/licenses/LICENSE-2.0
#
#   Unless required by applicable law or agreed to in writing, software
#   distributed under the License is distributed on an "AS IS" BASIS,
#   WITHOUT WARRANTIES OR CONDITIONS OF ANY KIND, either express or implied.
#   See the License for the specific language governing permissions and
#   limitations under the License.
#
# ------------------------------------------------------------------------------

"""This module contains the tests for the code-blocks in the build-aea-programmatically.md file."""

import os
from pathlib import Path

<<<<<<< HEAD
from aea.test_tools.decorators import skip_test_ci
=======
from aea.test_tools.test_cases import BaseAEATestCase
>>>>>>> 14da7fd0

from .programmatic_aea import run
from ..helper import extract_code_blocks, extract_python_code
from ...conftest import CUR_PATH, ROOT_DIR

MD_FILE = "docs/build-aea-programmatically.md"
PY_FILE = "test_docs/test_build_aea_programmatically/programmatic_aea.py"


class TestProgrammaticAEA(BaseAEATestCase):
    """This class contains the tests for the code-blocks in the build-aea-programmatically.md file."""

    @classmethod
    def setup_class(cls):
        """Setup the test class."""
<<<<<<< HEAD
        cls.path = os.path.join(ROOT_DIR, MD_FILE)
        cls.code_blocks = extract_code_blocks(filepath=cls.path, filter="python")
        path = os.path.join(CUR_PATH, PY_FILE)
        cls.python_file = extract_python_code(path)
        cls.cwd = os.getcwd()
        cls.t = tempfile.mkdtemp()
        # add packages folder
        packages_src = os.path.join(cls.cwd, "packages")
        packages_dst = os.path.join(cls.t, "packages")
        shutil.copytree(packages_src, packages_dst)
        os.chdir(cls.t)
=======
        BaseAEATestCase.setup_class()
        doc_path = os.path.join(ROOT_DIR, MD_FILE)
        cls.code_blocks = extract_code_blocks(filepath=doc_path, filter="python")
        test_code_path = os.path.join(CUR_PATH, PY_FILE)
        cls.python_file = extract_python_code(test_code_path)
>>>>>>> 14da7fd0

    def test_read_md_file(self):
        """Read the code blocks. Last block should be the whole code."""
        assert (
            self.code_blocks[-1] == self.python_file
        ), "Files must be exactly the same."

<<<<<<< HEAD
    @skip_test_ci
    def test_run_agent(self, pytestconfig):
=======
    def test_run_agent(self):
>>>>>>> 14da7fd0
        """Run the agent from the file."""
        run()
        assert os.path.exists(Path(self.t, "input_file"))
        assert os.path.exists(Path(self.t, "output_file"))
        assert os.path.exists(Path(self.t, "fet_private_key.txt"))

        message_text = (
            "other_agent,my_aea,fetchai/default:0.1.0,\x08\x01*\x07\n\x05hello,"
        )
        path = os.path.join(self.t, "output_file")
        with open(path, "r") as file:
            msg = file.read()
        assert msg == message_text

    def test_code_blocks_exist(self):
        """Test that all the code-blocks exist in the python file."""
        for block in self.code_blocks:
            assert (
                block in self.python_file
            ), "Code-block doesn't exist in the python file."<|MERGE_RESOLUTION|>--- conflicted
+++ resolved
@@ -22,15 +22,11 @@
 import os
 from pathlib import Path
 
-<<<<<<< HEAD
-from aea.test_tools.decorators import skip_test_ci
-=======
 from aea.test_tools.test_cases import BaseAEATestCase
->>>>>>> 14da7fd0
 
 from .programmatic_aea import run
 from ..helper import extract_code_blocks, extract_python_code
-from ...conftest import CUR_PATH, ROOT_DIR
+from ...conftest import CUR_PATH, ROOT_DIR, skip_test_windows
 
 MD_FILE = "docs/build-aea-programmatically.md"
 PY_FILE = "test_docs/test_build_aea_programmatically/programmatic_aea.py"
@@ -42,25 +38,11 @@
     @classmethod
     def setup_class(cls):
         """Setup the test class."""
-<<<<<<< HEAD
-        cls.path = os.path.join(ROOT_DIR, MD_FILE)
-        cls.code_blocks = extract_code_blocks(filepath=cls.path, filter="python")
-        path = os.path.join(CUR_PATH, PY_FILE)
-        cls.python_file = extract_python_code(path)
-        cls.cwd = os.getcwd()
-        cls.t = tempfile.mkdtemp()
-        # add packages folder
-        packages_src = os.path.join(cls.cwd, "packages")
-        packages_dst = os.path.join(cls.t, "packages")
-        shutil.copytree(packages_src, packages_dst)
-        os.chdir(cls.t)
-=======
         BaseAEATestCase.setup_class()
         doc_path = os.path.join(ROOT_DIR, MD_FILE)
         cls.code_blocks = extract_code_blocks(filepath=doc_path, filter="python")
         test_code_path = os.path.join(CUR_PATH, PY_FILE)
         cls.python_file = extract_python_code(test_code_path)
->>>>>>> 14da7fd0
 
     def test_read_md_file(self):
         """Read the code blocks. Last block should be the whole code."""
@@ -68,12 +50,8 @@
             self.code_blocks[-1] == self.python_file
         ), "Files must be exactly the same."
 
-<<<<<<< HEAD
-    @skip_test_ci
-    def test_run_agent(self, pytestconfig):
-=======
+    @skip_test_windows()
     def test_run_agent(self):
->>>>>>> 14da7fd0
         """Run the agent from the file."""
         run()
         assert os.path.exists(Path(self.t, "input_file"))
