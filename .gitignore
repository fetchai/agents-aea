--- conflicted
+++ resolved
@@ -110,10 +110,7 @@
 
 data/*
 temp_private_key.pem
-<<<<<<< HEAD
 .idea
 .idea/*
-=======
 
 .idea/
->>>>>>> 438293fe
