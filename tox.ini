; By default, testenvs are configured to:
; - don't skip dist (skipsdist = False)
; - don't skip the package installation (skip_install = False)
; - don't use source installation (usedevelop = False)
; where one of those steps is not necessary for the test,
; we set the associated flag (e.g. for linting we don't need
; the package installation).
[tox]
envlist = bandit, black, black-check, isort, isort-check, copyright_check, docs, flake8, liccheck, mypy, py{3.8,3.9,3.10}, dependencies_check, plugins_deps
isolated_build = True

[testenv]
basepython = python3
whitelist_externals = 
    /bin/sh
passenv = *
extras = all
deps = poetry
commands =
    poetry install --only testing,main,packages -E all
    poetry run pip install openapi-core==0.13.2
    poetry run python ./install_packages.py jsonschema
    poetry run python -m pip install file://{toxinidir}/plugins/aea-ledger-ethereum
    poetry run python -m pip install file://{toxinidir}/plugins/aea-ledger-cosmos
    poetry run python -m pip install file://{toxinidir}/plugins/aea-ledger-fetchai
    poetry run python -m pip install file://{toxinidir}/plugins/aea-cli-ipfs
    poetry run python ./install_packages.py black isort
<<<<<<< HEAD
    poetry run pytest -rfE --cov-config=setup.cfg --cov=aea --cov-report=html --cov-report=xml --cov-report=term --cov-report=term-missing {posargs}
=======
    poetry run pytest -rfE tests/ --cov=aea --cov=packages/fetchai/connections --cov=packages/fetchai/contracts --cov=packages/fetchai/protocols --cov=packages/fetchai/skills --cov-report=html --cov-report=xml --cov-report=term --cov-report=term-missing --cov-config=.coveragerc {posargs}
>>>>>>> 1ed8620a

[testenv:py3.8]
basepython = python3.8

[testenv:py3.8-cov]
basepython = python3.8
usedevelop = True

[testenv:py3.9]
basepython = python3.9

[testenv:py3.10]
basepython = python3.10

[plugins]
commands =
    poetry install --only main,testing -E all
    poetry run python -m pip install file://{toxinidir}/plugins/aea-ledger-ethereum
    poetry run python -m pip install file://{toxinidir}/plugins/aea-ledger-cosmos
    poetry run python -m pip install file://{toxinidir}/plugins/aea-ledger-fetchai
    poetry run python -m pip install file://{toxinidir}/plugins/aea-cli-ipfs
    poetry run pytest -rfE plugins/aea-ledger-fetchai/tests --cov-report=html --cov-report=xml --cov-report=term --cov-report=term-missing --cov=aea_ledger_fetchai --cov-config=.coveragerc --suppress-no-test-exit-code {posargs}
    poetry run pytest -rfE plugins/aea-ledger-ethereum/tests --cov-report=html --cov-report=xml --cov-report=term --cov-report=term-missing --cov=aea_ledger_ethereum --cov-config=.coveragerc --suppress-no-test-exit-code {posargs}
    poetry run pytest -rfE plugins/aea-ledger-cosmos/tests --cov-report=html --cov-report=xml --cov-report=term --cov-report=term-missing --cov=aea_ledger_cosmos --cov-config=.coveragerc --suppress-no-test-exit-code {posargs}
    poetry run pytest -rfE plugins/aea-cli-ipfs/tests --cov-report=html --cov-report=xml --cov-report=term --cov-report=term-missing --cov=aea_cli_ipfs --cov-config=.coveragerc --suppress-no-test-exit-code {posargs}

[testenv:plugins-py3.8]
basepython = python3.8
commands = {[plugins]commands}

[testenv:plugins-py3.9]
basepython = python3.9
commands = {[plugins]commands}

[testenv:plugins-py3.10]
basepython = python3.10
commands = {[plugins]commands}

[testenv:plugins-py3.8-cov]
basepython = python3.8
usedevelop = True
commands = {[plugins]commands}

[testenv:bandit]
skipsdist = True
skip_install = True
commands = 
    poetry run python ./install_packages.py bandit
    make bandit

[testenv:check_plugins_code_consistency]
skipsdist = True
skip_install = True
whitelist_externals = 
    diff
commands = 
    make plugin-diffs

[testenv:check_go_code_consistency]
skipsdist = True
skip_install = True
whitelist_externals = 
    diff
commands = 
    make libp2p-diffs

[testenv:black]
skipsdist = True
skip_install = True
commands = 
  poetry run python ./install_packages.py black
  make black

[testenv:black-check]
skipsdist = True
skip_install = True
commands = 
  poetry run python ./install_packages.py black
  make black-check

[testenv:isort]
skipsdist = True
skip_install = True
commands = 
  poetry run python ./install_packages.py isort
  make isort

[testenv:isort-check]
skipsdist = True
skip_install = True
commands = 
  poetry run python ./install_packages.py isort
  make isort-check

[testenv:copyright_check]
skipsdist = True
skip_install = True
commands = 
  python {toxinidir}/scripts/check_copyright_notice.py --directory {toxinidir}

[testenv:hash_check]
skipsdist = True
usedevelop = True
commands = 
  poetry run python ./install_packages.py ipfshttpclient
  poetry run python {toxinidir}/scripts/generate_ipfs_hashes.py --check {posargs}

[testenv:package_version_checks]
skipsdist = True
usedevelop = True
deps =
commands = make check-package-versions-in-docs

[testenv:package_dependencies_checks]
skipsdist = True
usedevelop = True
deps =
commands = make check-packages

[testenv:docs]
skipsdist = True
skip_install = True
commands = 
  poetry install --only docs
  make docs

[testenv:docs-serve]
skipsdist = True
skip_install = True
commands = 
  poetry install --only docs
  poetry run mkdocs serve -a localhost:8080

[testenv:flake8]
skipsdist = True
skip_install = True
commands = 
  poetry run python ./install_packages.py "flake8.*" pydocstyle darglint
  make flake8

[testenv:liccheck]
skipsdist = True
commands = 
  poetry install --only packages,main
  poetry run python ./install_packages.py liccheck
  make liccheck

[testenv:mypy]
skipsdist = True
skip_install = True
commands = 
    poetry install --only packages,main,testing,types
    poetry run python ./install_packages.py mypy
    make mypy

[testenv:pylint]
whitelist_externals = /bin/sh
skipsdist = True
commands =
    poetry run python ./install_packages.py pylint pytest gitpython
    # pytest gitpython installed for scripts and aea testing tools source code checks
    poetry run python -m pip install --no-deps file://{toxinidir}/plugins/aea-ledger-ethereum
    poetry run python -m pip install --no-deps file://{toxinidir}/plugins/aea-ledger-cosmos
    poetry run python -m pip install --no-deps file://{toxinidir}/plugins/aea-ledger-fetchai
    poetry run python -m pip install --no-deps file://{toxinidir}/plugins/aea-cli-ipfs
    make pylint

[testenv:safety]
skipsdist = True
skip_install = True
commands = 
    poetry run python ./install_packages.py safety
    make safety

[testenv:vulture]
skipsdist = True
skip_install = True
commands =
    poetry run python ./install_packages.py vulture
    make vulture

[testenv:check-doc-links]
skipsdist = True
usedevelop = True
deps =
commands = make check-doc-links

[testenv:check_api_docs]
skipsdist = True
usedevelop = True
commands =
    poetry run python ./install_packages.py pydoc-markdown
    poetry run {toxinidir}/scripts/generate_api_docs.py --check-clean

[testenv:check_generate_all_protocols]
skipsdist = True
usedevelop = True
setenv =
  PYTHONPATH = {toxinidir}
commands =
    poetry run pip install .[all]
    poetry run python ./install_packages.py black isort ipfshttpclient
    poetry run ./scripts/generate_all_protocols.py --no-bump --check-clean

[testenv:spell_check]
skipsdist = True
usedevelop = True
deps =
commands = {toxinidir}/scripts/spell-check.sh

[testenv:dependencies_check]
skipsdist = True
skip_install = True
commands =
	pip install {toxinidir}[all]
	pip uninstall aea  -y
	python {toxinidir}/scripts/check_imports_and_dependencies.py


[testenv:plugins_env]
skipsdist = True
skip_install = True
passenv = *
deps =
	.[all]
whitelist_externals = /bin/sh
commands =
	- /bin/sh -c "rm -fr ./*private_key.txt"
	{posargs}
	<|MERGE_RESOLUTION|>--- conflicted
+++ resolved
@@ -25,11 +25,7 @@
     poetry run python -m pip install file://{toxinidir}/plugins/aea-ledger-fetchai
     poetry run python -m pip install file://{toxinidir}/plugins/aea-cli-ipfs
     poetry run python ./install_packages.py black isort
-<<<<<<< HEAD
     poetry run pytest -rfE --cov-config=setup.cfg --cov=aea --cov-report=html --cov-report=xml --cov-report=term --cov-report=term-missing {posargs}
-=======
-    poetry run pytest -rfE tests/ --cov=aea --cov=packages/fetchai/connections --cov=packages/fetchai/contracts --cov=packages/fetchai/protocols --cov=packages/fetchai/skills --cov-report=html --cov-report=xml --cov-report=term --cov-report=term-missing --cov-config=.coveragerc {posargs}
->>>>>>> 1ed8620a
 
 [testenv:py3.8]
 basepython = python3.8
