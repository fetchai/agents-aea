; By default, testenvs are configured to:
; - don't skip dist (skipsdist = False)
; - don't skip the package installation (skip_install = False)
; - don't use source installation (usedevelop = False)
; where one of those steps is not necessary for the test,
; we set the associated flag (e.g. for linting we don't need
; the package installation).
[tox]
envlist = bandit, black, black-check, isort, isort-check, copyright_check, docs, flake8, liccheck, mypy, py{3.6,3.7,3.8,3.9,3.10}, dependencies_check, plugins_deps
isolated_build = True

[testenv]
basepython = python3
whitelist_externals = 
    /bin/sh
    poetry
passenv = *
extras = all
deps = toml
commands =
    poetry install --only testing --only main --only packages -E all
    poetry run pip install openapi-core==0.13.2
   	poetry run pip install {toxinidir}[all]
    poetry run python ./install_packages.py jsonschema
    poetry run python -m pip install file://{toxinidir}/plugins/aea-ledger-ethereum
    poetry run python -m pip install file://{toxinidir}/plugins/aea-ledger-cosmos
    poetry run python -m pip install file://{toxinidir}/plugins/aea-ledger-fetchai
    poetry run python -m pip install file://{toxinidir}/plugins/aea-cli-ipfs
    poetry run python -m pip install typed-ast -U
    poetry run python ./install_packages.py black isort
    poetry run pytest -rfE tests/ --cov=aea --cov=packages/fetchai/connections --cov=packages/fetchai/contracts --cov=packages/fetchai/protocols --cov=packages/fetchai/skills --cov-report=html --cov-report=xml --cov-report=term --cov-report=term-missing --cov-config=.coveragerc {posargs}


<<<<<<< HEAD
=======
[testenv:py3.8-cov]
basepython = python3.8
usedevelop = True
deps =
    {[testenv]deps}
    tensorflow==2.8.1
>>>>>>> 69d71aad

[testenv:py3.8]
basepython = python3.8

[testenv:py3.8-cov]
basepython = python3.8
usedevelop = True

[testenv:py3.9]
basepython = python3.9

[testenv:py3.10]
basepython = python3.10

[plugins]
commands =
    poetry install --only main --only testing -E all
    poetry run python -m pip install .[all]
    poetry run python -m pip install file://{toxinidir}/plugins/aea-ledger-ethereum
    poetry run python -m pip install file://{toxinidir}/plugins/aea-ledger-cosmos
    poetry run python -m pip install file://{toxinidir}/plugins/aea-ledger-fetchai
    poetry run python -m pip install file://{toxinidir}/plugins/aea-cli-ipfs
    poetry run pytest -rfE plugins/aea-ledger-fetchai/tests --cov-report=html --cov-report=xml --cov-report=term --cov-report=term-missing --cov=aea_ledger_fetchai --cov-config=.coveragerc --suppress-no-test-exit-code {posargs}
    poetry run pytest -rfE plugins/aea-ledger-ethereum/tests --cov-report=html --cov-report=xml --cov-report=term --cov-report=term-missing --cov=aea_ledger_ethereum --cov-config=.coveragerc --suppress-no-test-exit-code {posargs}
    poetry run pytest -rfE plugins/aea-ledger-cosmos/tests --cov-report=html --cov-report=xml --cov-report=term --cov-report=term-missing --cov=aea_ledger_cosmos --cov-config=.coveragerc --suppress-no-test-exit-code {posargs}
    poetry run pytest -rfE plugins/aea-cli-ipfs/tests --cov-report=html --cov-report=xml --cov-report=term --cov-report=term-missing --cov=aea_cli_ipfs --cov-config=.coveragerc --suppress-no-test-exit-code {posargs}


<<<<<<< HEAD
=======
[testenv:plugins-py3.8-cov]
basepython = python3.8
usedevelop = True
commands = {[plugins]commands}
>>>>>>> 69d71aad

[testenv:plugins-py3.8]
basepython = python3.8
commands = {[plugins]commands}

[testenv:plugins-py3.9]
basepython = python3.9
commands = {[plugins]commands}

[testenv:plugins-py3.10]
basepython = python3.10
commands = {[plugins]commands}

[testenv:plugins-py3.8-cov]
basepython = python3.8
usedevelop = True
commands = {[plugins]commands}

[testenv:bandit]
skipsdist = True
skip_install = True
commands = 
    poetry run python ./install_packages.py bandit
    poetry run bandit -r aea benchmark examples packages \
             plugins/aea-ledger-fetchai/aea_ledger_fetchai \
             plugins/aea-ledger-ethereum/aea_ledger_ethereum \
             plugins/aea-ledger-cosmos/aea_ledger_cosmos \
             plugins/aea-cli-ipfs/aea_cli_ipfs
    poetry run bandit -s B101 -r tests scripts

[testenv:black]
skipsdist = True
skip_install = True
<<<<<<< HEAD
commands = 
  poetry run python ./install_packages.py click black
  poetry run black aea benchmark examples packages plugins scripts tests
=======
deps =
    click<8
    black==19.10b0
commands = black aea benchmark examples packages plugins scripts tests
>>>>>>> 69d71aad

[testenv:black-check]
skipsdist = True
skip_install = True
<<<<<<< HEAD
commands = 
  poetry run python ./install_packages.py click black
  poetry run black aea benchmark examples packages plugins scripts tests --check --verbose
=======
deps =
    click<8
    black==19.10b0
commands =black aea benchmark examples packages plugins scripts tests --check --verbose
>>>>>>> 69d71aad

[testenv:isort]
skipsdist = True
skip_install = True
commands = 
  poetry run python ./install_packages.py isort
  poetry run isort aea benchmark examples packages plugins scripts tests

[testenv:isort-check]
skipsdist = True
skip_install = True
commands = 
  poetry run python ./install_packages.py isort
  poetry run isort --check-only --verbose aea benchmark examples packages plugins scripts tests

[testenv:copyright_check]
skipsdist = True
skip_install = True
commands = 
  python {toxinidir}/scripts/check_copyright_notice.py --directory {toxinidir}

[testenv:hash_check]
skipsdist = True
usedevelop = True
commands = 
  poetry run python ./install_packages.py ipfshttpclient
  poetry run python {toxinidir}/scripts/generate_ipfs_hashes.py --check {posargs}

[testenv:package_version_checks]
skipsdist = True
usedevelop = True
deps =
commands = {toxinidir}/scripts/check_package_versions_in_docs.py

[testenv:package_dependencies_checks]
skipsdist = True
usedevelop = True
deps =
commands = {toxinidir}/scripts/check_packages.py

[testenv:docs]
skipsdist = True
skip_install = True
commands = 
  poetry install --only docs
  poetry run mkdocs build --clean

[testenv:docs-serve]
skipsdist = True
skip_install = True
commands = 
  poetry install --only docs
  poetry run mkdocs serve -a localhost:8080
           

[testenv:flake8]
skipsdist = True
skip_install = True
commands = 
  poetry run python ./install_packages.py "flake8.*" pydocstyle
  poetry run flake8 aea benchmark examples packages plugins scripts tests

[testenv:liccheck]
skipsdist = True
commands = 
  poetry install --only packages,main
  poetry run python ./install_packages.py liccheck
  poetry run {toxinidir}/scripts/freeze_dependencies.py -o {envtmpdir}/tmp-requirements.txt
  poetry run liccheck -s strategy.ini -r {envtmpdir}/tmp-requirements.txt -l PARANOID

[testenv:mypy]
skipsdist = True
skip_install = True
<<<<<<< HEAD
commands = 
    poetry install --only packages,main,testing
    poetry run python ./install_packages.py mypy click
    poetry run mypy aea packages --disallow-untyped-defs
    poetry run mypy benchmark examples  --check-untyped-defs
    poetry run mypy scripts tests
=======
deps =
    aiohttp>=3.7.4,<3.8
    base58>=1.0.3
    bech32==1.2.0
    mypy==0.971
    packaging>=20.4,<=21.5
    web3==5.12.0
    yoti==2.14.0
    asn1crypto==1.4.0
    types-certifi==2021.10.8.3
    types-click==7.1.8
    types-PyYAML==6.0.11
    types-requests==2.28.9
    types-setuptools==65.3.0
    types-simplejson==3.17.7
    types-urllib3==1.26.23

commands = mypy aea packages --disallow-untyped-defs
           mypy benchmark examples  --check-untyped-defs
           mypy scripts
>>>>>>> 69d71aad

[testenv:pylint]
whitelist_externals = /bin/sh
skipsdist = True
commands =
    poetry run python ./install_packages.py pylint pytest gitpython
    poetry run python -m pip install --no-deps file://{toxinidir}/plugins/aea-ledger-ethereum
    poetry run python -m pip install --no-deps file://{toxinidir}/plugins/aea-ledger-cosmos
    poetry run python -m pip install --no-deps file://{toxinidir}/plugins/aea-ledger-fetchai
    poetry run python -m pip install --no-deps file://{toxinidir}/plugins/aea-cli-ipfs
    poetry run sh -c "pylint aea benchmark packages plugins/aea-ledger-fetchai/aea_ledger_fetchai plugins/aea-ledger-ethereum/aea_ledger_ethereum plugins/aea-ledger-cosmos/aea_ledger_cosmos plugins/aea-cli-ipfs/aea_cli_ipfs scripts examples/*"

[testenv:safety]
skipsdist = True
skip_install = True
commands = 
    poetry run python ./install_packages.py safety
    poetry run  safety check -i 37524 -i 38038 -i 37776 -i 38039 -i 39621 -i 40291 -i 39706

[testenv:vulture]
skipsdist = True
skip_install = True
commands =
    poetry run python ./install_packages.py vulture
    poetry run  vulture aea scripts/whitelist.py --exclude "*_pb2.py"

[testenv:darglint]
skipsdist = True
skip_install = True
commands =
    poetry run python ./install_packages.py darglint
    poetry run  darglint aea benchmark examples libs packages plugins scripts

[testenv:check_doc_links]
skipsdist = True
usedevelop = True
deps =
commands = {toxinidir}/scripts/check_doc_links.py

[testenv:check_api_docs]
skipsdist = True
usedevelop = True
commands =
    poetry run python ./install_packages.py pydoc-markdown
    poetry run {toxinidir}/scripts/generate_api_docs.py --check-clean

[testenv:check_generate_all_protocols]
skipsdist = True
usedevelop = True
<<<<<<< HEAD
setenv =
  PYTHONPATH = {toxinidir}
commands =
    poetry run pip install .[all]
    poetry run python ./install_packages.py black isort ipfshttpclient
    poetry run ./scripts/generate_all_protocols.py --no-bump --check-clean
=======
setenv   =
    PYTHONPATH = {toxinidir}
deps =
    click<8
    ipfshttpclient==0.6.1
    black==19.10b0
    isort==5.7.0
commands = python {toxinidir}/scripts/generate_all_protocols.py --no-bump --check-clean
>>>>>>> 69d71aad

[testenv:spell_check]
skipsdist = True
usedevelop = True
deps =
commands = {toxinidir}/scripts/spell-check.sh


[testenv:dependencies_check]
skipsdist = True
skip_install = True
commands =
	pip install {toxinidir}[all]
	pip uninstall aea  -y
	python {toxinidir}/scripts/check_imports_and_dependencies.py


[testenv:plugins_env]
skipsdist = True
skip_install = True
passenv = *
deps =
	.[all]
whitelist_externals = /bin/sh
commands =
	- /bin/sh -c "rm -fr ./*private_key.txt"
	{posargs}
	<|MERGE_RESOLUTION|>--- conflicted
+++ resolved
@@ -31,16 +31,6 @@
     poetry run pytest -rfE tests/ --cov=aea --cov=packages/fetchai/connections --cov=packages/fetchai/contracts --cov=packages/fetchai/protocols --cov=packages/fetchai/skills --cov-report=html --cov-report=xml --cov-report=term --cov-report=term-missing --cov-config=.coveragerc {posargs}
 
 
-<<<<<<< HEAD
-=======
-[testenv:py3.8-cov]
-basepython = python3.8
-usedevelop = True
-deps =
-    {[testenv]deps}
-    tensorflow==2.8.1
->>>>>>> 69d71aad
-
 [testenv:py3.8]
 basepython = python3.8
 
@@ -68,14 +58,6 @@
     poetry run pytest -rfE plugins/aea-cli-ipfs/tests --cov-report=html --cov-report=xml --cov-report=term --cov-report=term-missing --cov=aea_cli_ipfs --cov-config=.coveragerc --suppress-no-test-exit-code {posargs}
 
 
-<<<<<<< HEAD
-=======
-[testenv:plugins-py3.8-cov]
-basepython = python3.8
-usedevelop = True
-commands = {[plugins]commands}
->>>>>>> 69d71aad
-
 [testenv:plugins-py3.8]
 basepython = python3.8
 commands = {[plugins]commands}
@@ -108,30 +90,18 @@
 [testenv:black]
 skipsdist = True
 skip_install = True
-<<<<<<< HEAD
 commands = 
   poetry run python ./install_packages.py click black
   poetry run black aea benchmark examples packages plugins scripts tests
-=======
-deps =
-    click<8
-    black==19.10b0
-commands = black aea benchmark examples packages plugins scripts tests
->>>>>>> 69d71aad
+
 
 [testenv:black-check]
 skipsdist = True
 skip_install = True
-<<<<<<< HEAD
 commands = 
   poetry run python ./install_packages.py click black
   poetry run black aea benchmark examples packages plugins scripts tests --check --verbose
-=======
-deps =
-    click<8
-    black==19.10b0
-commands =black aea benchmark examples packages plugins scripts tests --check --verbose
->>>>>>> 69d71aad
+
 
 [testenv:isort]
 skipsdist = True
@@ -205,35 +175,13 @@
 [testenv:mypy]
 skipsdist = True
 skip_install = True
-<<<<<<< HEAD
 commands = 
     poetry install --only packages,main,testing
     poetry run python ./install_packages.py mypy click
     poetry run mypy aea packages --disallow-untyped-defs
     poetry run mypy benchmark examples  --check-untyped-defs
     poetry run mypy scripts tests
-=======
-deps =
-    aiohttp>=3.7.4,<3.8
-    base58>=1.0.3
-    bech32==1.2.0
-    mypy==0.971
-    packaging>=20.4,<=21.5
-    web3==5.12.0
-    yoti==2.14.0
-    asn1crypto==1.4.0
-    types-certifi==2021.10.8.3
-    types-click==7.1.8
-    types-PyYAML==6.0.11
-    types-requests==2.28.9
-    types-setuptools==65.3.0
-    types-simplejson==3.17.7
-    types-urllib3==1.26.23
-
-commands = mypy aea packages --disallow-untyped-defs
-           mypy benchmark examples  --check-untyped-defs
-           mypy scripts
->>>>>>> 69d71aad
+
 
 [testenv:pylint]
 whitelist_externals = /bin/sh
@@ -283,23 +231,13 @@
 [testenv:check_generate_all_protocols]
 skipsdist = True
 usedevelop = True
-<<<<<<< HEAD
 setenv =
   PYTHONPATH = {toxinidir}
 commands =
     poetry run pip install .[all]
     poetry run python ./install_packages.py black isort ipfshttpclient
     poetry run ./scripts/generate_all_protocols.py --no-bump --check-clean
-=======
-setenv   =
-    PYTHONPATH = {toxinidir}
-deps =
-    click<8
-    ipfshttpclient==0.6.1
-    black==19.10b0
-    isort==5.7.0
-commands = python {toxinidir}/scripts/generate_all_protocols.py --no-bump --check-clean
->>>>>>> 69d71aad
+
 
 [testenv:spell_check]
 skipsdist = True
